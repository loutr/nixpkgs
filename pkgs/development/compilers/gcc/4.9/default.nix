--- conflicted
+++ resolved
@@ -73,11 +73,7 @@
       ++ optional langAda ../gnat-cflags.patch
       ++ optional langFortran ../gfortran-driving.patch
       # The NXConstStr.patch can be removed at 4.9.4
-<<<<<<< HEAD
-      ++ optional stdenv.isDarwin ../gfortran-darwin-NXConstStr.patch; 
-=======
       ++ optional stdenv.isDarwin ../gfortran-darwin-NXConstStr.patch;
->>>>>>> 0729f606
 
     javaEcj = fetchurl {
       # The `$(top_srcdir)/ecj.jar' file is automatically picked up at
@@ -222,16 +218,14 @@
 
   inherit patches;
 
-<<<<<<< HEAD
   hardeningDisable = [ "format" ];
-=======
+
   outputs = if langJava || langGo then ["out" "man" "info"]
     else [ "out" "lib" "man" "info" ];
   setOutputFlags = false;
   NIX_NO_SELF_RPATH = true;
 
   libc_dev = stdenv.cc.libc_dev;
->>>>>>> 0729f606
 
   postPatch =
     if (stdenv.isGNU
