--- conflicted
+++ resolved
@@ -1,16 +1,8 @@
-<<<<<<< HEAD
 { callPackage, openssl, python3, enableNpm ? true }:
-=======
-{ callPackage, openssl, icu67, python3, enableNpm ? true }:
->>>>>>> 2988feba
 
 let
   buildNodejs = callPackage ./nodejs.nix {
     inherit openssl;
-<<<<<<< HEAD
-=======
-    icu = icu67;
->>>>>>> 2988feba
     python = python3;
   };
 in
