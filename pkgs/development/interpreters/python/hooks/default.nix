--- conflicted
+++ resolved
@@ -227,13 +227,9 @@
   sphinxHook = callPackage ({ makePythonHook, installShellFiles }:
     makePythonHook {
       name = "python${python.pythonVersion}-sphinx-hook";
-<<<<<<< HEAD
-      propagatedBuildInputs = [ installShellFiles ];
+      propagatedBuildInputs = [ pythonOnBuildForHost.pkgs.sphinx installShellFiles ];
       substitutions = {
         sphinxBuild = "${pythonForBuild.pkgs.sphinx}/bin/sphinx-build";
       };
-=======
-      propagatedBuildInputs = [ pythonOnBuildForHost.pkgs.sphinx installShellFiles ];
->>>>>>> 3db5de3b
     } ./sphinx-hook.sh) {};
 }