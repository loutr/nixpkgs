<<<<<<< HEAD
{ stdenv, fetchurl_gnome, pkgconfig, gettext, x11, glib, cairo, libpng }:
=======
{ stdenv, fetchurl, pkgconfig, gettext, x11, glib, cairo, libpng, xz }:
>>>>>>> e9974606

stdenv.mkDerivation rec {
  name = "pango-1.29.4";

  src = fetchurl {
    url = mirror://gnome/sources/pango/1.29/pango-1.29.4.tar.xz;
    sha256 = "0zqjq6ccv6mbah74rcvb03ksq1jwan21z37mdmqa56307sax3s3s";
  };

  buildInputs = stdenv.lib.optional stdenv.isDarwin gettext;

  buildNativeInputs = [ pkgconfig ];

  propagatedBuildInputs = [ x11 glib cairo libpng ];

  postInstall = "rm -rf $out/share/gtk-doc";

  meta = {
    description = "A library for laying out and rendering of text, with an emphasis on internationalization";

    longDescription = ''
      Pango is a library for laying out and rendering of text, with an
      emphasis on internationalization.  Pango can be used anywhere
      that text layout is needed, though most of the work on Pango so
      far has been done in the context of the GTK+ widget toolkit.
      Pango forms the core of text and font handling for GTK+-2.x.
    '';

    homepage = http://www.pango.org/;
    license = "LGPLv2+";

    maintainers = with stdenv.lib.maintainers; [ raskin urkud ];
    platforms = stdenv.lib.platforms.all;
  };
}<|MERGE_RESOLUTION|>--- conflicted
+++ resolved
@@ -1,8 +1,4 @@
-<<<<<<< HEAD
-{ stdenv, fetchurl_gnome, pkgconfig, gettext, x11, glib, cairo, libpng }:
-=======
-{ stdenv, fetchurl, pkgconfig, gettext, x11, glib, cairo, libpng, xz }:
->>>>>>> e9974606
+{ stdenv, fetchurl, pkgconfig, gettext, x11, glib, cairo, libpng }:
 
 stdenv.mkDerivation rec {
   name = "pango-1.29.4";
