{ fetchurl, stdenv, libtool, gettext, zlib, bzip2, flac, libvorbis
, exiv2, libgsf, rpm, pkgconfig, fetchpatch
, gtkSupport ? true, glib ? null, gtk3 ? null
, videoSupport ? true, ffmpeg ? null, libmpeg2 ? null}:

assert gtkSupport -> glib != null && gtk3 != null;
assert videoSupport -> ffmpeg != null && libmpeg2 != null;

stdenv.mkDerivation rec {
  name = "libextractor-1.9";

  src = fetchurl {
    url = "mirror://gnu/libextractor/${name}.tar.gz";
    sha256 = "1zz2zvikvfibxnk1va3kgzs7djsmiqy7bmk8y01vbsf54ryjb3zh";
  };

<<<<<<< HEAD
  patches = [ ./fix-gcc8-build.patch ];
=======
  patches = [
    # Fixes build with exiv2 0.27
    (fetchpatch {
      name = "libextractor-exiv2-0.27.patch";
      url = "https://git.archlinux.org/svntogit/community.git/plain/trunk/libextractor-exiv2-0.27.patch?h=packages/libextractor&id=4dc53f7fc69210ae571285dface108ed65d8ee53";
      sha256 = "0w4gc1q1m1yxsd4hv105nblmif465nw3g5nxzldy0x2rl9mdncg6";
    })
  ];
>>>>>>> 48191315

  preConfigure =
    '' echo "patching installation directory in \`extractor.c'..."
       sed -i "src/main/extractor.c" \
           -e "s|pexe[[:blank:]]*=.*$|pexe = strdup(\"$out/lib/\");|g"
    '';

  buildInputs =
   [ libtool gettext zlib bzip2 flac libvorbis exiv2
     libgsf rpm
     pkgconfig
   ] ++ stdenv.lib.optionals gtkSupport [ glib gtk3 ]
     ++ stdenv.lib.optionals videoSupport [ ffmpeg libmpeg2 ];

  configureFlags = [
    "--disable-ltdl-install"
    "--with-ltdl-include=${libtool}/include"
    "--with-ltdl-lib=${libtool.lib}/lib"
    "--enable-xpdf"
  ];

  # Checks need to be run after "make install", otherwise plug-ins are not in
  # the search path, etc.
  # FIXME: Tests currently fail and the test framework appears to be deeply
  # broken anyway.
  doCheck = false;
  #postInstall = "make check";

  meta = {
    description = "Simple library for keyword extraction";

    longDescription =
      '' GNU libextractor is a library used to extract meta-data from files
         of arbitrary type.  It is designed to use helper-libraries to perform
         the actual extraction, and to be trivially extendable by linking
         against external extractors for additional file types.

         The goal is to provide developers of file-sharing networks or
         WWW-indexing bots with a universal library to obtain simple keywords
         to match against queries.  libextractor contains a shell-command
         extract that, similar to the well-known file command, can extract
         meta-data from a file an print the results to stdout.

         Currently, libextractor supports the following formats: HTML, PDF,
         PS, OLE2 (DOC, XLS, PPT), OpenOffice (sxw), StarOffice (sdw), DVI,
         MAN, FLAC, MP3 (ID3v1 and ID3v2), NSF(E) (NES music), SID (C64
         music), OGG, WAV, EXIV2, JPEG, GIF, PNG, TIFF, DEB, RPM, TAR(.GZ),
         ZIP, ELF, S3M (Scream Tracker 3), XM (eXtended Module), IT (Impulse
         Tracker), FLV, REAL, RIFF (AVI), MPEG, QT and ASF.  Also, various
         additional MIME types are detected.
      '';

    license = stdenv.lib.licenses.gpl2Plus;

    maintainers = [ ];
    platforms = stdenv.lib.platforms.linux;
  };
}<|MERGE_RESOLUTION|>--- conflicted
+++ resolved
@@ -14,10 +14,8 @@
     sha256 = "1zz2zvikvfibxnk1va3kgzs7djsmiqy7bmk8y01vbsf54ryjb3zh";
   };
 
-<<<<<<< HEAD
-  patches = [ ./fix-gcc8-build.patch ];
-=======
   patches = [
+    ./fix-gcc8-build.patch
     # Fixes build with exiv2 0.27
     (fetchpatch {
       name = "libextractor-exiv2-0.27.patch";
@@ -25,7 +23,6 @@
       sha256 = "0w4gc1q1m1yxsd4hv105nblmif465nw3g5nxzldy0x2rl9mdncg6";
     })
   ];
->>>>>>> 48191315
 
   preConfigure =
     '' echo "patching installation directory in \`extractor.c'..."
