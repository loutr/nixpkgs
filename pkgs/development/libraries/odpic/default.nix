{ stdenv, fetchFromGitHub, fixDarwinDylibNames, oracle-instantclient, libaio }:

<<<<<<< HEAD
stdenv.mkDerivation rec {
  pname = "odpic";
  version = "3.1.0";
=======
let
  version = "3.2.1";
  libPath = stdenv.lib.makeLibraryPath [ oracle-instantclient.lib ];
>>>>>>> 8943fb5f

in stdenv.mkDerivation {
  inherit version;

  pname = "odpic";

  src = fetchFromGitHub {
    owner = "oracle";
    repo = "odpi";
    rev = "v${version}";
    sha256 = "1f9gznc7h73cgx32p55rkhzla6l7l9dg53ilwh6zdgdqlp7n018i";
  };

  nativeBuildInputs = stdenv.lib.optional stdenv.isDarwin [ fixDarwinDylibNames ];

  buildInputs = [ oracle-instantclient ]
    ++ stdenv.lib.optionals stdenv.isLinux [ libaio ];

  dontPatchELF = true;
  makeFlags = [ "PREFIX=$(out)" "CC=cc" "LD=cc"];

  postFixup = ''
    ${stdenv.lib.optionalString (stdenv.isLinux) ''
      patchelf --set-rpath "${libPath}:$(patchelf --print-rpath $out/lib/libodpic${stdenv.hostPlatform.extensions.sharedLibrary})" $out/lib/libodpic${stdenv.hostPlatform.extensions.sharedLibrary}
    ''}
    ${stdenv.lib.optionalString (stdenv.isDarwin) ''
      install_name_tool -add_rpath "${libPath}" $out/lib/libodpic${stdenv.hostPlatform.extensions.sharedLibrary}
    ''}
    '';

  meta = with stdenv.lib; {
    description = "Oracle ODPI-C library";
    homepage = "https://oracle.github.io/odpi/";
    maintainers = with maintainers; [ mkazulak flokli ];
    license = licenses.asl20;
    platforms = [ "x86_64-linux" "x86_64-darwin" ];
    hydraPlatforms = [];
  };
}<|MERGE_RESOLUTION|>--- conflicted
+++ resolved
@@ -1,14 +1,8 @@
 { stdenv, fetchFromGitHub, fixDarwinDylibNames, oracle-instantclient, libaio }:
 
-<<<<<<< HEAD
-stdenv.mkDerivation rec {
-  pname = "odpic";
-  version = "3.1.0";
-=======
 let
   version = "3.2.1";
   libPath = stdenv.lib.makeLibraryPath [ oracle-instantclient.lib ];
->>>>>>> 8943fb5f
 
 in stdenv.mkDerivation {
   inherit version;
