--- conflicted
+++ resolved
@@ -18,11 +18,7 @@
   # $out for the library and $examples for the example programs (in examples):
   outputs = [ "out" "examples" ];
 
-<<<<<<< HEAD
-  nativeBuildInputs = [ meson ninja pkgconfig wayland ];
-=======
   nativeBuildInputs = [ meson ninja pkg-config wayland ];
->>>>>>> b8cff61c
 
   buildInputs = [
     libGL wayland-protocols libinput libxkbcommon pixman
