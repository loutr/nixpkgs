--- conflicted
+++ resolved
@@ -1,31 +1,19 @@
 { stdenv, fetchurl }:
 
-<<<<<<< HEAD
-stdenv.mkDerivation rec {
-  name = "libogg-1.3.0";
-
-=======
 let
   name = "libogg-1.3.2";
 in
 stdenv.mkDerivation {
   inherit name;
-  
->>>>>>> 084626de
+
   src = fetchurl {
     url = "http://downloads.xiph.org/releases/ogg/${name}.tar.xz";
     sha256 = "16z74q422jmprhyvy7c9x909li8cqzmvzyr8cgbm52xcsp6pqs1z";
   };
 
-<<<<<<< HEAD
-  nativeBuildInputs = [ xz ];
+  meta = with stdenv.lib; {
 
   outputs = [ "dev" "doc" "out" ];
-
-  meta = {
-=======
-  meta = with stdenv.lib; {
->>>>>>> 084626de
     homepage = http://xiph.org/ogg/;
     license = licenses.bsd3;
     maintainers = [ maintainers.emery ];
