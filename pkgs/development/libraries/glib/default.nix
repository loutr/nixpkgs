--- conflicted
+++ resolved
@@ -66,22 +66,17 @@
   propagatedBuildInputs = [ zlib libffi libiconv ]
     ++ libintlOrEmpty;
 
-<<<<<<< HEAD
   # internal pcre would only add <200kB, but it's relatively common
   configureFlags = [ "--with-pcre=system" ]
     ++ optional stdenv.isDarwin "--disable-compile-warnings"
-=======
-  LIBELF_CFLAGS = optional stdenv.isFreeBSD "-I${libelf}";
-  LIBELF_LIBS = optional stdenv.isFreeBSD "-L${libelf} -lelf";
-
-  configureFlags =
-    optional stdenv.isDarwin "--disable-compile-warnings"
     ++ optional stdenv.isFreeBSD "--with-libiconv=gnu"
->>>>>>> 53b38932
     ++ optional stdenv.isSunOS ["--disable-modular-tests" "--with-libiconv"];
 
   NIX_CFLAGS_COMPILE = optionalString stdenv.isDarwin " -lintl"
     + optionalString stdenv.isSunOS " -DBSD_COMP";
+
+  LIBELF_CFLAGS = optional stdenv.isFreeBSD "-I${libelf}";
+  LIBELF_LIBS = optional stdenv.isFreeBSD "-L${libelf} -lelf";
 
   preBuild = optionalString stdenv.isDarwin
     ''
