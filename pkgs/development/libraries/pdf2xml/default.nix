--- conflicted
+++ resolved
@@ -17,15 +17,9 @@
 
   preBuild = ''
     cp Makefile.linux Makefile
-<<<<<<< HEAD
 
-    sed -i 's|/usr/include/libxml2|${libxml2}/include/libxml2|' Makefile
-    sed -i 's|-lxml2|-lxml2 -L${libxml2}/lib|' Makefile
-=======
-  
     sed -i 's|/usr/include/libxml2|${libxml2.dev}/include/libxml2|' Makefile
     sed -i 's|-lxml2|-lxml2 -L${libxml2.out}/lib|' Makefile
->>>>>>> 0729f606
     sed -i 's|XPDF = xpdf_3.01|XPDF = ${libxpdf}/lib|' Makefile
 
     mkdir exe
