{ stdenv, buildPythonPackage, fetchPypi, pythonOlder, pytestCheckHook, python
, google_api_core, grpcio, mock }:

buildPythonPackage rec {
  pname = "google-cloud-core";
  version = "1.4.3";

  src = fetchPypi {
    inherit pname version;
<<<<<<< HEAD
    sha256 = "21afb70c1b0bce8eeb8abb5dca63c5fd37fc8aea18f4b6d60e803bd3d27e6b80";
=======
    sha256 = "103bgv9d6fw01vbbdx0qxa5gqdzxqmiwlpdvibmqxkhb3c6bgbr1";
>>>>>>> 20f001c0
  };

  disabled = pythonOlder "3.5";

  propagatedBuildInputs = [ google_api_core grpcio ];
  checkInputs = [ google_api_core mock pytestCheckHook ];

  pythonImportsCheck = [ "google.cloud" ];

  # prevent google directory from shadowing google imports
  preCheck = ''
    rm -r google
  '';

  meta = with stdenv.lib; {
    description = "API Client library for Google Cloud: Core Helpers";
    homepage = "https://github.com/googleapis/python-cloud-core";
    license = licenses.asl20;
    maintainers = with maintainers; [ ];
  };
}<|MERGE_RESOLUTION|>--- conflicted
+++ resolved
@@ -7,11 +7,7 @@
 
   src = fetchPypi {
     inherit pname version;
-<<<<<<< HEAD
     sha256 = "21afb70c1b0bce8eeb8abb5dca63c5fd37fc8aea18f4b6d60e803bd3d27e6b80";
-=======
-    sha256 = "103bgv9d6fw01vbbdx0qxa5gqdzxqmiwlpdvibmqxkhb3c6bgbr1";
->>>>>>> 20f001c0
   };
 
   disabled = pythonOlder "3.5";
