--- conflicted
+++ resolved
@@ -9,12 +9,9 @@
 , pytest-timeout
 , pytest-xprocess
 , pytestCheckHook
-<<<<<<< HEAD
 , markupsafe
-=======
 # for passthru.tests
 , moto, sentry-sdk
->>>>>>> ad09a270
 }:
 
 buildPythonPackage rec {
