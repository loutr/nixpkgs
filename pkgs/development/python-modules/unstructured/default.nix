--- conflicted
+++ resolved
@@ -56,11 +56,7 @@
 , grpcio
 }:
 let
-<<<<<<< HEAD
-  version = "0.10.14";
-=======
   version = "0.10.23";
->>>>>>> 094681cd
   optional-dependencies = {
     huggingflace = [
       langdetect
@@ -94,11 +90,7 @@
     owner = "Unstructured-IO";
     repo = "unstructured";
     rev = "refs/tags/${version}";
-<<<<<<< HEAD
-    hash = "sha256-3oLnZp6DYR4odqwsVq5B7KVgdzKZrSoGQWnvNI0fKMs=";
-=======
     hash = "sha256-MfnMu7YW8G1G0sKNvum4k6hvNMRmpXp9YwaDHEj/mYE=";
->>>>>>> 094681cd
   };
 
   propagatedBuildInputs = [
