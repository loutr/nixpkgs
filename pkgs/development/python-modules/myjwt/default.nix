--- conflicted
+++ resolved
@@ -28,11 +28,7 @@
     owner = "mBouamama";
     repo = "MyJWT";
     rev = "refs/tags/${version}";
-<<<<<<< HEAD
-    hash = "sha256-A9tsQ6L+y3doL5pJbau3yKnmQtX2IPXWyW/YCLhS7nc=";
-=======
     hash = "sha256-qdDA8DpJ9kAPTvCkQcPBHNlUqxwsS0vAESglvUygXhg=";
->>>>>>> db8d5902
   };
 
   postPatch = ''
