{ lib
, buildPythonPackage
, docopt
, fetchFromGitHub
, jdk11
, psutil
, pythonOlder
}:

buildPythonPackage rec {
  pname = "adb-enhanced";
  version = "2.5.16";
  format = "setuptools";

  disabled = pythonOlder "3.7";

  src = fetchFromGitHub {
    owner = "ashishb";
    repo = pname;
<<<<<<< HEAD
    rev = version;
    hash = "sha256-GaPOYBQEGI40MutjjY8exABqGge2p/buk9v+NcZ5oJs=";
=======
    rev = "refs/tags/${version}";
    hash = "sha256-+CMXKg3LLxEXGcFQ9zSqy/1HPZS9MsQ1fZxClJ0Vrnw=";
>>>>>>> 9b96e87b
  };

  propagatedBuildInputs = [
    psutil
    docopt
  ];

  postPatch = ''
    substituteInPlace adbe/adb_enhanced.py \
      --replace "cmd = 'java" "cmd = '${jdk11}/bin/java"
  '';

  # Disable tests because they require a dedicated Android emulator
  doCheck = false;

  pythonImportsCheck = [
    "adbe"
  ];

  meta = with lib; {
    description = "Tool for Android testing and development";
    homepage = "https://github.com/ashishb/adb-enhanced";
    sourceProvenance = with sourceTypes; [
      fromSource
      binaryBytecode
    ];
    license = licenses.asl20;
    maintainers = with maintainers; [ vtuan10 ];
    mainProgram = "adbe";
  };
}<|MERGE_RESOLUTION|>--- conflicted
+++ resolved
@@ -17,13 +17,8 @@
   src = fetchFromGitHub {
     owner = "ashishb";
     repo = pname;
-<<<<<<< HEAD
-    rev = version;
-    hash = "sha256-GaPOYBQEGI40MutjjY8exABqGge2p/buk9v+NcZ5oJs=";
-=======
     rev = "refs/tags/${version}";
     hash = "sha256-+CMXKg3LLxEXGcFQ9zSqy/1HPZS9MsQ1fZxClJ0Vrnw=";
->>>>>>> 9b96e87b
   };
 
   propagatedBuildInputs = [
