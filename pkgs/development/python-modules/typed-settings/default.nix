{
  lib,
  attrs,
  buildPythonPackage,
  cattrs,
  click,
  click-option-group,
  fetchPypi,
  hatchling,
  jinja2,
  pydantic,
  pytestCheckHook,
  pythonOlder,
  tomli,
  typing-extensions,
}:

buildPythonPackage rec {
  pname = "typed-settings";
  version = "24.2.0";
<<<<<<< HEAD
  format = "pyproject";
=======
  pyproject = true;
>>>>>>> 8f27ccd7

  disabled = pythonOlder "3.7";

  src = fetchPypi {
    pname = "typed_settings";
    inherit version;
    hash = "sha256-BuosfIlCgCD+h7eA/6/oE98zdURaT3eik+dysBpJR+Y=";
  };

  build-system = [ hatchling ];

  dependencies = lib.optionals (pythonOlder "3.11") [ tomli ];

  passthru.optional-dependencies = {
    all = [
      attrs
      cattrs
      click
      click-option-group
      jinja2
      pydantic
    ];
    attrs = [ attrs ];
    cattrs = [ cattrs ];
    click = [ click ];
    option-groups = [
      click
      click-option-group
    ];
    jinja = [ jinja2 ];
    pydantic = [ pydantic ];
  };

  nativeCheckInputs = [
    pytestCheckHook
    typing-extensions
  ] ++ lib.flatten (builtins.attrValues passthru.optional-dependencies);

  pytestFlagsArray = [ "tests" ];

  disabledTests = [
    # AssertionError: assert [OptionInfo(p...
    "test_deep_options"
    # 1Password CLI is not available
    "TestOnePasswordLoader"
    "test_handle_op"
  ];

  disabledTestPaths = [
    # 1Password CLI is not available
    "tests/test_onepassword.py"
  ];

  pythonImportsCheck = [ "typed_settings" ];

  meta = with lib; {
    description = "Typed settings based on attrs classes";
    homepage = "https://gitlab.com/sscherfke/typed-settings";
    changelog = "https://gitlab.com/sscherfke/typed-settings/-/blob/${version}/CHANGELOG.rst";
    license = licenses.mit;
    maintainers = with maintainers; [ ];
  };
}<|MERGE_RESOLUTION|>--- conflicted
+++ resolved
@@ -18,11 +18,7 @@
 buildPythonPackage rec {
   pname = "typed-settings";
   version = "24.2.0";
-<<<<<<< HEAD
-  format = "pyproject";
-=======
   pyproject = true;
->>>>>>> 8f27ccd7
 
   disabled = pythonOlder "3.7";
 
