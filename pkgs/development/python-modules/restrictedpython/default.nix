{ lib
, buildPythonPackage
, fetchPypi
, pytest-mock
, pytestCheckHook
, pythonOlder
}:

buildPythonPackage rec {
  pname = "restrictedpython";
  version = "6.0";
  format = "setuptools";

  disabled = pythonOlder "3.7";

  src = fetchPypi {
    pname = "RestrictedPython";
    inherit version;
<<<<<<< HEAD
    sha256 = "sha256-QFzwvZ7sLxmxMmtfSCKO/lbWWQtOkYJrjMOyzUAKlq0=";
=======
    hash = "sha256-QFzwvZ7sLxmxMmtfSCKO/lbWWQtOkYJrjMOyzUAKlq0=";
>>>>>>> b0644b46
  };

  checkInputs = [
    pytestCheckHook
    pytest-mock
  ];

  pythonImportsCheck = [
    "RestrictedPython"
  ];

  meta = with lib; {
    description = "Restricted execution environment for Python to run untrusted code";
    homepage = "https://github.com/zopefoundation/RestrictedPython";
    changelog = "https://github.com/zopefoundation/RestrictedPython/blob/${version}/CHANGES.rst";
    license = licenses.zpl21;
    maintainers = with maintainers; [ juaningan ];
  };
}<|MERGE_RESOLUTION|>--- conflicted
+++ resolved
@@ -16,11 +16,7 @@
   src = fetchPypi {
     pname = "RestrictedPython";
     inherit version;
-<<<<<<< HEAD
-    sha256 = "sha256-QFzwvZ7sLxmxMmtfSCKO/lbWWQtOkYJrjMOyzUAKlq0=";
-=======
     hash = "sha256-QFzwvZ7sLxmxMmtfSCKO/lbWWQtOkYJrjMOyzUAKlq0=";
->>>>>>> b0644b46
   };
 
   checkInputs = [
