{ lib, buildPythonPackage, fetchFromGitHub, isPy27, pythonOlder, fetchpatch
, cachecontrol
, cachy
, cleo
, clikit
, html5lib
, httpretty
, importlib-metadata
, intreehooks
, keyring
, lockfile
, pexpect
, pkginfo
, poetry-core
, pytestCheckHook
, pytestcov
, pytest-mock
, requests
, requests-toolbelt
, shellingham
, tomlkit
, virtualenv
}:

buildPythonPackage rec {
  pname = "poetry";
  version = "1.1.5";
  format = "pyproject";
  disabled = isPy27;

  src = fetchFromGitHub {
    owner = "python-poetry";
    repo = pname;
    rev = version;
<<<<<<< HEAD
    sha256 = "sha256-DgIDtwL7R/oipcU7BMt31+ImgiQ9/9noNVNdpm+OZi8=";
=======
    sha256 = "0bv6irpscpak6pldkzrx4j12dqnpfz5h8fy5lliglizv0avh60hf";
>>>>>>> 60daed57
  };

  postPatch = ''
    substituteInPlace pyproject.toml \
     --replace 'importlib-metadata = {version = "^1.6.0", python = "<3.8"}' \
       'importlib-metadata = {version = ">=1.6,<2", python = "<3.8"}' \
     --replace 'version = "^21.2.0"' 'version = ">=21.2"'
  '';

  nativeBuildInputs = [ intreehooks ];

  propagatedBuildInputs = [
    cachecontrol
    cachy
    cleo
    clikit
    html5lib
    keyring
    lockfile
    pexpect
    pkginfo
    poetry-core
    requests
    requests-toolbelt
    shellingham
    tomlkit
    virtualenv
  ] ++ lib.optionals (pythonOlder "3.8") [ importlib-metadata ];

  postInstall = ''
    mkdir -p "$out/share/bash-completion/completions"
    "$out/bin/poetry" completions bash > "$out/share/bash-completion/completions/poetry"
    mkdir -p "$out/share/zsh/vendor-completions"
    "$out/bin/poetry" completions zsh > "$out/share/zsh/vendor-completions/_poetry"
    mkdir -p "$out/share/fish/vendor_completions.d"
    "$out/bin/poetry" completions fish > "$out/share/fish/vendor_completions.d/poetry.fish"
  '';

  checkInputs = [ pytestCheckHook httpretty pytest-mock pytestcov ];
  preCheck = "export HOME=$TMPDIR";
  disabledTests = [
    # touches network
    "git"
    "solver"
    "load"
    "vcs"
    "prereleases_if_they_are_compatible"
    "test_executor"
    # requires git history to work correctly
    "default_with_excluded_data"
    # toml ordering has changed
    "lock"
    # fs permission errors
    "test_builder_should_execute_build_scripts"
  ];

  patches = [
    # The following patch addresses a minor incompatibility with
    # pytest-mock.  This is addressed upstream in
    # https://github.com/python-poetry/poetry/pull/3457
    (fetchpatch {
      url = "https://github.com/python-poetry/poetry/commit/8ddceb7c52b3b1f35412479707fa790e5d60e691.diff";
      sha256 = "yHjFb9xJBLFOqkOZaJolKviTdtST9PMFwH9n8ud2Y+U=";
    })
  ];

  meta = with lib; {
    homepage = "https://python-poetry.org/";
    description = "Python dependency management and packaging made easy";
    license = licenses.mit;
    maintainers = with maintainers; [ jakewaksbaum ];
  };
}<|MERGE_RESOLUTION|>--- conflicted
+++ resolved
@@ -32,11 +32,7 @@
     owner = "python-poetry";
     repo = pname;
     rev = version;
-<<<<<<< HEAD
-    sha256 = "sha256-DgIDtwL7R/oipcU7BMt31+ImgiQ9/9noNVNdpm+OZi8=";
-=======
     sha256 = "0bv6irpscpak6pldkzrx4j12dqnpfz5h8fy5lliglizv0avh60hf";
->>>>>>> 60daed57
   };
 
   postPatch = ''
