--- conflicted
+++ resolved
@@ -17,12 +17,9 @@
   version = "0.8.2";
   src = fetchPypi {
     inherit pname version;
-<<<<<<< HEAD
-    sha256 = "sha256-nXTqsJNX/LwAglPcPZkmdYPfF+vDLN+nNdZaDFTrHzE=";
-=======
     hash = "sha256-nXTqsJNX/LwAglPcPZkmdYPfF+vDLN+nNdZaDFTrHzE=";
->>>>>>> 530b2323
   };
+
   # Update this hash if bumping versions
   jarHash = "sha256-x2KH6tnoG7sogtjrJvUaxy0PCEA8q/zneuI969oBOKo=";
   skeinJar = callPackage ./skeinjar.nix { inherit pname version jarHash; };
