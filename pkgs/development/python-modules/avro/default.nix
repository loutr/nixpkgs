{ stdenv, buildPythonPackage, isPy3k, fetchPypi, pycodestyle, isort }:

buildPythonPackage rec {
  pname = "avro";
  version = "1.10.0";
<<<<<<< HEAD
  disabled = isPy3k;

  src = fetchPypi {
    inherit pname version;
    sha256 = "bbf9f89fd20b4cf3156f10ec9fbce83579ece3e0403546c305957f9dac0d2f03";
=======

  src = fetchPypi {
    inherit pname version;
    sha256 = "00rg1nn9szwm0p1lcda0w3iyqy9mx2y9zv0hdwaz6k0bsagziydv";
>>>>>>> 91104b54
  };

  patchPhase = ''
    # this test requires network access
    sed -i 's/test_server_with_path/noop/' avro/test/test_ipc.py
  '' + (stdenv.lib.optionalString isPy3k ''
    # these files require twisted, which is not python3 compatible
    rm avro/txipc.py
    rm avro/test/txsample*
  '');

  nativeBuildInputs = [ pycodestyle ];
  propagatedBuildInputs = [ isort ];

  meta = with stdenv.lib; {
    description = "A serialization and RPC framework";
    homepage = "https://pypi.python.org/pypi/avro/";
    license = licenses.asl20;
    maintainers = [ maintainers.zimbatm ];
  };
}<|MERGE_RESOLUTION|>--- conflicted
+++ resolved
@@ -3,18 +3,10 @@
 buildPythonPackage rec {
   pname = "avro";
   version = "1.10.0";
-<<<<<<< HEAD
-  disabled = isPy3k;
 
   src = fetchPypi {
     inherit pname version;
     sha256 = "bbf9f89fd20b4cf3156f10ec9fbce83579ece3e0403546c305957f9dac0d2f03";
-=======
-
-  src = fetchPypi {
-    inherit pname version;
-    sha256 = "00rg1nn9szwm0p1lcda0w3iyqy9mx2y9zv0hdwaz6k0bsagziydv";
->>>>>>> 91104b54
   };
 
   patchPhase = ''
