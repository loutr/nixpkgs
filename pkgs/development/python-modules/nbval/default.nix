{ lib
, buildPythonPackage
, fetchPypi
, coverage
, ipykernel
, jupyter_client
, nbformat
, pytest
, six
, glibcLocales
, matplotlib
, sympy
, pytestcov
}:

buildPythonPackage rec {
  pname = "nbval";
  version = "0.9.2";

  src = fetchPypi {
    inherit pname version;
    sha256 = "0g8xl4158ngyhiynrkk72jpawnk4isznbijz0w085g269fps0vp2";
  };

  checkInputs = [
    pytest
    matplotlib
    sympy
    pytestcov
  ];

<<<<<<< HEAD
  propagatedBuildInputs = [
    coverage
    ipykernel
    jupyter_client
    nbformat
    pytest
    six
  ];
=======
  buildInputs = [ glibcLocales ];
>>>>>>> 609d4089

  propagatedBuildInputs = [
    coverage
    ipykernel
    jupyter_client
    nbformat
    pytest
    six
  ];

  # ignore impure tests
  checkPhase = ''
    pytest tests --ignore tests/test_timeouts.py
  '';

  meta = with lib; {
    description = "A py.test plugin to validate Jupyter notebooks";
    homepage = https://github.com/computationalmodelling/nbval;
    license = licenses.bsd3;
    maintainers = [ maintainers.costrouc ];
  };
}<|MERGE_RESOLUTION|>--- conflicted
+++ resolved
@@ -29,18 +29,7 @@
     pytestcov
   ];
 
-<<<<<<< HEAD
-  propagatedBuildInputs = [
-    coverage
-    ipykernel
-    jupyter_client
-    nbformat
-    pytest
-    six
-  ];
-=======
   buildInputs = [ glibcLocales ];
->>>>>>> 609d4089
 
   propagatedBuildInputs = [
     coverage
