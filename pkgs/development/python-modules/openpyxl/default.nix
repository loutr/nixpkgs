{ lib
, buildPythonPackage
, fetchPypi
, pytest
, jdcal
, et_xmlfile
, lxml
}:

buildPythonPackage rec {
  pname = "openpyxl";
<<<<<<< HEAD
  version = "2.5.5";

  src = fetchPypi {
    inherit pname version;
    sha256 = "0f391b0035d7c98f25aad539726e8efc77eea250ff1a120ea7d264c03a16f5fe";
=======
  version = "2.5.6";

  src = fetchPypi {
    inherit pname version;
    sha256 = "04091e034911a0afc531c3a15e5ae0b1b6a43654dbf63c187f47d20cdfefac1c";
>>>>>>> 9a56eee0
  };

  checkInputs = [ pytest ];
  propagatedBuildInputs = [ jdcal et_xmlfile lxml ];

  # Tests are not included in archive.
  # https://bitbucket.org/openpyxl/openpyxl/issues/610
  doCheck = false;

  meta = {
    description = "A Python library to read/write Excel 2007 xlsx/xlsm files";
    homepage = https://openpyxl.readthedocs.org;
    license = lib.licenses.mit;
    maintainers = with lib.maintainers; [ lihop sjourdois ];
  };
}<|MERGE_RESOLUTION|>--- conflicted
+++ resolved
@@ -9,19 +9,11 @@
 
 buildPythonPackage rec {
   pname = "openpyxl";
-<<<<<<< HEAD
-  version = "2.5.5";
-
-  src = fetchPypi {
-    inherit pname version;
-    sha256 = "0f391b0035d7c98f25aad539726e8efc77eea250ff1a120ea7d264c03a16f5fe";
-=======
   version = "2.5.6";
 
   src = fetchPypi {
     inherit pname version;
     sha256 = "04091e034911a0afc531c3a15e5ae0b1b6a43654dbf63c187f47d20cdfefac1c";
->>>>>>> 9a56eee0
   };
 
   checkInputs = [ pytest ];
