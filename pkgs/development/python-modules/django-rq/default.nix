{ lib
, buildPythonPackage
, isPy27
, fetchFromGitHub
, django
, redis
, rq
, sentry-sdk
}:

buildPythonPackage rec {
  pname = "django-rq";
  version = "2.5.1";
  format = "setuptools";
  disabled = isPy27;

  src = fetchFromGitHub {
    owner = "rq";
    repo = pname;
    rev = "v${version}";
<<<<<<< HEAD
    sha256 = "169mj0i8x9184ggks2l6ck669b2kxg75na1a09kqk3rzrb6kg1z2";
=======
    sha256 = "sha256-4oc3zco/j4lnAiooW87rU6xkzGSGCj3fIyikjiKQNZk=";
>>>>>>> 2aaf7277
  };

  propagatedBuildInputs = [
    django
    redis
    rq
    sentry-sdk
  ];

  pythonImportsCheck = [
    "django_rq"
  ];

  doCheck = false; # require redis-server

  meta = with lib; {
    description = "Simple app that provides django integration for RQ (Redis Queue)";
    homepage = "https://github.com/rq/django-rq";
    license = licenses.mit;
    maintainers = with maintainers; [ hexa ];
  };
}<|MERGE_RESOLUTION|>--- conflicted
+++ resolved
@@ -18,11 +18,7 @@
     owner = "rq";
     repo = pname;
     rev = "v${version}";
-<<<<<<< HEAD
-    sha256 = "169mj0i8x9184ggks2l6ck669b2kxg75na1a09kqk3rzrb6kg1z2";
-=======
     sha256 = "sha256-4oc3zco/j4lnAiooW87rU6xkzGSGCj3fIyikjiKQNZk=";
->>>>>>> 2aaf7277
   };
 
   propagatedBuildInputs = [
