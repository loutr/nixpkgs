{ lib
, asyncssh
, buildPythonPackage
, dulwich
, fetchFromGitHub
, fsspec
, funcy
, GitPython
, pathspec
, pygit2
, pygtrie
, pythonOlder
}:

buildPythonPackage rec {
  pname = "scmrepo";
<<<<<<< HEAD
  version = "0.0.8";
=======
  version = "0.0.13";
>>>>>>> 6de16172
  format = "pyproject";

  disabled = pythonOlder "3.7";

  src = fetchFromGitHub {
    owner = "iterative";
    repo = pname;
    rev = version;
<<<<<<< HEAD
    hash = "sha256-9eKQz1edfSneY0vE9ESEQdaRyZzkqqNVuRCfhU3s85M=";
=======
    hash = "sha256-VWdewy4sfnM5zwDmeL8PdNZINN07rBosg4+GOWkkhVE=";
>>>>>>> 6de16172
  };

  propagatedBuildInputs = [
    asyncssh
    dulwich
    fsspec
    funcy
    GitPython
    pathspec
    pygit2
    pygtrie
  ];

  postPatch = ''
    substituteInPlace setup.cfg \
      --replace "asyncssh>=2.7.1,<2.9" "asyncssh>=2.7.1"
  '';

  # Requires a running Docker instance
  doCheck = false;

  pythonImportsCheck = [
    "scmrepo"
  ];

  meta = with lib; {
    description = "SCM wrapper and fsspec filesystem";
    homepage = "https://github.com/iterative/scmrepo";
    license = licenses.asl20;
    maintainers = with maintainers; [ fab ];
  };
}<|MERGE_RESOLUTION|>--- conflicted
+++ resolved
@@ -14,11 +14,7 @@
 
 buildPythonPackage rec {
   pname = "scmrepo";
-<<<<<<< HEAD
-  version = "0.0.8";
-=======
   version = "0.0.13";
->>>>>>> 6de16172
   format = "pyproject";
 
   disabled = pythonOlder "3.7";
@@ -27,11 +23,7 @@
     owner = "iterative";
     repo = pname;
     rev = version;
-<<<<<<< HEAD
-    hash = "sha256-9eKQz1edfSneY0vE9ESEQdaRyZzkqqNVuRCfhU3s85M=";
-=======
     hash = "sha256-VWdewy4sfnM5zwDmeL8PdNZINN07rBosg4+GOWkkhVE=";
->>>>>>> 6de16172
   };
 
   propagatedBuildInputs = [
