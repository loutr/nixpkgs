--- conflicted
+++ resolved
@@ -16,11 +16,7 @@
 
   src = fetchPypi {
     inherit pname version;
-<<<<<<< HEAD
-    hash = "sha256-8LwxRiYUhKYZkrjDNcnOkssvfw/tZ6dj1GKZQ6UkqsQ=";
-=======
-    sha256 = "sha256-4u564tLk91duYv1IClHddur6t+Rbla/e9P0yWAxw2sw=";
->>>>>>> c021277a
+    hash = "sha256-4u564tLk91duYv1IClHddur6t+Rbla/e9P0yWAxw2sw=";
   };
 
   propagatedBuildInputs = [
