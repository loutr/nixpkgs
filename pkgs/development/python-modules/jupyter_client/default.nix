--- conflicted
+++ resolved
@@ -16,11 +16,7 @@
 
   src = fetchPypi {
     inherit pname version;
-<<<<<<< HEAD
-    sha256 = "98e8af5edff5d24e4d31e73bc21043130ae9d955a91aa93fc0bc3b1d0f7b5880";
-=======
     sha256 = "102qgc7isfxwq0zsj6m9apcyj2hk8c8c4fz7656lxlpmvxgazs4q";
->>>>>>> 609d4089
   };
 
   propagatedBuildInputs = [
