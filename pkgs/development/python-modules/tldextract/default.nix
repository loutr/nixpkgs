--- conflicted
+++ resolved
@@ -1,9 +1,5 @@
 { lib, fetchPypi, buildPythonPackage, setuptools_scm
-<<<<<<< HEAD
-, requests, requests-file, idna, pytest, filelock
-=======
 , requests, requests-file, idna, filelock, pytest
->>>>>>> 9fa8c767
 , responses
 }:
 
