{ lib
, buildPythonPackage
, fetchPypi
, dask
, bokeh
, toolz
, datashape
, numba
, numpy
, pandas
, pillow
, xarray
, colorcet
, param
, pyct
, scipy
, pytestCheckHook
, nbsmoke
, fastparquet
, nbconvert
, pytest-xdist
, netcdf4
}:

buildPythonPackage rec {
  pname = "datashader";
  version = "0.13.0";

  src = fetchPypi {
    inherit pname version;
<<<<<<< HEAD
    sha256 = "e89b1c1e6d508c399738b2daf37aa102f63fc70be53cce9db90d654b19c2555f";
=======
    sha256 = "sha256-6JscHm1QjDmXOLLa83qhAvY/xwvlPM6duQ1lSxnCVV8=";
>>>>>>> 465e5fc8
  };

  propagatedBuildInputs = [
    dask
    bokeh
    toolz
    datashape
    numba
    numpy
    pandas
    pillow
    xarray
    colorcet
    param
    pyct
    scipy
  ];

  checkInputs = [
    pytestCheckHook
    pytest-xdist # not needed
    nbsmoke
    fastparquet
    nbconvert
    netcdf4
  ];

  pytestFlagsArray = [
    "-n $NIX_BUILD_CORES"
    "datashader"
  ];

  disabledTestPaths = [
    # 31/50 tests fail with TypeErrors
    "datashader/tests/test_datatypes.py"
  ];

  meta = with lib;{
    description = "Data visualization toolchain based on aggregating into a grid";
    homepage = "https://datashader.org";
    license = licenses.bsd3;
    maintainers = [ maintainers.costrouc ];
  };
}<|MERGE_RESOLUTION|>--- conflicted
+++ resolved
@@ -28,11 +28,7 @@
 
   src = fetchPypi {
     inherit pname version;
-<<<<<<< HEAD
-    sha256 = "e89b1c1e6d508c399738b2daf37aa102f63fc70be53cce9db90d654b19c2555f";
-=======
     sha256 = "sha256-6JscHm1QjDmXOLLa83qhAvY/xwvlPM6duQ1lSxnCVV8=";
->>>>>>> 465e5fc8
   };
 
   propagatedBuildInputs = [
