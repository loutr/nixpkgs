{ lib
, stdenv
, fetchFromGitHub
, fetchpatch
, buildPythonPackage
, pytestCheckHook
, sysctl
}:

buildPythonPackage rec {
  pname = "py-cpuinfo";
  version = "7.0.0";

  src = fetchFromGitHub {
     owner = "workhorsy";
     repo = pname;
     rev = "v${version}";
     sha256 = "10qfaibyb2syiwiyv74l7d97vnmlk079qirgnw3ncklqjs0s3gbi";
  };

<<<<<<< HEAD
  patches = [
    # Make it detect Apple Silicon, remove after https://github.com/workhorsy/py-cpuinfo/pull/161 is merged.
    (fetchpatch {
      url = "https://github.com/workhorsy/py-cpuinfo/commit/54c32da6678f9d75ec5acf4534056cdc85c2a04d.patch";
      sha256 = "sha256-3R46KrpACAQ1V0CQtz48V5mQXxvplUQrXnACtiE8WqY=";
    })
    # Continuation of the patch above
    (fetchpatch {
      url = "https://github.com/workhorsy/py-cpuinfo/commit/0d00f4b99750f292c85ff23e1039ea9489cb7ec8.patch";
      sha256 = "sha256-mHoXoCAEG2v3xpQppRFWzSvhYCp5i9CZkbEgtiLVzMs=";
    })
  ];
=======
  # On Darwin sysctl is used to read CPU information.
  postPatch = lib.optionalString stdenv.isDarwin ''
    substituteInPlace cpuinfo/cpuinfo.py \
      --replace "len(_program_paths('sysctl')) > 0" "True" \
      --replace "_run_and_get_stdout(['sysctl'" "_run_and_get_stdout(['${sysctl}/bin/sysctl'"
  '';
>>>>>>> 909c7c15

  checkInputs = [
    pytestCheckHook
  ];

  meta = {
    description = "Get CPU info with pure Python 2 & 3";
    longDescription = ''
      Py-cpuinfo gets CPU info with pure Python and should work without any
      extra programs or libraries, beyond what your OS provides. It does not
      require any compilation (C/C++, assembly, etc.) to use and works with
      Python 2 and 3.
    '';
    inherit (src.meta) homepage;
    changelog = "https://github.com/workhorsy/py-cpuinfo/blob/v${version}/ChangeLog";
    license = lib.licenses.mit;
    maintainers = with lib.maintainers; [ costrouc ];
  };
}<|MERGE_RESOLUTION|>--- conflicted
+++ resolved
@@ -18,7 +18,6 @@
      sha256 = "10qfaibyb2syiwiyv74l7d97vnmlk079qirgnw3ncklqjs0s3gbi";
   };
 
-<<<<<<< HEAD
   patches = [
     # Make it detect Apple Silicon, remove after https://github.com/workhorsy/py-cpuinfo/pull/161 is merged.
     (fetchpatch {
@@ -31,18 +30,17 @@
       sha256 = "sha256-mHoXoCAEG2v3xpQppRFWzSvhYCp5i9CZkbEgtiLVzMs=";
     })
   ];
-=======
+
+  checkInputs = [
+    pytestCheckHook
+  ];
+
   # On Darwin sysctl is used to read CPU information.
   postPatch = lib.optionalString stdenv.isDarwin ''
     substituteInPlace cpuinfo/cpuinfo.py \
       --replace "len(_program_paths('sysctl')) > 0" "True" \
       --replace "_run_and_get_stdout(['sysctl'" "_run_and_get_stdout(['${sysctl}/bin/sysctl'"
   '';
->>>>>>> 909c7c15
-
-  checkInputs = [
-    pytestCheckHook
-  ];
 
   meta = {
     description = "Get CPU info with pure Python 2 & 3";
