--- conflicted
+++ resolved
@@ -4,23 +4,12 @@
   pname = "spirv-tools";
   version = "1.3.243.0";
 
-<<<<<<< HEAD
-  src = (assert version == spirv-headers.version;
-    fetchFromGitHub {
-      owner = "KhronosGroup";
-      repo = "SPIRV-Tools";
-      rev = "sdk-${version}";
-      hash = "sha256-l44Ru0WjROQEDNU/2YQJGti1uDZP9osRdfsXus5EGX0=";
-    }
-  );
-=======
   src = fetchFromGitHub {
     owner = "KhronosGroup";
     repo = "SPIRV-Tools";
     rev = "sdk-${version}";
-    hash = "sha256-xLYykbCHb6OH5wUSgheAfReXhxZtI3RqBJ+PxDZx58s=";
+    hash = "sha256-l44Ru0WjROQEDNU/2YQJGti1uDZP9osRdfsXus5EGX0=";
   };
->>>>>>> 97ad0928
 
   nativeBuildInputs = [ cmake python3 ];
 
