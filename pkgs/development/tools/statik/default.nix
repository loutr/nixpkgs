--- conflicted
+++ resolved
@@ -1,13 +1,8 @@
 { stdenv, buildGoPackage, fetchFromGitHub }:
 
 buildGoPackage rec {
-<<<<<<< HEAD
-  pname = "statik-unstable";
-  version = "2018-11-28";
-=======
   pname = "statik";
   version = "unstable-2019-07-31";
->>>>>>> 8943fb5f
   goPackagePath = "github.com/rakyll/statik";
   goDeps = ./deps.nix;
 
