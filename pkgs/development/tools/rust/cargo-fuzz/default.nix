--- conflicted
+++ resolved
@@ -11,11 +11,7 @@
     sha256 = "sha256-txlHXboQi3Z8AMIJJBZsBrCA7xggF0zGDpKqcD8UxMo=";
   };
 
-<<<<<<< HEAD
-  cargoSha256 = "sha256-GtvflTfwNMPxMsDQoiTYGgrlSfOIhY3X8qJzwS+LJ4Y=";
-=======
   cargoSha256 = "sha256-eEfry6Q2YiIkNEHu6C8p17pUTF43eS1/iTP2oATZ/F8=";
->>>>>>> f4d69ad1
 
   doCheck = false;
 
