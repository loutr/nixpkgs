{ lib
, stdenv
, fetchurl
, fetchpatch
, libintl
, texinfo
, buildPackages
, pkgsStatic
}:

stdenv.mkDerivation rec {
  pname = "indent";
  version = "2.2.13";

  src = fetchurl {
    url = "mirror://gnu/${pname}/${pname}-${version}.tar.gz";
    hash = "sha256-nmRjT8TOZ5eyBLy4iXzhT90KtIyldpb3h2fFnK5XgJU=";
  };

  patches = [
    (fetchpatch {
      name = "CVE-2023-40305.part-1.patch";
      url = "https://git.savannah.gnu.org/cgit/indent.git/patch/?id=df4ab2d19e247d059e0025789ba513418073ab6f";
      hash = "sha256-OLXBlYTdEuFK8SIsyC5Xr/hHWlvXiRqY2h79w+H5pGk=";
    })
    (fetchpatch {
      name = "CVE-2023-40305.part-2.patch";
      url = "https://git.savannah.gnu.org/cgit/indent.git/patch/?id=2685cc0bef0200733b634932ea7399b6cf91b6d7";
      hash = "sha256-t+QF7N1aqQ28J2O8esZ2bc5K042cUuZR4MeMeuWIgPw=";
    })
  ];

  makeFlags = [ "AR=${stdenv.cc.targetPrefix}ar" ];

  strictDeps = true;
  nativeBuildInputs = [ texinfo ];
<<<<<<< HEAD
  depsBuildBuild = [ buildPackages.stdenv.cc ]; # needed when cross-compiling
=======
  buildInputs = [ libintl ];
  pkgsBuildBuild = [ buildPackages.stdenv.cc ]; # needed when cross-compiling
>>>>>>> 46456216

  env.NIX_CFLAGS_COMPILE = toString (
    lib.optional stdenv.cc.isClang "-Wno-implicit-function-declaration"
    ++ lib.optional (stdenv.cc.isClang && lib.versionAtLeast (lib.getVersion stdenv.cc) "13")  "-Wno-unused-but-set-variable"
  );

  hardeningDisable = [ "format" ];

  doCheck = true;

  passthru.tests.static = pkgsStatic.indent;
  meta = {
    homepage = "https://www.gnu.org/software/indent/";
    description = "A source code reformatter";
    license = lib.licenses.gpl3Plus;
    maintainers = [ lib.maintainers.mmahut ];
    platforms = lib.platforms.unix;
  };
}<|MERGE_RESOLUTION|>--- conflicted
+++ resolved
@@ -34,12 +34,8 @@
 
   strictDeps = true;
   nativeBuildInputs = [ texinfo ];
-<<<<<<< HEAD
+  buildInputs = [ libintl ];
   depsBuildBuild = [ buildPackages.stdenv.cc ]; # needed when cross-compiling
-=======
-  buildInputs = [ libintl ];
-  pkgsBuildBuild = [ buildPackages.stdenv.cc ]; # needed when cross-compiling
->>>>>>> 46456216
 
   env.NIX_CFLAGS_COMPILE = toString (
     lib.optional stdenv.cc.isClang "-Wno-implicit-function-declaration"
