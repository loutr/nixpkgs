--- conflicted
+++ resolved
@@ -1,13 +1,8 @@
 { stdenv, fetchFromGitHub, cmake, libX11, libxkbfile }:
 
 stdenv.mkDerivation rec {
-<<<<<<< HEAD
   pname = "xkb-switch";
-  version = "1.5.0";
-=======
-  name = "xkb-switch-${version}";
   version = "1.6.0";
->>>>>>> 8943fb5f
 
   src = fetchFromGitHub {
     owner = "ierton";
