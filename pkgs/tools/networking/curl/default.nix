{ stdenv, fetchurl, libnghttp2, pkgconfig, perl
, idnSupport ? false, libidn ? null
, ldapSupport ? false, openldap ? null
, zlibSupport ? false, zlib ? null
, sslSupport ? false, openssl ? null
, scpSupport ? false, libssh2 ? null
, gssSupport ? false, gss ? null
, c-aresSupport ? false, c-ares ? null
}:

assert idnSupport -> libidn != null;
assert ldapSupport -> openldap != null;
assert zlibSupport -> zlib != null;
assert sslSupport -> openssl != null;
assert scpSupport -> libssh2 != null;
assert c-aresSupport -> c-ares != null;

stdenv.mkDerivation rec {
  name = "curl-7.47.0";

  src = fetchurl {
<<<<<<< HEAD
    url = "http://curl.haxx.se/download/${name}.tar.bz2";
    sha256 = "0riz70pjg82gbcfi2ndvsksb2dv55g31ir8piph2p6zvhy9ny29b";
=======
    url = "http://ngcobalt13.uxnr.de/mirror/curl/${name}.tar.bz2";
    sha256 = "1slq5c0v9wa8hajgimhkxhvsrd07jmih8sa3gjsl597qp5k4w5b5";
>>>>>>> 98ffc61e
  };

  nativeBuildInputs = [ pkgconfig perl ];

  # Zlib and OpenSSL must be propagated because `libcurl.la' contains
  # "-lz -lssl", which aren't necessary direct build inputs of
  # applications that use Curl.
  propagatedBuildInputs = with stdenv.lib;
    [ libnghttp2 ] ++
    optional idnSupport libidn ++
    optional ldapSupport openldap ++
    optional zlibSupport zlib ++
    optional gssSupport gss ++
    optional c-aresSupport c-ares ++
    optional sslSupport openssl ++
    optional scpSupport libssh2;

  # for the second line see http://curl.haxx.se/mail/tracker-2014-03/0087.html
  preConfigure = ''
    sed -e 's|/usr/bin|/no-such-path|g' -i.bak configure
    rm src/tool_hugehelp.c
  '';

  configureFlags = [
      "--with-ca-bundle=/etc/ssl/certs/ca-certificates.crt"
      "--disable-manual"
      "--with-nghttp2=${libnghttp2}"
      ( if sslSupport then "--with-ssl=${openssl}" else "--without-ssl" )
      ( if scpSupport then "--with-libssh2=${libssh2}" else "--without-libssh2" )
      ( if ldapSupport then "--enable-ldap" else "--disable-ldap" )
      ( if ldapSupport then "--enable-ldaps" else "--disable-ldaps" )
      ( if idnSupport then "--with-libidn=${libidn}" else "--without-libidn" )
    ]
    ++ stdenv.lib.optional c-aresSupport "--enable-ares=${c-ares}"
    ++ stdenv.lib.optional gssSupport "--with-gssapi=${gss}";

  CXX = "g++";
  CXXCPP = "g++ -E";

  crossAttrs = {
    # We should refer to the cross built openssl
    # For the 'urandom', maybe it should be a cross-system option
    configureFlags = [
        ( if sslSupport then "--with-ssl=${openssl.crossDrv}" else "--without-ssl" )
        "--with-random /dev/urandom"
      ];
  };

  passthru = {
    inherit sslSupport openssl;
  };

  meta = with stdenv.lib; {
    description = "A command line tool for transferring files with URL syntax";
    homepage    = http://curl.haxx.se/;
    maintainers = with maintainers; [ lovek323 ];
    platforms   = platforms.all;
  };
}<|MERGE_RESOLUTION|>--- conflicted
+++ resolved
@@ -19,13 +19,8 @@
   name = "curl-7.47.0";
 
   src = fetchurl {
-<<<<<<< HEAD
-    url = "http://curl.haxx.se/download/${name}.tar.bz2";
+    url = "http://ngcobalt13.uxnr.de/mirror/curl/${name}.tar.bz2";
     sha256 = "0riz70pjg82gbcfi2ndvsksb2dv55g31ir8piph2p6zvhy9ny29b";
-=======
-    url = "http://ngcobalt13.uxnr.de/mirror/curl/${name}.tar.bz2";
-    sha256 = "1slq5c0v9wa8hajgimhkxhvsrd07jmih8sa3gjsl597qp5k4w5b5";
->>>>>>> 98ffc61e
   };
 
   nativeBuildInputs = [ pkgconfig perl ];
