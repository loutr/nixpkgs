--- conflicted
+++ resolved
@@ -1,11 +1,7 @@
 { stdenv, fetchFromGitHub, autoreconfHook, libnet, libpcap }:
 
 stdenv.mkDerivation rec {
-<<<<<<< HEAD
-  version = "2.19";
-=======
   version = "2.20";
->>>>>>> 8943fb5f
   pname = "arping";
 
   buildInputs = [ libnet libpcap ];
