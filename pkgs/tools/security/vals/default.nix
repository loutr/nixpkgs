{ lib, buildGoModule, fetchFromGitHub, testers, vals }:

buildGoModule rec {
  pname = "vals";
<<<<<<< HEAD
  version = "0.35.0";
=======
  version = "0.36.0";
>>>>>>> 6d3145bb

  src = fetchFromGitHub {
    rev = "v${version}";
    owner = "helmfile";
    repo = pname;
<<<<<<< HEAD
    sha256 = "sha256-PH2R39bI357ND3Gf//Fe+xtMGVuqwggT9zZyy/OimmY=";
  };

  vendorHash = "sha256-oesPCwDZyJ1Q8LdyEnvAU5sdXFFHdxUP4jXltww8vuk=";
=======
    sha256 = "sha256-jD7fYvPOR6fwpCqNhxNXzjc8qtmjXkJy+f/L7t9Jlu4=";
  };

  vendorHash = "sha256-b4GmDzRvWQzoKzQo7am/3M9cFqO+QNW4UxlWZrPswiA=";
>>>>>>> 6d3145bb

  ldflags = [
    "-s"
    "-w"
    "-X main.version=${version}"
  ];

  # Tests require connectivity to various backends.
  doCheck = false;

  passthru.tests.version = testers.testVersion {
    package = vals;
    command = "vals version";
  };

  meta = with lib; {
    description = "Helm-like configuration values loader with support for various sources";
    mainProgram = "vals";
    license = licenses.asl20;
    homepage = "https://github.com/helmfile/vals";
    changelog = "https://github.com/helmfile/vals/releases/v${version}";
    maintainers = with maintainers; [ stehessel ];
  };
}<|MERGE_RESOLUTION|>--- conflicted
+++ resolved
@@ -2,27 +2,17 @@
 
 buildGoModule rec {
   pname = "vals";
-<<<<<<< HEAD
-  version = "0.35.0";
-=======
   version = "0.36.0";
->>>>>>> 6d3145bb
 
   src = fetchFromGitHub {
     rev = "v${version}";
     owner = "helmfile";
     repo = pname;
-<<<<<<< HEAD
-    sha256 = "sha256-PH2R39bI357ND3Gf//Fe+xtMGVuqwggT9zZyy/OimmY=";
-  };
-
-  vendorHash = "sha256-oesPCwDZyJ1Q8LdyEnvAU5sdXFFHdxUP4jXltww8vuk=";
-=======
     sha256 = "sha256-jD7fYvPOR6fwpCqNhxNXzjc8qtmjXkJy+f/L7t9Jlu4=";
   };
 
   vendorHash = "sha256-b4GmDzRvWQzoKzQo7am/3M9cFqO+QNW4UxlWZrPswiA=";
->>>>>>> 6d3145bb
+
 
   ldflags = [
     "-s"
