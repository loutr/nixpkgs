--- conflicted
+++ resolved
@@ -18,15 +18,11 @@
 
   vendorSha256 = "sha256-E9zeRlPIIoXo/EfagHC3aDnW747SdsPiqIA384D7NQI=";
 
-<<<<<<< HEAD
-  excludedPackages = [ "sample" "webhook" "help" ];
-=======
   subPackages = [
     "cmd/cosign"
     "cmd/cosign/webhook"
     "cmd/sget"
   ];
->>>>>>> c8add09e
 
   tags = [] ++ lib.optionals pivKeySupport [ "pivkey" ] ++ lib.optionals pkcs11Support [ "pkcs11key" ];
 
