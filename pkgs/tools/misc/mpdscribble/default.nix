--- conflicted
+++ resolved
@@ -12,14 +12,6 @@
 
   nativeBuildInputs = [ pkgconfig ];
   buildInputs = [ mpd_clientlib curl glib ];
-<<<<<<< HEAD
-
-  preConfigure = ''
-    export LIBMPDCLIENT_LIBS=${mpd_clientlib}/lib/libmpdclient.so.${mpd_clientlib.majorVersion}.0.${mpd_clientlib.minorVersion}
-    export LIBMPDCLIENT_CFLAGS=${mpd_clientlib}
-  '';
-=======
->>>>>>> b465d9c1
 
   meta = with stdenv.lib; {
     description = "A Music Player Daemon (MPD) client which submits information about tracks beeing played to a scrobbler (e.g. last.fm)";
