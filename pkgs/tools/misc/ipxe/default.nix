{ stdenv, fetchgit, perl, cdrkit, syslinux }:

let
  date = "20141124";
  rev = "5cbdc41778622c07429e00f5aee383b575532bf0";
in

stdenv.mkDerivation {
  name = "ipxe-${date}-${builtins.substring 0 7 rev}";

  buildInputs = [ perl cdrkit syslinux ];

  src = fetchgit {
    url = git://git.ipxe.org/ipxe.git;
    sha256 = "22f427df9141a2bbb319b51bdca4f2b7d3a4cbb5d1b2dcb35a43460eac59d305";
    inherit rev;
  };

  preConfigure = "cd src";

<<<<<<< HEAD
  # not possible due to assembler code
  hardeningDisable = [ "pic" "stackprotector" ];
=======
  NIX_CFLAGS_COMPILE = "-Wno-error";
>>>>>>> c6144535

  makeFlags =
    [ "ECHO_E_BIN_ECHO=echo" "ECHO_E_BIN_ECHO_E=echo" # No /bin/echo here.
      "ISOLINUX_BIN_LIST=${syslinux}/share/syslinux/isolinux.bin"
    ];

  installPhase =
    ''
      mkdir $out
      cp bin/ipxe.dsk bin/ipxe.usb bin/ipxe.iso bin/ipxe.lkrn bin/undionly.kpxe $out
    '';

  meta = with stdenv.lib;
    { description = "Network boot firmware";
      homepage = http://ipxe.org/;
      license = licenses.gpl2;
      maintainers = with maintainers; [ ehmry ];
      platforms = platforms.all;
    };
}<|MERGE_RESOLUTION|>--- conflicted
+++ resolved
@@ -18,12 +18,10 @@
 
   preConfigure = "cd src";
 
-<<<<<<< HEAD
   # not possible due to assembler code
   hardeningDisable = [ "pic" "stackprotector" ];
-=======
+
   NIX_CFLAGS_COMPILE = "-Wno-error";
->>>>>>> c6144535
 
   makeFlags =
     [ "ECHO_E_BIN_ECHO=echo" "ECHO_E_BIN_ECHO_E=echo" # No /bin/echo here.
