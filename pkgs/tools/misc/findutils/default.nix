--- conflicted
+++ resolved
@@ -10,15 +10,9 @@
 
   nativeBuildInputs = [ coreutils ];
 
-<<<<<<< HEAD
-  patches = [ ./findutils-path.patch ./change_echo_path.patch ./disable-test-canonicalize.patch ];
+  doCheck = !stdenv.isDarwin;
 
   outputs = [ "out" "info" ];
-
-  doCheck = true;
-=======
-  doCheck = !stdenv.isDarwin;
->>>>>>> a26357ee
 
   crossAttrs = {
     # http://osdir.com/ml/bug-findutils-gnu/2009-08/msg00026.html
