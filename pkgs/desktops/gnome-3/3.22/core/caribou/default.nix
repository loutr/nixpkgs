--- conflicted
+++ resolved
@@ -1,10 +1,5 @@
-<<<<<<< HEAD
-{ fetchurl, stdenv, autoreconfHook, pkgconfig, gnome3, clutter, dbus, pythonPackages, libxml2, autoconf
-, libxklavier, libXtst, gtk2, intltool, libxslt, at_spi2_core, automake }:
-=======
 { fetchurl, stdenv, pkgconfig, gnome3, clutter, dbus, pythonPackages, libxml2
 , libxklavier, libXtst, gtk2, intltool, libxslt, at_spi2_core, autoreconfHook }:
->>>>>>> d2e9836a
 
 let
   majorVersion = "0.4";
@@ -22,8 +17,6 @@
     [ glib gtk clutter at_spi2_core dbus pythonPackages.python
       pythonPackages.pygobject3 libxml2 libXtst gtk2 intltool libxslt ];
 
-  nativeBuildInputs = [ autoreconfHook ];
-
   propagatedBuildInputs = [ gnome3.libgee libxklavier ];
 
   postPatch = ''
