--- conflicted
+++ resolved
@@ -27,20 +27,5 @@
       system.stateVersion = lib.trivial.release;
     }).toplevel;
 
-<<<<<<< HEAD
-=======
-    nixosTest-test = pkgs.nixosTest ({ lib, pkgs, figlet, ... }: {
-      name = "nixosTest-test";
-      nodes.machine = { pkgs, ... }: {
-        system.nixos = dummyVersioning;
-        environment.systemPackages = [ pkgs.hello figlet ];
-        system.stateVersion = lib.trivial.release;
-      };
-      testScript = ''
-        machine.succeed("hello | figlet >/dev/console")
-      '';
-    });
-
->>>>>>> ecc10610
   }
 )