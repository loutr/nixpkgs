set -e
set -o pipefail

: ${outputs:=out}


######################################################################
# Hook handling.


# Run all hooks with the specified name in the order in which they
# were added, stopping if any fails (returns a non-zero exit
# code). The hooks for <hookName> are the shell function or variable
# <hookName>, and the values of the shell array ‘<hookName>Hooks’.
runHook() {
    local hookName="$1"
    shift
    local var="$hookName"
    if [[ "$hookName" =~ Hook$ ]]; then var+=s; else var+=Hooks; fi
    eval "local -a dummy=(\"\${$var[@]}\")"
    for hook in "_callImplicitHook 0 $hookName" "${dummy[@]}"; do
        _eval "$hook" "$@"
    done
    return 0
}


# Run all hooks with the specified name, until one succeeds (returns a
# zero exit code). If none succeed, return a non-zero exit code.
runOneHook() {
    local hookName="$1"
    shift
    local var="$hookName"
    if [[ "$hookName" =~ Hook$ ]]; then var+=s; else var+=Hooks; fi
    eval "local -a dummy=(\"\${$var[@]}\")"
    for hook in "_callImplicitHook 1 $hookName" "${dummy[@]}"; do
        if _eval "$hook" "$@"; then
            return 0
        fi
    done
    return 1
}


# Run the named hook, either by calling the function with that name or
# by evaluating the variable with that name. This allows convenient
# setting of hooks both from Nix expressions (as attributes /
# environment variables) and from shell scripts (as functions). If you
# want to allow multiple hooks, use runHook instead.
_callImplicitHook() {
    local def="$1"
    local hookName="$2"
    case "$(type -t $hookName)" in
        (function|alias|builtin) $hookName;;
        (file) source $hookName;;
        (keyword) :;;
        (*) if [ -z "${!hookName}" ]; then return "$def"; else eval "${!hookName}"; fi;;
    esac
}


# A function wrapper around ‘eval’ that ensures that ‘return’ inside
# hooks exits the hook, not the caller.
_eval() {
    local code="$1"
    shift
    if [ "$(type -t $code)" = function ]; then
        eval "$code \"\$@\""
    else
        eval "$code"
    fi
}


######################################################################
# Logging.

nestingLevel=0

startNest() {
    nestingLevel=$(($nestingLevel + 1))
    echo -en "\033[$1p"
}

stopNest() {
    nestingLevel=$(($nestingLevel - 1))
    echo -en "\033[q"
}

header() {
    startNest "$2"
    echo "$1"
}

# Make sure that even when we exit abnormally, the original nesting
# level is properly restored.
closeNest() {
    while [ $nestingLevel -gt 0 ]; do
        stopNest
    done
}


######################################################################
# Error handling.

exitHandler() {
    exitCode=$?
    set +e

    closeNest

    if [ -n "$showBuildStats" ]; then
        times > "$NIX_BUILD_TOP/.times"
        local -a times=($(cat "$NIX_BUILD_TOP/.times"))
        # Print the following statistics:
        # - user time for the shell
        # - system time for the shell
        # - user time for all child processes
        # - system time for all child processes
        echo "build time elapsed: " ${times[*]}
    fi

    if [ $exitCode != 0 ]; then
        runHook failureHook

        # If the builder had a non-zero exit code and
        # $succeedOnFailure is set, create the file
        # ‘$out/nix-support/failed’ to signal failure, and exit
        # normally.  Otherwise, return the original exit code.
        if [ -n "$succeedOnFailure" ]; then
            echo "build failed with exit code $exitCode (ignored)"
            mkdir -p "$out/nix-support"
            printf "%s" $exitCode > "$out/nix-support/failed"
            exit 0
        fi

    else
        runHook exitHook
    fi

    exit $exitCode
}

trap "exitHandler" EXIT


######################################################################
# Helper functions.


addToSearchPathWithCustomDelimiter() {
    local delimiter=$1
    local varName=$2
    local dir=$3
    if [ -d "$dir" ]; then
        eval export ${varName}=${!varName}${!varName:+$delimiter}${dir}
    fi
}

PATH_DELIMITER=':'

addToSearchPath() {
    addToSearchPathWithCustomDelimiter "${PATH_DELIMITER}" "$@"
}


ensureDir() {
    echo "warning: ‘ensureDir’ is deprecated; use ‘mkdir’ instead" >&2
    local dir
    for dir in "$@"; do
        if ! [ -x "$dir" ]; then mkdir -p "$dir"; fi
    done
}


# Add $1/lib* into rpaths.
# The function is used in multiple-outputs.sh hook,
# so it is defined here but tried after the hook.
_addRpathPrefix() {
    if [ "$NIX_NO_SELF_RPATH" != 1 ]; then
        export NIX_LDFLAGS="-rpath $1/lib $NIX_LDFLAGS"
        if [ -n "$NIX_LIB64_IN_SELF_RPATH" ]; then
            export NIX_LDFLAGS="-rpath $1/lib64 $NIX_LDFLAGS"
        fi
        if [ -n "$NIX_LIB32_IN_SELF_RPATH" ]; then
            export NIX_LDFLAGS="-rpath $1/lib32 $NIX_LDFLAGS"
        fi
    fi
}

<<<<<<< HEAD
=======

# Return success if the specified file is an ELF object.
isELF() {
    local fn="$1"
    local magic
    exec {fd}< "$fn"
    read -n 4 -u $fd magic
    exec {fd}<&-
    if [[ "$magic" =~ ELF ]]; then return 0; else return 1; fi
}


>>>>>>> 0ee75214
######################################################################
# Initialisation.


# Set a fallback default value for SOURCE_DATE_EPOCH, used by some
# build tools to provide a deterministic substitute for the "current"
# time. Note that 1 = 1970-01-01 00:00:01. We don't use 0 because it
# confuses some applications.
export SOURCE_DATE_EPOCH
: ${SOURCE_DATE_EPOCH:=1}


# Wildcard expansions that don't match should expand to an empty list.
# This ensures that, for instance, "for i in *; do ...; done" does the
# right thing.
shopt -s nullglob


# Set up the initial path.
PATH=
for i in $initialPath; do
    if [ "$i" = / ]; then i=; fi
    addToSearchPath PATH $i/bin
    addToSearchPath PATH $i/sbin
done

if [ "$NIX_DEBUG" = 1 ]; then
    echo "initial path: $PATH"
fi


# Check that the pre-hook initialised SHELL.
if [ -z "$SHELL" ]; then echo "SHELL not set"; exit 1; fi
BASH="$SHELL"
export CONFIG_SHELL="$SHELL"


# Execute the pre-hook.
if [ -z "$shell" ]; then export shell=$SHELL; fi
runHook preHook


# Allow the caller to augment buildInputs (it's not always possible to
# do this before the call to setup.sh, since the PATH is empty at that
# point; here we have a basic Unix environment).
runHook addInputsHook


# Recursively find all build inputs.
findInputs() {
    local pkg="$1"
    local var=$2
    local propagatedBuildInputsFile=$3

    case ${!var} in
        *\ $pkg\ *)
            return 0
            ;;
    esac

    eval $var="'${!var} $pkg '"

    if ! [ -e "$pkg" ]; then
        echo "build input $pkg does not exist" >&2
        exit 1
    fi

    if [ -f "$pkg" ]; then
        source "$pkg"
    fi

    if [ -f "$pkg/nix-support/setup-hook" ]; then
        source "$pkg/nix-support/setup-hook"
    fi

    if [ -f "$pkg/nix-support/$propagatedBuildInputsFile" ]; then
        for i in $(cat "$pkg/nix-support/$propagatedBuildInputsFile"); do
            findInputs "$i" $var $propagatedBuildInputsFile
        done
    fi
}

crossPkgs=""
for i in $buildInputs $defaultBuildInputs $propagatedBuildInputs; do
    findInputs $i crossPkgs propagated-build-inputs
done

nativePkgs=""
for i in $nativeBuildInputs $defaultNativeBuildInputs $propagatedNativeBuildInputs; do
    findInputs $i nativePkgs propagated-native-build-inputs
done


# Set the relevant environment variables to point to the build inputs
# found above.
_addToNativeEnv() {
    local pkg=$1

    if [ -d $1/bin ]; then
        addToSearchPath _PATH $1/bin
    fi

    # Run the package-specific hooks set by the setup-hook scripts.
    runHook envHook "$pkg"
}

for i in $nativePkgs; do
    _addToNativeEnv $i
done

_addToCrossEnv() {
    local pkg=$1

    # Some programs put important build scripts (freetype-config and similar)
    # into their crossDrv bin path. Intentionally these should go after
    # the nativePkgs in PATH.
    if [ -d $1/bin ]; then
        addToSearchPath _PATH $1/bin
    fi

    # Run the package-specific hooks set by the setup-hook scripts.
    runHook crossEnvHook "$pkg"
}

for i in $crossPkgs; do
    _addToCrossEnv $i
done


_addRpathPrefix "$out"


# Set the TZ (timezone) environment variable, otherwise commands like
# `date' will complain (e.g., `Tue Mar 9 10:01:47 Local time zone must
# be set--see zic manual page 2004').
export TZ=UTC


# Set the prefix.  This is generally $out, but it can be overriden,
# for instance if we just want to perform a test build/install to a
# temporary location and write a build report to $out.
if [ -z "$prefix" ]; then
    prefix="$out";
fi

if [ "$useTempPrefix" = 1 ]; then
    prefix="$NIX_BUILD_TOP/tmp_prefix";
fi


PATH=$_PATH${_PATH:+:}$PATH
if [ "$NIX_DEBUG" = 1 ]; then
    echo "final path: $PATH"
fi


# Make GNU Make produce nested output.
export NIX_INDENT_MAKE=1


# Normalize the NIX_BUILD_CORES variable. The value might be 0, which
# means that we're supposed to try and auto-detect the number of
# available CPU cores at run-time.

if [ -z "${NIX_BUILD_CORES:-}" ]; then
  NIX_BUILD_CORES="1"
elif [ "$NIX_BUILD_CORES" -le 0 ]; then
  NIX_BUILD_CORES=$(nproc 2>/dev/null || true)
  if expr >/dev/null 2>&1 "$NIX_BUILD_CORES" : "^[0-9][0-9]*$"; then
    :
  else
    NIX_BUILD_CORES="1"
  fi
fi
export NIX_BUILD_CORES


# Dummy implementation of the paxmark function. On Linux, this is
# overwritten by paxctl's setup hook.
paxmark() { true; }


# Prevent OpenSSL-based applications from using certificates in
# /etc/ssl.
if [ -z "$SSL_CERT_FILE" ]; then
  export SSL_CERT_FILE=/no-cert-file.crt
fi


######################################################################
# Textual substitution functions.


substitute() {
    local input="$1"
    local output="$2"

    local -a params=("$@")

    local n p pattern replacement varName content

    # a slightly hacky way to keep newline at the end
    content="$(cat "$input"; printf "%s" X)"
    content="${content%X}"

    for ((n = 2; n < ${#params[*]}; n += 1)); do
        p=${params[$n]}

        if [ "$p" = --replace ]; then
            pattern="${params[$((n + 1))]}"
            replacement="${params[$((n + 2))]}"
            n=$((n + 2))
        fi

        if [ "$p" = --subst-var ]; then
            varName="${params[$((n + 1))]}"
            pattern="@$varName@"
            replacement="${!varName}"
            n=$((n + 1))
        fi

        if [ "$p" = --subst-var-by ]; then
            pattern="@${params[$((n + 1))]}@"
            replacement="${params[$((n + 2))]}"
            n=$((n + 2))
        fi

        content="${content//"$pattern"/$replacement}"
    done

    if [ -e "$output" ]; then chmod +w "$output"; fi
    printf "%s" "$content" > "$output"
}


substituteInPlace() {
    local fileName="$1"
    shift
    substitute "$fileName" "$fileName" "$@"
}


substituteAll() {
    local input="$1"
    local output="$2"

    # Select all environment variables that start with a lowercase character.
    for envVar in $(env | sed -e $'s/^\([a-z][^=]*\)=.*/\\1/; t \n d'); do
        if [ "$NIX_DEBUG" = "1" ]; then
            echo "$envVar -> ${!envVar}"
        fi
        args="$args --subst-var $envVar"
    done

    substitute "$input" "$output" $args
}


substituteAllInPlace() {
    local fileName="$1"
    shift
    substituteAll "$fileName" "$fileName" "$@"
}


######################################################################
# What follows is the generic builder.


# This function is useful for debugging broken Nix builds.  It dumps
# all environment variables to a file `env-vars' in the build
# directory.  If the build fails and the `-K' option is used, you can
# then go to the build directory and source in `env-vars' to reproduce
# the environment used for building.
dumpVars() {
    if [ "$noDumpEnvVars" != 1 ]; then
        export > "$NIX_BUILD_TOP/env-vars" || true
    fi
}


# Utility function: return the base name of the given path, with the
# prefix `HASH-' removed, if present.
stripHash() {
    strippedName=$(basename $1);
    if echo "$strippedName" | grep -q '^[a-z0-9]\{32\}-'; then
        strippedName=$(echo "$strippedName" | cut -c34-)
    fi
}


unpackCmdHooks+=(_defaultUnpack)
_defaultUnpack() {
    local fn="$1"

    if [ -d "$fn" ]; then

        stripHash "$fn"

        # We can't preserve hardlinks because they may have been
        # introduced by store optimization, which might break things
        # in the build.
        cp -pr --reflink=auto "$fn" $strippedName

    else

        case "$fn" in
            *.tar.xz | *.tar.lzma)
                # Don't rely on tar knowing about .xz.
                xz -d < "$fn" | tar xf -
                ;;
            *.tar | *.tar.* | *.tgz | *.tbz2)
                # GNU tar can automatically select the decompression method
                # (info "(tar) gzip").
                tar xf "$fn"
                ;;
            *)
                return 1
                ;;
        esac

    fi
}


unpackFile() {
    curSrc="$1"
    header "unpacking source archive $curSrc" 3
    if ! runOneHook unpackCmd "$curSrc"; then
        echo "do not know how to unpack source archive $curSrc"
        exit 1
    fi
    stopNest
}


unpackPhase() {
    runHook preUnpack

    if [ -z "$srcs" ]; then
        if [ -z "$src" ]; then
            echo 'variable $src or $srcs should point to the source'
            exit 1
        fi
        srcs="$src"
    fi

    # To determine the source directory created by unpacking the
    # source archives, we record the contents of the current
    # directory, then look below which directory got added.  Yeah,
    # it's rather hacky.
    local dirsBefore=""
    for i in *; do
        if [ -d "$i" ]; then
            dirsBefore="$dirsBefore $i "
        fi
    done

    # Unpack all source archives.
    for i in $srcs; do
        unpackFile $i
    done

    # Find the source directory.
    if [ -n "$setSourceRoot" ]; then
        runOneHook setSourceRoot
    elif [ -z "$sourceRoot" ]; then
        sourceRoot=
        for i in *; do
            if [ -d "$i" ]; then
                case $dirsBefore in
                    *\ $i\ *)
                        ;;
                    *)
                        if [ -n "$sourceRoot" ]; then
                            echo "unpacker produced multiple directories"
                            exit 1
                        fi
                        sourceRoot="$i"
                        ;;
                esac
            fi
        done
    fi

    if [ -z "$sourceRoot" ]; then
        echo "unpacker appears to have produced no directories"
        exit 1
    fi

    echo "source root is $sourceRoot"

    # By default, add write permission to the sources.  This is often
    # necessary when sources have been copied from other store
    # locations.
    if [ "$dontMakeSourcesWritable" != 1 ]; then
        chmod -R u+w "$sourceRoot"
    fi

    runHook postUnpack
}


patchPhase() {
    runHook prePatch

    for i in $patches; do
        header "applying patch $i" 3
        local uncompress=cat
        case "$i" in
            *.gz)
                uncompress="gzip -d"
                ;;
            *.bz2)
                uncompress="bzip2 -d"
                ;;
            *.xz)
                uncompress="xz -d"
                ;;
            *.lzma)
                uncompress="lzma -d"
                ;;
        esac
        # "2>&1" is a hack to make patch fail if the decompressor fails (nonexistent patch, etc.)
        $uncompress < "$i" 2>&1 | patch ${patchFlags:--p1}
        stopNest
    done

    runHook postPatch
}


fixLibtool() {
    sed -i -e 's^eval sys_lib_.*search_path=.*^^' "$1"
}


configurePhase() {
    runHook preConfigure

    if [ -z "$configureScript" -a -x ./configure ]; then
        configureScript=./configure
    fi

    if [ -z "$dontFixLibtool" ]; then
        find . -iname "ltmain.sh" | while read i; do
            echo "fixing libtool script $i"
            fixLibtool $i
        done
    fi

    if [ -z "$dontAddPrefix" -a -n "$prefix" ]; then
        configureFlags="${prefixKey:---prefix=}$prefix $configureFlags"
    fi

    # Add --disable-dependency-tracking to speed up some builds.
    if [ -z "$dontAddDisableDepTrack" ]; then
        if grep -q dependency-tracking "$configureScript"; then
            configureFlags="--disable-dependency-tracking $configureFlags"
        fi
    fi

    # By default, disable static builds.
    if [ -z "$dontDisableStatic" ]; then
        if grep -q enable-static "$configureScript"; then
            configureFlags="--disable-static $configureFlags"
        fi
    fi

    if [ -n "$configureScript" ]; then
        echo "configure flags: $configureFlags ${configureFlagsArray[@]}"
        $configureScript $configureFlags "${configureFlagsArray[@]}"
    else
        echo "no configure script, doing nothing"
    fi

    runHook postConfigure
}


buildPhase() {
    runHook preBuild

    if [ -z "$makeFlags" ] && ! [ -n "$makefile" -o -e "Makefile" -o -e "makefile" -o -e "GNUmakefile" ]; then
        echo "no Makefile, doing nothing"
    else
        # See https://github.com/NixOS/nixpkgs/pull/1354#issuecomment-31260409
        makeFlags="SHELL=$SHELL $makeFlags"

        echo "make flags: $makeFlags ${makeFlagsArray[@]} $buildFlags ${buildFlagsArray[@]}"
        make ${makefile:+-f $makefile} \
            ${enableParallelBuilding:+-j${NIX_BUILD_CORES} -l${NIX_BUILD_CORES}} \
            $makeFlags "${makeFlagsArray[@]}" \
            $buildFlags "${buildFlagsArray[@]}"
    fi

    runHook postBuild
}


checkPhase() {
    runHook preCheck

    echo "check flags: $makeFlags ${makeFlagsArray[@]} $checkFlags ${checkFlagsArray[@]}"
    make ${makefile:+-f $makefile} \
        ${enableParallelBuilding:+-j${NIX_BUILD_CORES} -l${NIX_BUILD_CORES}} \
        $makeFlags "${makeFlagsArray[@]}" \
        ${checkFlags:-VERBOSE=y} "${checkFlagsArray[@]}" ${checkTarget:-check}

    runHook postCheck
}


installPhase() {
    runHook preInstall

    if [ -n "$prefix" ]; then
        mkdir -p "$prefix"
    fi

    installTargets=${installTargets:-install}
    echo "install flags: $installTargets $makeFlags ${makeFlagsArray[@]} $installFlags ${installFlagsArray[@]}"
    make ${makefile:+-f $makefile} $installTargets \
        $makeFlags "${makeFlagsArray[@]}" \
        $installFlags "${installFlagsArray[@]}"

    runHook postInstall
}


# The fixup phase performs generic, package-independent stuff, like
# stripping binaries, running patchelf and setting
# propagated-build-inputs.
fixupPhase() {
    # Make sure everything is writable so "strip" et al. work.
    for output in $outputs; do
        if [ -e "${!output}" ]; then chmod -R u+w "${!output}"; fi
    done

    runHook preFixup

    # Apply fixup to each output.
    local output
    for output in $outputs; do
        prefix=${!output} runHook fixupOutput
    done


    # Propagate build inputs and setup hook into the development output.

    if [ -n "$propagatedBuildInputs" ]; then
        mkdir -p "${!outputDev}/nix-support"
        echo "$propagatedBuildInputs" > "${!outputDev}/nix-support/propagated-build-inputs"
    fi

    if [ -n "$propagatedNativeBuildInputs" ]; then
        mkdir -p "${!outputDev}/nix-support"
        echo "$propagatedNativeBuildInputs" > "${!outputDev}/nix-support/propagated-native-build-inputs"
    fi

    if [ -n "$setupHook" ]; then
        mkdir -p "${!outputDev}/nix-support"
        substituteAll "$setupHook" "${!outputDev}/nix-support/setup-hook"
    fi

    # Propagate user-env packages into the output with binaries, TODO?

    if [ -n "$propagatedUserEnvPkgs" ]; then
        mkdir -p "${!outputBin}/nix-support"
        echo "$propagatedUserEnvPkgs" > "${!outputBin}/nix-support/propagated-user-env-packages"
    fi

    runHook postFixup
}


installCheckPhase() {
    runHook preInstallCheck

    echo "installcheck flags: $makeFlags ${makeFlagsArray[@]} $installCheckFlags ${installCheckFlagsArray[@]}"
    make ${makefile:+-f $makefile} \
        ${enableParallelBuilding:+-j${NIX_BUILD_CORES} -l${NIX_BUILD_CORES}} \
        $makeFlags "${makeFlagsArray[@]}" \
        $installCheckFlags "${installCheckFlagsArray[@]}" ${installCheckTarget:-installcheck}

    runHook postInstallCheck
}


distPhase() {
    runHook preDist

    echo "dist flags: $distFlags ${distFlagsArray[@]}"
    make ${makefile:+-f $makefile} $distFlags "${distFlagsArray[@]}" ${distTarget:-dist}

    if [ "$dontCopyDist" != 1 ]; then
        mkdir -p "$out/tarballs"

        # Note: don't quote $tarballs, since we explicitly permit
        # wildcards in there.
        cp -pvd ${tarballs:-*.tar.gz} $out/tarballs
    fi

    runHook postDist
}


showPhaseHeader() {
    local phase="$1"
    case $phase in
        unpackPhase) header "unpacking sources";;
        patchPhase) header "patching sources";;
        configurePhase) header "configuring";;
        buildPhase) header "building";;
        checkPhase) header "running tests";;
        installPhase) header "installing";;
        fixupPhase) header "post-installation fixup";;
        installCheckPhase) header "running install tests";;
        *) header "$phase";;
    esac
}


genericBuild() {
    if [ -n "$buildCommand" ]; then
        eval "$buildCommand"
        return
    fi

    if [ -z "$phases" ]; then
        phases="$prePhases unpackPhase patchPhase $preConfigurePhases \
            configurePhase $preBuildPhases buildPhase checkPhase \
            $preInstallPhases installPhase $preFixupPhases fixupPhase installCheckPhase \
            $preDistPhases distPhase $postPhases";
    fi

    for curPhase in $phases; do
        if [ "$curPhase" = buildPhase -a -n "$dontBuild" ]; then continue; fi
        if [ "$curPhase" = checkPhase -a -z "$doCheck" ]; then continue; fi
        if [ "$curPhase" = installPhase -a -n "$dontInstall" ]; then continue; fi
        if [ "$curPhase" = fixupPhase -a -n "$dontFixup" ]; then continue; fi
        if [ "$curPhase" = installCheckPhase -a -z "$doInstallCheck" ]; then continue; fi
        if [ "$curPhase" = distPhase -a -z "$doDist" ]; then continue; fi

        if [ -n "$tracePhases" ]; then
            echo
            echo "@ phase-started $out $curPhase"
        fi

        showPhaseHeader "$curPhase"
        dumpVars

        # Evaluate the variable named $curPhase if it exists, otherwise the
        # function named $curPhase.
        eval "${!curPhase:-$curPhase}"

        if [ "$curPhase" = unpackPhase ]; then
            cd "${sourceRoot:-.}"
        fi

        if [ -n "$tracePhases" ]; then
            echo
            echo "@ phase-succeeded $out $curPhase"
        fi

        stopNest
    done
}


# Execute the post-hooks.
runHook postHook


# Execute the global user hook (defined through the Nixpkgs
# configuration option ‘stdenv.userHook’).  This can be used to set
# global compiler optimisation flags, for instance.
runHook userHook


dumpVars<|MERGE_RESOLUTION|>--- conflicted
+++ resolved
@@ -189,9 +189,6 @@
     fi
 }
 
-<<<<<<< HEAD
-=======
-
 # Return success if the specified file is an ELF object.
 isELF() {
     local fn="$1"
@@ -203,7 +200,6 @@
 }
 
 
->>>>>>> 0ee75214
 ######################################################################
 # Initialisation.
 
