--- conflicted
+++ resolved
@@ -80,14 +80,11 @@
           nativeTools  = true;
           nativePrefix = bootstrapTools;
           nativeLibc   = false;
-<<<<<<< HEAD
-=======
           buildPackages = lib.optionalAttrs (last ? stdenv) {
             inherit (last) stdenv;
           };
           hostPlatform = localSystem;
           targetPlatform = localSystem;
->>>>>>> 7e3a1a58
           libc         = last.pkgs.darwin.Libsystem;
           isClang      = true;
           cc           = { name = "clang-9.9.9"; outPath = bootstrapTools; };
@@ -305,14 +302,11 @@
       inherit shell;
       nativeTools = false;
       nativeLibc  = false;
-<<<<<<< HEAD
-=======
       buildPackages = {
         inherit (prevStage) stdenv;
       };
       hostPlatform = localSystem;
       targetPlatform = localSystem;
->>>>>>> 7e3a1a58
       inherit (pkgs) coreutils binutils gnugrep;
       inherit (pkgs.darwin) dyld;
       cc   = pkgs.llvmPackages.clang-unwrapped;
