{ stdenv, fetchFromGitHub }:

# On upgrade check https://github.com/DFgraphics/Phoebus/blob/master/manifest.json
# for compatibility information.

stdenv.mkDerivation rec {
  name = "phoebus-theme-${version}";
<<<<<<< HEAD
  version = "44.02a";
=======
  version = "44.03";
>>>>>>> 9d4de1ea

  src = fetchFromGitHub {
    owner = "DFgraphics";
    repo = "Phoebus";
    rev = version;
<<<<<<< HEAD
    sha256 = "10qd8fbn75fvhkyxqljn4w52kbhfp9xh1ybanjzc57bz79sdzvfp";
=======
    sha256 = "0jpklikg2bf315m45kdkhd1n1plzb4jwzsg631gqfm9dwnrcs4w3";
>>>>>>> 9d4de1ea
  };

  installPhase = ''
    mkdir $out
    cp -r data raw $out
  '';

<<<<<<< HEAD
  passthru.dfVersion = "0.44.02";
=======
  passthru.dfVersion = "0.44.03";
>>>>>>> 9d4de1ea

  preferLocalBuild = true;

  meta = with stdenv.lib; {
    description = "Phoebus graphics set for Dwarf Fortress";
    homepage = http://www.bay12forums.com/smf/index.php?topic=137096.0;
    platforms = platforms.all;
    maintainers = with maintainers; [ a1russell abbradar ];
    # https://github.com/fricy/Phoebus/issues/5
    license = licenses.free;
  };
}<|MERGE_RESOLUTION|>--- conflicted
+++ resolved
@@ -5,21 +5,13 @@
 
 stdenv.mkDerivation rec {
   name = "phoebus-theme-${version}";
-<<<<<<< HEAD
-  version = "44.02a";
-=======
   version = "44.03";
->>>>>>> 9d4de1ea
 
   src = fetchFromGitHub {
     owner = "DFgraphics";
     repo = "Phoebus";
     rev = version;
-<<<<<<< HEAD
-    sha256 = "10qd8fbn75fvhkyxqljn4w52kbhfp9xh1ybanjzc57bz79sdzvfp";
-=======
     sha256 = "0jpklikg2bf315m45kdkhd1n1plzb4jwzsg631gqfm9dwnrcs4w3";
->>>>>>> 9d4de1ea
   };
 
   installPhase = ''
@@ -27,11 +19,7 @@
     cp -r data raw $out
   '';
 
-<<<<<<< HEAD
-  passthru.dfVersion = "0.44.02";
-=======
   passthru.dfVersion = "0.44.03";
->>>>>>> 9d4de1ea
 
   preferLocalBuild = true;
 
