--- conflicted
+++ resolved
@@ -31,33 +31,15 @@
   ];
 
   installPhase = ''
-<<<<<<< HEAD
-    sed -e "s@/usr/local/lib/OGRE@${ogre}/lib/OGRE@" -i ../bin/plugins.cfg
-    sed -e "/CgProgramManager/d" -i ../bin/plugins.cfg
+    sed -e "s@/usr/local/lib/OGRE@${ogre}/lib/OGRE@" -i ../tools/linux/binaries/plugins.cfg
     mkdir -p $out/share/rigsofrods
-    cp -r .. $out/share/rigsofrods/build-dir
-    mkdir -p $out/bin
-    for i in RoR rorconfig RoRViewer; do
-      echo '#! ${stdenv.shell}' >> "$out/bin/$i"
-      if [ "$i" = "rorconfig" ]; then
-        echo "[ -d \"\$HOME/.rigsofrods\" ] && cp -r '$out/share/rigsofrods/build-dirs/bin/skeleton' \"\$HOME/.rigsofrods\"" >> "$out/bin/$i"
-        echo "chmod u+w -R \"\$HOME/.rigsofrods\"" >> "$out/bin/$i"
-      fi
-      echo "\"$out/share/rigsofrods/build-dir/bin/$i\"" >> "$out/bin/$i"
-      chmod a+x "$out/bin/$i"
-    done
-    cd $out/share/rigsofrods/build-dir/bin/
-=======
-    sed -e "s@/usr/local/lib/OGRE@${ogre}/lib/OGRE@" -i ../tools/linux/binaries/plugins.cfg
-    ensureDir $out/share/rigsofrods
     cp -r ../bin/* $out/share/rigsofrods
     cp ../tools/linux/binaries/plugins.cfg $out/share/rigsofrods
-    ensureDir $out/bin
+    mkdir -p $out/bin
     ln -s $out/share/rigsofrods/{RoR,rorconfig} $out/bin
     cd $out/share/rigsofrods
     mkdir packs
     cd packs
->>>>>>> 385f242a
     unzip "${contentPackSrc}"
   '';
 
