--- conflicted
+++ resolved
@@ -1,13 +1,8 @@
 { stdenv, buildGoPackage, fetchFromGitHub }:
 
 buildGoPackage rec {
-<<<<<<< HEAD
   pname = "mysqld_exporter";
-  version = "0.10.0";
-=======
-  name = "mysqld_exporter-${version}";
   version = "0.11.0";
->>>>>>> 8943fb5f
   rev = "v${version}";
 
   goPackagePath = "github.com/prometheus/mysqld_exporter";
