--- conflicted
+++ resolved
@@ -1,8 +1,4 @@
-<<<<<<< HEAD
-{ lib, stdenv, fetchFromGitHub, fetchpatch, cmake, libtool, llvm-bintools, ninja
-=======
-{ lib, stdenv, fetchFromGitHub, cmake, libtool, lldClang, ninja
->>>>>>> 8aac6d8d
+{ lib, stdenv, fetchFromGitHub, cmake, libtool, llvm-bintools, ninja
 , boost, brotli, capnproto, cctz, clang-unwrapped, double-conversion
 , icu, jemalloc, libcpuid, libxml2, lld, llvm, lz4, libmysqlclient, openssl, perl
 , poco, protobuf, python3, rapidjson, re2, rdkafka, readline, sparsehash, unixODBC
