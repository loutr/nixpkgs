--- conflicted
+++ resolved
@@ -1976,12 +1976,8 @@
 
   # THIS IS A GENERATED FILE.  DO NOT EDIT!
   xf86inputlibinput = callPackage ({ stdenv, pkg-config, fetchurl, xorgproto, libinput, xorgserver }: stdenv.mkDerivation {
-<<<<<<< HEAD
     pname = "xf86-input-libinput";
-    version = "1.0.1";
-=======
-    name = "xf86-input-libinput-1.1.0";
->>>>>>> 5555f347
+    version = "1.1.0";
     builder = ./builder.sh;
     src = fetchurl {
       url = "mirror://xorg/individual/driver/xf86-input-libinput-1.1.0.tar.bz2";
