--- conflicted
+++ resolved
@@ -1004,27 +1004,6 @@
     buildInputs = [pkgconfig libfontenc freetype xproto zlib ];
   }) // {inherit libfontenc freetype xproto zlib ;};
     
-<<<<<<< HEAD
-  pixman = (stdenv.mkDerivation {
-    name = "pixman-0.12.0";
-    builder = ./builder.sh;
-    src = fetchurl {
-      url = mirror://xorg/individual/lib/pixman-0.12.0.tar.bz2;
-      sha256 = "0a5j4lxlsn4sns2zcv9z32jh4mll7qv8yb5dyx1gphl258w58ax8";
-    };
-    buildInputs = [pkgconfig perl ];
-  }) // {inherit perl ;};
-=======
-  oclock = (stdenv.mkDerivation {
-    name = "oclock-1.0.1";
-    builder = ./builder.sh;
-    src = fetchurl {
-      url = http://mirror.switch.ch/ftp/mirror/X11/pub/X11R7.3/src/everything/oclock-1.0.1.tar.bz2;
-      sha256 = "0z11fj6f2z4q2wcw96m2yf4pg8cxnhwfw4j0f4qbxyq2ci7pvas9";
-    };
-    buildInputs = [pkgconfig libX11 libXext libXmu libXt ];
-  }) // {inherit libX11 libXext libXmu libXt ;};
-    
   pixman = (stdenv.mkDerivation rec {
     name = "pixman-0.13.2";
     builder = ./builder.sh;
@@ -1034,7 +1013,6 @@
     };
     buildInputs = [ perl pkgconfig ];
   }) // {inherit ;};
->>>>>>> edc5cdaf
     
   printproto = (stdenv.mkDerivation {
     name = "printproto-1.0.4";
