# This file contains the Python packages set.
# Each attribute is a Python library or a helper function.
# Expressions for Python libraries are supposed to be in `pkgs/development/python-modules/<name>/default.nix`.
# Python packages that do not need to be available for each interpreter version do not belong in this packages set.
# Examples are Python-based cli tools.
#
# For more details, please see the Python section in the Nixpkgs manual.

{ pkgs
, stdenv
, lib
, python
}:

self:

let
  inherit (self) callPackage;
  inherit (python.passthru) isPy27 isPy35 isPy36 isPy37 isPy38 isPy39 isPy310 isPy311 isPy3k isPyPy pythonAtLeast pythonOlder;

  namePrefix = python.libPrefix + "-";

  bootstrapped-pip = callPackage ../development/python-modules/bootstrapped-pip { };

  # Derivations built with `buildPythonPackage` can already be overriden with `override`, `overrideAttrs`, and `overrideDerivation`.
  # This function introduces `overridePythonAttrs` and it overrides the call to `buildPythonPackage`.
  makeOverridablePythonPackage = f: origArgs:
    let
      ff = f origArgs;
      overrideWith = newArgs: origArgs // (if pkgs.lib.isFunction newArgs then newArgs origArgs else newArgs);
    in
      if builtins.isAttrs ff then (ff // {
        overridePythonAttrs = newArgs: makeOverridablePythonPackage f (overrideWith newArgs);
      })
      else if builtins.isFunction ff then {
        overridePythonAttrs = newArgs: makeOverridablePythonPackage f (overrideWith newArgs);
        __functor = self: ff;
      }
      else ff;

  buildPythonPackage = makeOverridablePythonPackage (lib.makeOverridable (callPackage ../development/interpreters/python/mk-python-derivation.nix {
    inherit namePrefix;     # We want Python libraries to be named like e.g. "python3.6-${name}"
    inherit toPythonModule; # Libraries provide modules
  }));

  buildPythonApplication = makeOverridablePythonPackage (lib.makeOverridable (callPackage ../development/interpreters/python/mk-python-derivation.nix {
    namePrefix = "";        # Python applications should not have any prefix
    toPythonModule = x: x;  # Application does not provide modules.
  }));

  # See build-setupcfg/default.nix for documentation.
  buildSetupcfg = import ../build-support/build-setupcfg self;

  fetchPypi = callPackage ../development/interpreters/python/fetchpypi.nix { };

  # Check whether a derivation provides a Python module.
  hasPythonModule = drv: drv?pythonModule && drv.pythonModule == python;

  # Get list of required Python modules given a list of derivations.
  requiredPythonModules = drvs: let
    modules = lib.filter hasPythonModule drvs;
  in lib.unique ([python] ++ modules ++ lib.concatLists (lib.catAttrs "requiredPythonModules" modules));

  # Create a PYTHONPATH from a list of derivations. This function recurses into the items to find derivations
  # providing Python modules.
  makePythonPath = drvs: lib.makeSearchPath python.sitePackages (requiredPythonModules drvs);

  removePythonPrefix = lib.removePrefix namePrefix;

  # Convert derivation to a Python module.
  toPythonModule = drv:
    drv.overrideAttrs( oldAttrs: {
      # Use passthru in order to prevent rebuilds when possible.
      passthru = (oldAttrs.passthru or {})// {
        pythonModule = python;
        pythonPath = [ ]; # Deprecated, for compatibility.
        requiredPythonModules = requiredPythonModules drv.propagatedBuildInputs;
      };
    });

  # Convert a Python library to an application.
  toPythonApplication = drv:
    drv.overrideAttrs( oldAttrs: {
      passthru = (oldAttrs.passthru or {}) // {
        # Remove Python prefix from name so we have a "normal" name.
        # While the prefix shows up in the store path, it won't be
        # used by `nix-env`.
        name = removePythonPrefix oldAttrs.name;
        pythonModule = false;
      };
    });

  disabled = drv: throw "${removePythonPrefix (drv.pname or drv.name)} not supported for interpreter ${python.executable}";

  disabledIf = x: drv: if x then disabled drv else drv;

in {

  inherit pkgs stdenv;

  inherit (python.passthru) isPy27 isPy35 isPy36 isPy37 isPy38 isPy39 isPy310 isPy311 isPy3k isPyPy pythonAtLeast pythonOlder;
  inherit python bootstrapped-pip buildPythonPackage buildPythonApplication;
  inherit fetchPypi;
  inherit hasPythonModule requiredPythonModules makePythonPath disabled disabledIf;
  inherit toPythonModule toPythonApplication;
  inherit buildSetupcfg;

  inherit (callPackage ../development/interpreters/python/hooks { })
    sphinxHook
    condaInstallHook
    condaUnpackHook
    eggUnpackHook
    eggBuildHook
    eggInstallHook
    flitBuildHook
    pipBuildHook
    pipInstallHook
    pytestCheckHook
    pythonCatchConflictsHook
    pythonImportsCheckHook
    pythonNamespacesHook
    pythonRecompileBytecodeHook
    pythonRelaxDepsHook
    pythonRemoveBinBytecodeHook
    pythonRemoveTestsDirHook
    setuptoolsBuildHook
    setuptoolsCheckHook
    venvShellHook
    wheelUnpackHook;

  # helpers

  # We use build packages because we are making a setup hook to be used as a
  # native build input. The script itself references both the build-time
  # (build) and run-time (host) python from the explicitly passed in `python`
  # attribute, so the `buildPackages` doesn't effect that.
  wrapPython = pkgs.buildPackages.callPackage ../development/interpreters/python/wrap-python.nix {
    inherit python;
  };

  # Dont take pythonPackages from "global" pkgs scope to avoid mixing python versions
  pythonPackages = self;

  # specials

  recursivePthLoader = callPackage ../development/python-modules/recursive-pth-loader { };

  setuptools = callPackage ../development/python-modules/setuptools { };

  aadict = callPackage ../development/python-modules/aadict { };

  aafigure = callPackage ../development/python-modules/aafigure { };

  aardwolf = callPackage ../development/python-modules/aardwolf { };

  abodepy = callPackage ../development/python-modules/abodepy { };

  absl-py = callPackage ../development/python-modules/absl-py { };

  accuweather = callPackage ../development/python-modules/accuweather { };

  accupy = callPackage ../development/python-modules/accupy { };

  acebinf = callPackage ../development/python-modules/acebinf { };

  acme = callPackage ../development/python-modules/acme { };

  acme-tiny = callPackage ../development/python-modules/acme-tiny { };

  acoustics = callPackage ../development/python-modules/acoustics { };

  actdiag = callPackage ../development/python-modules/actdiag { };

  adafruit-io = callPackage ../development/python-modules/adafruit-io { };

  adafruit-nrfutil = callPackage ../development/python-modules/adafruit-nrfutil { };

  adafruit-platformdetect = callPackage ../development/python-modules/adafruit-platformdetect { };

  adafruit-pureio = callPackage ../development/python-modules/adafruit-pureio { };

  adal = callPackage ../development/python-modules/adal { };

  adax = callPackage ../development/python-modules/adax { };

  adax-local = callPackage ../development/python-modules/adax-local { };

  adb-enhanced = callPackage ../development/python-modules/adb-enhanced { };

  adb-homeassistant = callPackage ../development/python-modules/adb-homeassistant { };

  adb-shell = callPackage ../development/python-modules/adb-shell { };

  adblock = callPackage ../development/python-modules/adblock {
    inherit (pkgs.darwin.apple_sdk.frameworks) CoreFoundation Security;
  };

  add-trailing-comma = callPackage ../development/python-modules/add-trailing-comma { };

  addict = callPackage ../development/python-modules/addict { };

  adext = callPackage ../development/python-modules/adext { };

  adguardhome = callPackage ../development/python-modules/adguardhome { };

  adjusttext = callPackage ../development/python-modules/adjusttext { };

  adlfs = callPackage ../development/python-modules/adlfs { };

  advantage-air = callPackage ../development/python-modules/advantage-air { };

  advocate = callPackage ../development/python-modules/advocate { };

  aemet-opendata = callPackage ../development/python-modules/aemet-opendata { };

  aenum = callPackage ../development/python-modules/aenum { };

  aeppl = callPackage ../development/python-modules/aeppl { };

  aesara = callPackage ../development/python-modules/aesara { };

  aesedb = callPackage ../development/python-modules/aesedb { };

  afdko = callPackage ../development/python-modules/afdko { };

  affine = callPackage ../development/python-modules/affine { };

  afsapi = callPackage ../development/python-modules/afsapi { };

  agate = callPackage ../development/python-modules/agate { };

  agate-dbf = callPackage ../development/python-modules/agate-dbf { };

  agate-excel = callPackage ../development/python-modules/agate-excel { };

  agate-sql = callPackage ../development/python-modules/agate-sql { };

  agent-py = callPackage ../development/python-modules/agent-py { };

  aggdraw = callPackage ../development/python-modules/aggdraw { };

  aio-geojson-client = callPackage ../development/python-modules/aio-geojson-client { };

  aio-geojson-generic-client = callPackage ../development/python-modules/aio-geojson-generic-client { };

  aio-geojson-geonetnz-quakes = callPackage ../development/python-modules/aio-geojson-geonetnz-quakes { };

  aio-geojson-geonetnz-volcano = callPackage ../development/python-modules/aio-geojson-geonetnz-volcano { };

  aio-geojson-nsw-rfs-incidents = callPackage ../development/python-modules/aio-geojson-nsw-rfs-incidents { };

  aio-geojson-usgs-earthquakes = callPackage ../development/python-modules/aio-geojson-usgs-earthquakes { };

  aio-georss-client = callPackage ../development/python-modules/aio-georss-client { };

  aio-georss-gdacs = callPackage ../development/python-modules/aio-georss-gdacs { };

  aioairzone = callPackage ../development/python-modules/aioairzone { };

  aioairq = callPackage ../development/python-modules/aioairq { };

  aioaladdinconnect = callPackage ../development/python-modules/aioaladdinconnect { };

  aioambient = callPackage ../development/python-modules/aioambient { };

  aioapns = callPackage ../development/python-modules/aioapns { };

  aiocron = callPackage ../development/python-modules/aiocron { };

  ailment = callPackage ../development/python-modules/ailment { };

  aioamqp = callPackage ../development/python-modules/aioamqp { };

  aioaseko = callPackage ../development/python-modules/aioaseko { };

  aioasuswrt = callPackage ../development/python-modules/aioasuswrt { };

  aioazuredevops = callPackage ../development/python-modules/aioazuredevops { };

  aioblescan = callPackage ../development/python-modules/aioblescan { };

  aiocache = callPackage ../development/python-modules/aiocache { };

  aiocoap = callPackage ../development/python-modules/aiocoap { };

  aioconsole = callPackage ../development/python-modules/aioconsole { };

  aiocontextvars = callPackage ../development/python-modules/aiocontextvars { };

  aiocurrencylayer = callPackage ../development/python-modules/aiocurrencylayer { };

  aiodiscover = callPackage ../development/python-modules/aiodiscover { };

  aiodns = callPackage ../development/python-modules/aiodns { };

  aioeafm = callPackage ../development/python-modules/aioeafm { };

  aioeagle = callPackage ../development/python-modules/aioeagle { };

  aioecowitt = callPackage ../development/python-modules/aioecowitt { };

  aioemonitor = callPackage ../development/python-modules/aioemonitor { };

  aioesphomeapi = callPackage ../development/python-modules/aioesphomeapi { };

  aioextensions = callPackage ../development/python-modules/aioextensions { };

  aiofiles = callPackage ../development/python-modules/aiofiles { };

  aioflo = callPackage ../development/python-modules/aioflo { };

  aioftp = callPackage ../development/python-modules/aioftp { };

  aioguardian = callPackage ../development/python-modules/aioguardian { };

  aiogithubapi = callPackage ../development/python-modules/aiogithubapi { };

  aioharmony = callPackage ../development/python-modules/aioharmony { };

  aiohomekit = callPackage ../development/python-modules/aiohomekit { };

  aiohttp = callPackage ../development/python-modules/aiohttp { };

  aiohttp-apispec = callPackage ../development/python-modules/aiohttp-apispec { };

  aiohttp-cors = callPackage ../development/python-modules/aiohttp-cors { };

  aiohttp-jinja2 = callPackage ../development/python-modules/aiohttp-jinja2 { };

  aiohttp-remotes = callPackage ../development/python-modules/aiohttp-remotes { };

  aiohttp-retry = callPackage ../development/python-modules/aiohttp-retry { };

  aiohttp-socks = callPackage ../development/python-modules/aiohttp-socks { };

  aiohttp-swagger = callPackage ../development/python-modules/aiohttp-swagger { };

  aiohttp-wsgi = callPackage ../development/python-modules/aiohttp-wsgi { };

  aioitertools = callPackage ../development/python-modules/aioitertools { };

  aiobiketrax = callPackage ../development/python-modules/aiobiketrax { };

  aiobotocore = callPackage ../development/python-modules/aiobotocore { };

  aiobroadlink = callPackage ../development/python-modules/aiobroadlink { };

  aiohue = callPackage ../development/python-modules/aiohue { };

  aiohwenergy = callPackage ../development/python-modules/aiohwenergy { };

  aioimaplib = callPackage ../development/python-modules/aioimaplib { };

  aioinflux = callPackage ../development/python-modules/aioinflux { };

  aiojobs = callPackage ../development/python-modules/aiojobs { };

  aiokafka = callPackage ../development/python-modules/aiokafka { };

  aiokef = callPackage ../development/python-modules/aiokef { };

  aiolookin = callPackage ../development/python-modules/aiolookin { };

  aiolifx = callPackage ../development/python-modules/aiolifx { };

  aiolifx-connection = callPackage ../development/python-modules/aiolifx-connection { };

  aiolifx-effects = callPackage ../development/python-modules/aiolifx-effects { };

  aiolimiter = callPackage ../development/python-modules/aiolimiter { };

  aiolip = callPackage ../development/python-modules/aiolip { };

  aiolyric = callPackage ../development/python-modules/aiolyric { };

  aiomodernforms = callPackage ../development/python-modules/aiomodernforms { };

  aiomultiprocess = callPackage ../development/python-modules/aiomultiprocess { };

  aiomusiccast = callPackage ../development/python-modules/aiomusiccast { };

  aiomysensors = callPackage ../development/python-modules/aiomysensors { };

  aiomysql = callPackage ../development/python-modules/aiomysql { };

  aionanoleaf = callPackage ../development/python-modules/aionanoleaf { };

  aionotify = callPackage ../development/python-modules/aionotify { };

  aionotion = callPackage ../development/python-modules/aionotion { };

  aiooncue = callPackage ../development/python-modules/aiooncue { };

  aioopenexchangerates = callPackage ../development/python-modules/aioopenexchangerates { };

  aiopg = callPackage ../development/python-modules/aiopg { };

  aioprocessing = callPackage ../development/python-modules/aioprocessing { };

  aiopulse = callPackage ../development/python-modules/aiopulse { };

  aiopvapi = callPackage ../development/python-modules/aiopvapi { };

  aiopvpc = callPackage ../development/python-modules/aiopvpc { };

  aiopyarr = callPackage ../development/python-modules/aiopyarr { };

  aiopylgtv = callPackage ../development/python-modules/aiopylgtv { };

  aioqsw = callPackage ../development/python-modules/aioqsw { };

  aiorecollect = callPackage ../development/python-modules/aiorecollect { };

  aioredis = callPackage ../development/python-modules/aioredis { };

  aioresponses = callPackage ../development/python-modules/aioresponses { };

  aioridwell = callPackage ../development/python-modules/aioridwell { };

  aiorpcx = callPackage ../development/python-modules/aiorpcx { };

  aiortm = callPackage ../development/python-modules/aiortm { };

  aiorun = callPackage ../development/python-modules/aiorun { };

  aiosenseme = callPackage ../development/python-modules/aiosenseme { };

  aiosenz = callPackage ../development/python-modules/aiosenz { };

  aioserial = callPackage ../development/python-modules/aioserial { };

  aioshelly = callPackage ../development/python-modules/aioshelly { };

  aioshutil = callPackage ../development/python-modules/aioshutil { };

  aioskybell = callPackage ../development/python-modules/aioskybell { };

  aiosignal = callPackage ../development/python-modules/aiosignal { };

  aioslimproto = callPackage ../development/python-modules/aioslimproto { };

  aiosmb = callPackage ../development/python-modules/aiosmb { };

  aiosmtpd = callPackage ../development/python-modules/aiosmtpd { };

  aiosmtplib = callPackage ../development/python-modules/aiosmtplib { };

  aiosqlite = callPackage ../development/python-modules/aiosqlite { };

  aiosteamist = callPackage ../development/python-modules/aiosteamist { };

  aiostream = callPackage ../development/python-modules/aiostream { };

  aioswitcher = callPackage ../development/python-modules/aioswitcher { };

  aiosyncthing = callPackage ../development/python-modules/aiosyncthing { };

  aiotractive = callPackage ../development/python-modules/aiotractive { };

  aiounifi = callPackage ../development/python-modules/aiounifi { };

  aiounittest = callPackage ../development/python-modules/aiounittest { };

  aiovlc = callPackage ../development/python-modules/aiovlc { };

  aiowatttime = callPackage ../development/python-modules/aiowatttime { };

  aiowebostv = callPackage ../development/python-modules/aiowebostv { };

  aiowinreg = callPackage ../development/python-modules/aiowinreg { };

  aioymaps = callPackage ../development/python-modules/aioymaps { };

  aiozeroconf = callPackage ../development/python-modules/aiozeroconf { };

  airly = callPackage ../development/python-modules/airly { };

  airthings-cloud = callPackage ../development/python-modules/airthings-cloud { };

  airtouch4pyapi = callPackage ../development/python-modules/airtouch4pyapi { };

  ajpy = callPackage ../development/python-modules/ajpy { };

  ajsonrpc = callPackage ../development/python-modules/ajsonrpc { };

  alabaster = callPackage ../development/python-modules/alabaster { };

  aladdin-connect = callPackage ../development/python-modules/aladdin-connect { };

  alarmdecoder = callPackage ../development/python-modules/alarmdecoder { };

  alectryon = callPackage ../development/python-modules/alectryon { };

  alembic = callPackage ../development/python-modules/alembic { };

  algebraic-data-types = callPackage ../development/python-modules/algebraic-data-types { };

  aliyun-python-sdk-cdn = callPackage ../development/python-modules/aliyun-python-sdk-cdn { };

  aliyun-python-sdk-config = callPackage ../development/python-modules/aliyun-python-sdk-config { };

  aliyun-python-sdk-core = callPackage ../development/python-modules/aliyun-python-sdk-core { };

  aliyun-python-sdk-dbfs = callPackage ../development/python-modules/aliyun-python-sdk-dbfs { };

  aliyun-python-sdk-iot = callPackage ../development/python-modules/aliyun-python-sdk-iot { };

  aliyun-python-sdk-kms = callPackage ../development/python-modules/aliyun-python-sdk-kms { };

  aliyun-python-sdk-sts = callPackage ../development/python-modules/aliyun-python-sdk-sts { };

  allpairspy = callPackage ../development/python-modules/allpairspy { };

  allure-behave = callPackage ../development/python-modules/allure-behave { };

  allure-python-commons = callPackage ../development/python-modules/allure-python-commons { };

  allure-python-commons-test = callPackage ../development/python-modules/allure-python-commons-test { };

  allure-pytest = callPackage ../development/python-modules/allure-pytest { };

  alpha-vantage = callPackage ../development/python-modules/alpha-vantage { };

  altair = callPackage ../development/python-modules/altair { };

  amarna = callPackage ../development/python-modules/amarna { };

  amazon-ion = callPackage ../development/python-modules/amazon-ion { };

  amazon_kclpy = callPackage ../development/python-modules/amazon_kclpy { };

  ambee = callPackage ../development/python-modules/ambee { };

  amberelectric = callPackage ../development/python-modules/amberelectric { };

  ambiclimate = callPackage ../development/python-modules/ambiclimate { };

  amcrest = callPackage ../development/python-modules/amcrest { };

  amiibo-py = callPackage ../development/python-modules/amiibo-py { };

  amply = callPackage ../development/python-modules/amply { };

  amqp = callPackage ../development/python-modules/amqp { };

  amqplib = callPackage ../development/python-modules/amqplib { };

  amqtt = callPackage ../development/python-modules/amqtt { };

  android-backup = callPackage ../development/python-modules/android-backup { };

  androidtv = callPackage ../development/python-modules/androidtv { };

  androguard = callPackage ../development/python-modules/androguard { };

  angr = callPackage ../development/python-modules/angr { };

  angrcli = callPackage ../development/python-modules/angrcli {
    inherit (pkgs) coreutils;
  };

  angrop = callPackage ../development/python-modules/angrop { };

  aniso8601 = callPackage ../development/python-modules/aniso8601 { };

  annexremote = callPackage ../development/python-modules/annexremote { };

  annoy = callPackage ../development/python-modules/annoy { };

  anonip = callPackage ../development/python-modules/anonip { };

  ansi2html = callPackage ../development/python-modules/ansi2html { };

  ansible = callPackage ../development/python-modules/ansible { };

  ansible-compat = callPackage ../development/python-modules/ansible-compat { };

  ansible-core = callPackage ../development/python-modules/ansible/core.nix { };

  ansible-doctor = callPackage ../development/python-modules/ansible-doctor { };

  ansible-kernel = callPackage ../development/python-modules/ansible-kernel { };

  ansible-later = callPackage ../development/python-modules/ansible-later { };

  ansible-lint = callPackage ../development/python-modules/ansible-lint { };

  ansible-runner = callPackage ../development/python-modules/ansible-runner { };

  ansi = callPackage ../development/python-modules/ansi { };

  ansicolor = callPackage ../development/python-modules/ansicolor { };

  ansicolors = callPackage ../development/python-modules/ansicolors { };

  ansiconv = callPackage ../development/python-modules/ansiconv { };

  ansimarkup = callPackage ../development/python-modules/ansimarkup { };

  ansiwrap = callPackage ../development/python-modules/ansiwrap { };

  antlr4_8-python3-runtime = callPackage ../development/python-modules/antlr4-python3-runtime {
    antlr4 = pkgs.antlr4_8;
  };
  antlr4_9-python3-runtime = callPackage ../development/python-modules/antlr4-python3-runtime {
    antlr4 = pkgs.antlr4_9;
  };
  antlr4-python3-runtime = self.antlr4_8-python3-runtime;

  anyascii = callPackage ../development/python-modules/anyascii { };

  anybadge = callPackage ../development/python-modules/anybadge { };

  anyconfig = callPackage ../development/python-modules/anyconfig { };

  anyio = callPackage ../development/python-modules/anyio { };

  anytree = callPackage ../development/python-modules/anytree {
    inherit (pkgs) graphviz;
  };

  aocd = callPackage ../development/python-modules/aocd { };

  apache-airflow = callPackage ../development/python-modules/apache-airflow { };

  apache-beam = callPackage ../development/python-modules/apache-beam { };

  apcaccess = callPackage ../development/python-modules/apcaccess { };

  apipkg = callPackage ../development/python-modules/apipkg { };

  apispec = callPackage ../development/python-modules/apispec { };

  aplpy = callPackage ../development/python-modules/aplpy { };

  appdirs = callPackage ../development/python-modules/appdirs { };

  appleseed = toPythonModule (pkgs.appleseed.override { python3 = self.python; });

  applicationinsights = callPackage ../development/python-modules/applicationinsights { };

  appnope = callPackage ../development/python-modules/appnope { };

  apprise = callPackage ../development/python-modules/apprise { };

  approvaltests = callPackage ../development/python-modules/approvaltests { };

  apptools = callPackage ../development/python-modules/apptools { };

  appthreat-vulnerability-db = callPackage ../development/python-modules/appthreat-vulnerability-db { };

  aprslib = callPackage ../development/python-modules/aprslib { };

  APScheduler = callPackage ../development/python-modules/APScheduler { };

  apsw = callPackage ../development/python-modules/apsw { };

  apycula = callPackage ../development/python-modules/apycula { };

  aqipy-atmotech = callPackage ../development/python-modules/aqipy-atmotech { };

  aqualogic = callPackage ../development/python-modules/aqualogic { };

  arabic-reshaper = callPackage ../development/python-modules/arabic-reshaper { };

  arc4 = callPackage ../development/python-modules/arc4 { };

  arcam-fmj = callPackage ../development/python-modules/arcam-fmj { };

  archinfo = callPackage ../development/python-modules/archinfo { };

  archspec = callPackage ../development/python-modules/archspec { };

  area = callPackage ../development/python-modules/area { };

  arelle = callPackage ../development/python-modules/arelle {
    gui = true;
  };

  arelle-headless = callPackage ../development/python-modules/arelle {
    gui = false;
  };

  aresponses = callPackage ../development/python-modules/aresponses { };

  argcomplete = callPackage ../development/python-modules/argcomplete { };

  argh = callPackage ../development/python-modules/argh { };

  argon2-cffi = callPackage ../development/python-modules/argon2-cffi { };

  argon2-cffi-bindings = callPackage ../development/python-modules/argon2-cffi-bindings { };

  argparse-addons = callPackage ../development/python-modules/argparse-addons { };

  args = callPackage ../development/python-modules/args { };

  aria2p = callPackage ../development/python-modules/aria2p { };

  arnparse = callPackage ../development/python-modules/arnparse { };

  arrayqueues = callPackage ../development/python-modules/arrayqueues { };

  arris-tg2492lg = callPackage ../development/python-modules/arris-tg2492lg { };

  arrow = callPackage ../development/python-modules/arrow { };

  arviz = callPackage ../development/python-modules/arviz { };

  arxiv2bib = callPackage ../development/python-modules/arxiv2bib { };

  asana = callPackage ../development/python-modules/asana { };

  ascii-magic = callPackage ../development/python-modules/ascii-magic { };

  asciimatics = callPackage ../development/python-modules/asciimatics { };

  asciitree = callPackage ../development/python-modules/asciitree { };

  asdf = callPackage ../development/python-modules/asdf { };

  asdf-standard = callPackage ../development/python-modules/asdf-standard { };

  asdf-transform-schemas = callPackage ../development/python-modules/asdf-transform-schemas { };

  ase = callPackage ../development/python-modules/ase { };

  asf-search = callPackage ../development/python-modules/asf-search { };

  asgi-csrf = callPackage ../development/python-modules/asgi-csrf { };

  asgineer = callPackage ../development/python-modules/asgineer { };

  asgiref = callPackage ../development/python-modules/asgiref { };

  asks = callPackage ../development/python-modules/asks { };

  asmog = callPackage ../development/python-modules/asmog { };

  asn1 = callPackage ../development/python-modules/asn1 { };

  asn1ate = callPackage ../development/python-modules/asn1ate { };

  asn1crypto = callPackage ../development/python-modules/asn1crypto { };

  asn1tools = callPackage ../development/python-modules/asn1tools { };

  aspell-python = callPackage ../development/python-modules/aspell-python { };

  aspy-refactor-imports = callPackage ../development/python-modules/aspy-refactor-imports { };

  aspy-yaml = callPackage ../development/python-modules/aspy.yaml { };

  assertpy = callPackage ../development/python-modules/assertpy { };

  asterisk-mbox = callPackage ../development/python-modules/asterisk-mbox { };

  asteval = callPackage ../development/python-modules/asteval { };

  astor = callPackage ../development/python-modules/astor { };

  astral = callPackage ../development/python-modules/astral { };

  astroid = callPackage ../development/python-modules/astroid { };

  astropy = callPackage ../development/python-modules/astropy { };

  astropy-healpix = callPackage ../development/python-modules/astropy-healpix { };

  astropy-helpers = callPackage ../development/python-modules/astropy-helpers { };

  astropy-extension-helpers = callPackage ../development/python-modules/astropy-extension-helpers { };

  astroquery = callPackage ../development/python-modules/astroquery { };

  asttokens = callPackage ../development/python-modules/asttokens { };

  astunparse = callPackage ../development/python-modules/astunparse { };

  async_generator = callPackage ../development/python-modules/async_generator { };

  async-dns = callPackage ../development/python-modules/async-dns { };

  async-lru = callPackage ../development/python-modules/async-lru { };

  asyncclick = callPackage ../development/python-modules/asyncclick { };

  asynccmd = callPackage ../development/python-modules/asynccmd { };

  asyncio-dgram = callPackage ../development/python-modules/asyncio-dgram { };

  asyncio-mqtt = callPackage ../development/python-modules/asyncio_mqtt { };

  asyncio-rlock = callPackage ../development/python-modules/asyncio-rlock { };

  asyncmy = callPackage ../development/python-modules/asyncmy { };

  asyncio-throttle = callPackage ../development/python-modules/asyncio-throttle { };

  asyncpg = callPackage ../development/python-modules/asyncpg { };

  asyncsleepiq = callPackage ../development/python-modules/asyncsleepiq { };

  asyncssh = callPackage ../development/python-modules/asyncssh { };

  asyncstdlib = callPackage ../development/python-modules/asyncstdlib { };

  async_stagger = callPackage ../development/python-modules/async_stagger { };

  asynctest = callPackage ../development/python-modules/asynctest { };

  async-timeout = callPackage ../development/python-modules/async_timeout { };

  async-upnp-client = callPackage ../development/python-modules/async-upnp-client { };

  asyncwhois = callPackage ../development/python-modules/asyncwhois { };

  asysocks = callPackage ../development/python-modules/asysocks { };

  atc-ble = callPackage ../development/python-modules/atc-ble { };

  atenpdu = callPackage ../development/python-modules/atenpdu { };

  atlassian-python-api = callPackage ../development/python-modules/atlassian-python-api { };

  atom = callPackage ../development/python-modules/atom { };

  atomiclong = callPackage ../development/python-modules/atomiclong { };

  atomicwrites = callPackage ../development/python-modules/atomicwrites { };

  atomicwrites-homeassistant = callPackage ../development/python-modules/atomicwrites-homeassistant { };

  atomman = callPackage ../development/python-modules/atomman { };

  atpublic = callPackage ../development/python-modules/atpublic { };

  atsim_potentials = callPackage ../development/python-modules/atsim_potentials { };

  attrdict = callPackage ../development/python-modules/attrdict { };

  attrs = callPackage ../development/python-modules/attrs { };

  aubio = callPackage ../development/python-modules/aubio { };

  audible = callPackage ../development/python-modules/audible { };

  audio-metadata = callPackage ../development/python-modules/audio-metadata { };

  audioread = callPackage ../development/python-modules/audioread { };

  audiotools = callPackage ../development/python-modules/audiotools {
    inherit (pkgs.darwin.apple_sdk.frameworks) AudioToolbox AudioUnit CoreServices;
  };

  augeas = callPackage ../development/python-modules/augeas {
    inherit (pkgs) augeas;
  };

  augmax = callPackage ../development/python-modules/augmax { };

  auroranoaa = callPackage ../development/python-modules/auroranoaa { };

  aurorapy = callPackage ../development/python-modules/aurorapy { };

  autarco = callPackage ../development/python-modules/autarco { };

  auth0-python = callPackage ../development/python-modules/auth0-python { };

  authcaptureproxy = callPackage ../development/python-modules/authcaptureproxy { };

  authheaders = callPackage ../development/python-modules/authheaders { };

  authlib = callPackage ../development/python-modules/authlib { };

  authres = callPackage ../development/python-modules/authres { };

  autobahn = callPackage ../development/python-modules/autobahn { };

  autograd = callPackage ../development/python-modules/autograd { };

  autoit-ripper = callPackage ../development/python-modules/autoit-ripper { };

  autologging = callPackage ../development/python-modules/autologging { };

  automat = callPackage ../development/python-modules/automat { };

  automate-home = callPackage ../development/python-modules/automate-home { };

  autopage = callPackage ../development/python-modules/autopage { };

  autopep8 = callPackage ../development/python-modules/autopep8 { };

  avahi = toPythonModule (pkgs.avahi.override {
    inherit python;
    withPython = true;
  });

  av = callPackage ../development/python-modules/av { };

  avea = callPackage ../development/python-modules/avea { };

  avion = callPackage ../development/python-modules/avion { };

  avro3k = callPackage ../development/python-modules/avro3k { };

  avro = callPackage ../development/python-modules/avro { };

  avro-python3 = callPackage ../development/python-modules/avro-python3 { };

  awesome-slugify = callPackage ../development/python-modules/awesome-slugify { };

  awesomeversion = callPackage ../development/python-modules/awesomeversion { };

  awkward0 = callPackage ../development/python-modules/awkward0 { };
  awkward = callPackage ../development/python-modules/awkward { };

  aws-adfs = callPackage ../development/python-modules/aws-adfs { };

  aws-lambda-builders = callPackage ../development/python-modules/aws-lambda-builders { };

  aws-sam-translator = callPackage ../development/python-modules/aws-sam-translator { };

  aws-xray-sdk = callPackage ../development/python-modules/aws-xray-sdk { };

  awscrt = callPackage ../development/python-modules/awscrt {
    inherit (pkgs.darwin.apple_sdk.frameworks) CoreFoundation Security;
  };

  awsiotpythonsdk = callPackage ../development/python-modules/awsiotpythonsdk { };

  awslambdaric = callPackage ../development/python-modules/awslambdaric { };

  axis = callPackage ../development/python-modules/axis { };

  azure-appconfiguration = callPackage ../development/python-modules/azure-appconfiguration { };

  azure-applicationinsights = callPackage ../development/python-modules/azure-applicationinsights { };

  azure-batch = callPackage ../development/python-modules/azure-batch { };

  azure-common = callPackage ../development/python-modules/azure-common { };

  azure-containerregistry = callPackage ../development/python-modules/azure-containerregistry { };

  azure-core = callPackage ../development/python-modules/azure-core { };

  azure-cosmos = callPackage ../development/python-modules/azure-cosmos { };

  azure-cosmosdb-nspkg = callPackage ../development/python-modules/azure-cosmosdb-nspkg { };

  azure-cosmosdb-table = callPackage ../development/python-modules/azure-cosmosdb-table { };

  azure-data-tables = callPackage ../development/python-modules/azure-data-tables { };

  azure-datalake-store = callPackage ../development/python-modules/azure-datalake-store { };

  azure-eventgrid = callPackage ../development/python-modules/azure-eventgrid { };

  azure-eventhub = callPackage ../development/python-modules/azure-eventhub { };

  azure-functions-devops-build = callPackage ../development/python-modules/azure-functions-devops-build { };

  azure-graphrbac = callPackage ../development/python-modules/azure-graphrbac { };

  azure-identity = callPackage ../development/python-modules/azure-identity { };

  azure-keyvault = callPackage ../development/python-modules/azure-keyvault { };

  azure-keyvault-administration = callPackage ../development/python-modules/azure-keyvault-administration { };

  azure-keyvault-certificates = callPackage ../development/python-modules/azure-keyvault-certificates { };

  azure-keyvault-keys = callPackage ../development/python-modules/azure-keyvault-keys { };

  azure-keyvault-nspkg = callPackage ../development/python-modules/azure-keyvault-nspkg { };

  azure-keyvault-secrets = callPackage ../development/python-modules/azure-keyvault-secrets { };

  azure-loganalytics = callPackage ../development/python-modules/azure-loganalytics { };

  azure-mgmt-advisor = callPackage ../development/python-modules/azure-mgmt-advisor { };

  azure-mgmt-apimanagement = callPackage ../development/python-modules/azure-mgmt-apimanagement { };

  azure-mgmt-appconfiguration = callPackage ../development/python-modules/azure-mgmt-appconfiguration { };

  azure-mgmt-applicationinsights = callPackage ../development/python-modules/azure-mgmt-applicationinsights { };

  azure-mgmt-authorization = callPackage ../development/python-modules/azure-mgmt-authorization { };

  azure-mgmt-batchai = callPackage ../development/python-modules/azure-mgmt-batchai { };

  azure-mgmt-batch = callPackage ../development/python-modules/azure-mgmt-batch { };

  azure-mgmt-billing = callPackage ../development/python-modules/azure-mgmt-billing { };

  azure-mgmt-botservice = callPackage ../development/python-modules/azure-mgmt-botservice { };

  azure-mgmt-cdn = callPackage ../development/python-modules/azure-mgmt-cdn { };

  azure-mgmt-cognitiveservices = callPackage ../development/python-modules/azure-mgmt-cognitiveservices { };

  azure-mgmt-commerce = callPackage ../development/python-modules/azure-mgmt-commerce { };

  azure-mgmt-common = callPackage ../development/python-modules/azure-mgmt-common { };

  azure-mgmt-compute = callPackage ../development/python-modules/azure-mgmt-compute { };

  azure-mgmt-consumption = callPackage ../development/python-modules/azure-mgmt-consumption { };

  azure-mgmt-containerinstance = callPackage ../development/python-modules/azure-mgmt-containerinstance { };

  azure-mgmt-containerregistry = callPackage ../development/python-modules/azure-mgmt-containerregistry { };

  azure-mgmt-containerservice = callPackage ../development/python-modules/azure-mgmt-containerservice { };

  azure-mgmt-core = callPackage ../development/python-modules/azure-mgmt-core { };

  azure-mgmt-cosmosdb = callPackage ../development/python-modules/azure-mgmt-cosmosdb { };

  azure-mgmt-databoxedge = callPackage ../development/python-modules/azure-mgmt-databoxedge { };

  azure-mgmt-datafactory = callPackage ../development/python-modules/azure-mgmt-datafactory { };

  azure-mgmt-datalake-analytics = callPackage ../development/python-modules/azure-mgmt-datalake-analytics { };

  azure-mgmt-datalake-nspkg = callPackage ../development/python-modules/azure-mgmt-datalake-nspkg { };

  azure-mgmt-datalake-store = callPackage ../development/python-modules/azure-mgmt-datalake-store { };

  azure-mgmt-datamigration = callPackage ../development/python-modules/azure-mgmt-datamigration { };

  azure-mgmt-deploymentmanager = callPackage ../development/python-modules/azure-mgmt-deploymentmanager { };

  azure-mgmt-devspaces = callPackage ../development/python-modules/azure-mgmt-devspaces { };

  azure-mgmt-devtestlabs = callPackage ../development/python-modules/azure-mgmt-devtestlabs { };

  azure-mgmt-dns = callPackage ../development/python-modules/azure-mgmt-dns { };

  azure-mgmt-eventgrid = callPackage ../development/python-modules/azure-mgmt-eventgrid { };

  azure-mgmt-eventhub = callPackage ../development/python-modules/azure-mgmt-eventhub { };

  azure-mgmt-extendedlocation = callPackage ../development/python-modules/azure-mgmt-extendedlocation { };

  azure-mgmt-hanaonazure = callPackage ../development/python-modules/azure-mgmt-hanaonazure { };

  azure-mgmt-hdinsight = callPackage ../development/python-modules/azure-mgmt-hdinsight { };

  azure-mgmt-imagebuilder = callPackage ../development/python-modules/azure-mgmt-imagebuilder { };

  azure-mgmt-iotcentral = callPackage ../development/python-modules/azure-mgmt-iotcentral { };

  azure-mgmt-iothub = callPackage ../development/python-modules/azure-mgmt-iothub { };

  azure-mgmt-iothubprovisioningservices = callPackage ../development/python-modules/azure-mgmt-iothubprovisioningservices { };

  azure-mgmt-keyvault = callPackage ../development/python-modules/azure-mgmt-keyvault { };

  azure-mgmt-kusto = callPackage ../development/python-modules/azure-mgmt-kusto { };

  azure-mgmt-loganalytics = callPackage ../development/python-modules/azure-mgmt-loganalytics { };

  azure-mgmt-logic = callPackage ../development/python-modules/azure-mgmt-logic { };

  azure-mgmt-machinelearningcompute = callPackage ../development/python-modules/azure-mgmt-machinelearningcompute { };

  azure-mgmt-managedservices = callPackage ../development/python-modules/azure-mgmt-managedservices { };

  azure-mgmt-managementgroups = callPackage ../development/python-modules/azure-mgmt-managementgroups { };

  azure-mgmt-managementpartner = callPackage ../development/python-modules/azure-mgmt-managementpartner { };

  azure-mgmt-maps = callPackage ../development/python-modules/azure-mgmt-maps { };

  azure-mgmt-marketplaceordering = callPackage ../development/python-modules/azure-mgmt-marketplaceordering { };

  azure-mgmt-media = callPackage ../development/python-modules/azure-mgmt-media { };

  azure-mgmt-monitor = callPackage ../development/python-modules/azure-mgmt-monitor { };

  azure-mgmt-msi = callPackage ../development/python-modules/azure-mgmt-msi { };

  azure-mgmt-netapp = callPackage ../development/python-modules/azure-mgmt-netapp { };

  azure-mgmt-network = callPackage ../development/python-modules/azure-mgmt-network { };

  azure-mgmt-notificationhubs = callPackage ../development/python-modules/azure-mgmt-notificationhubs { };

  azure-mgmt-nspkg = callPackage ../development/python-modules/azure-mgmt-nspkg { };

  azure-mgmt-policyinsights = callPackage ../development/python-modules/azure-mgmt-policyinsights { };

  azure-mgmt-powerbiembedded = callPackage ../development/python-modules/azure-mgmt-powerbiembedded { };

  azure-mgmt-privatedns = callPackage ../development/python-modules/azure-mgmt-privatedns { };

  azure-mgmt-rdbms = callPackage ../development/python-modules/azure-mgmt-rdbms { };

  azure-mgmt-recoveryservicesbackup = callPackage ../development/python-modules/azure-mgmt-recoveryservicesbackup { };

  azure-mgmt-recoveryservices = callPackage ../development/python-modules/azure-mgmt-recoveryservices { };

  azure-mgmt-redhatopenshift = callPackage ../development/python-modules/azure-mgmt-redhatopenshift { };

  azure-mgmt-redis = callPackage ../development/python-modules/azure-mgmt-redis { };

  azure-mgmt-relay = callPackage ../development/python-modules/azure-mgmt-relay { };

  azure-mgmt-reservations = callPackage ../development/python-modules/azure-mgmt-reservations { };

  azure-mgmt-resource = callPackage ../development/python-modules/azure-mgmt-resource { };

  azure-mgmt-scheduler = callPackage ../development/python-modules/azure-mgmt-scheduler { };

  azure-mgmt-search = callPackage ../development/python-modules/azure-mgmt-search { };

  azure-mgmt-security = callPackage ../development/python-modules/azure-mgmt-security { };

  azure-mgmt-servicebus = callPackage ../development/python-modules/azure-mgmt-servicebus { };

  azure-mgmt-servicefabric = callPackage ../development/python-modules/azure-mgmt-servicefabric { };

  azure-mgmt-servicefabricmanagedclusters = callPackage ../development/python-modules/azure-mgmt-servicefabricmanagedclusters { };

  azure-mgmt-servicelinker = callPackage ../development/python-modules/azure-mgmt-servicelinker { };

  azure-mgmt-signalr = callPackage ../development/python-modules/azure-mgmt-signalr { };

  azure-mgmt-sql = callPackage ../development/python-modules/azure-mgmt-sql { };

  azure-mgmt-sqlvirtualmachine = callPackage ../development/python-modules/azure-mgmt-sqlvirtualmachine { };

  azure-mgmt-storage = callPackage ../development/python-modules/azure-mgmt-storage { };

  azure-mgmt-subscription = callPackage ../development/python-modules/azure-mgmt-subscription { };

  azure-mgmt-synapse = callPackage ../development/python-modules/azure-mgmt-synapse { };

  azure-mgmt-trafficmanager = callPackage ../development/python-modules/azure-mgmt-trafficmanager { };

  azure-mgmt-web = callPackage ../development/python-modules/azure-mgmt-web { };

  azure-multiapi-storage = callPackage ../development/python-modules/azure-multiapi-storage { };

  azure-nspkg = callPackage ../development/python-modules/azure-nspkg { };

  azure-servicebus = callPackage ../development/python-modules/azure-servicebus { };

  azure-servicefabric = callPackage ../development/python-modules/azure-servicefabric { };

  azure-servicemanagement-legacy = callPackage ../development/python-modules/azure-servicemanagement-legacy { };

  azure-storage-blob = callPackage ../development/python-modules/azure-storage-blob { };

  azure-storage = callPackage ../development/python-modules/azure-storage { };

  azure-storage-common = callPackage ../development/python-modules/azure-storage-common { };

  azure-storage-file = callPackage ../development/python-modules/azure-storage-file { };

  azure-storage-file-share = callPackage ../development/python-modules/azure-storage-file-share { };

  azure-storage-nspkg = callPackage ../development/python-modules/azure-storage-nspkg { };

  azure-storage-queue = callPackage ../development/python-modules/azure-storage-queue { };

  azure-synapse-accesscontrol = callPackage ../development/python-modules/azure-synapse-accesscontrol { };

  azure-synapse-artifacts = callPackage ../development/python-modules/azure-synapse-artifacts { };

  azure-synapse-managedprivateendpoints = callPackage ../development/python-modules/azure-synapse-managedprivateendpoints { };

  azure-synapse-spark = callPackage ../development/python-modules/azure-synapse-spark { };

  b2sdk = callPackage ../development/python-modules/b2sdk { };

  babel = callPackage ../development/python-modules/babel { };

  babelfish = callPackage ../development/python-modules/babelfish { };

  babelgladeextractor = callPackage ../development/python-modules/babelgladeextractor { };

  pad4pi = callPackage ../development/python-modules/pad4pi { };

  pulumi = callPackage ../development/python-modules/pulumi { };

  pulumi-aws = callPackage ../development/python-modules/pulumi-aws { };

  backcall = callPackage ../development/python-modules/backcall { };

  backoff = callPackage ../development/python-modules/backoff { };

  backports-cached-property = callPackage ../development/python-modules/backports-cached-property { };

  backports_abc = callPackage ../development/python-modules/backports_abc { };

  backports_csv = callPackage ../development/python-modules/backports_csv { };

  backports-datetime-fromisoformat = callPackage ../development/python-modules/backports-datetime-fromisoformat { };

  backports-entry-points-selectable = callPackage ../development/python-modules/backports-entry-points-selectable { };

  backports_functools_lru_cache = callPackage ../development/python-modules/backports_functools_lru_cache { };

  backports_shutil_get_terminal_size = callPackage ../development/python-modules/backports_shutil_get_terminal_size { };

  backports-shutil-which = callPackage ../development/python-modules/backports-shutil-which { };

  backports_ssl_match_hostname = callPackage ../development/python-modules/backports_ssl_match_hostname { };

  backports_tempfile = callPackage ../development/python-modules/backports_tempfile { };

  backports_unittest-mock = callPackage ../development/python-modules/backports_unittest-mock { };

  backports_weakref = callPackage ../development/python-modules/backports_weakref { };

  backports-zoneinfo = callPackage ../development/python-modules/backports-zoneinfo { };

  bacpypes = callPackage ../development/python-modules/bacpypes { };

  bagit = callPackage ../development/python-modules/bagit { };

  banal = callPackage ../development/python-modules/banal { };

  bandit = callPackage ../development/python-modules/bandit { };

  bap = callPackage ../development/python-modules/bap {
    inherit (pkgs.ocaml-ng.ocamlPackages) bap;
  };

  baron = callPackage ../development/python-modules/baron { };

  base36 = callPackage ../development/python-modules/base36 { };

  base58 = callPackage ../development/python-modules/base58 { };

  base58check = callPackage ../development/python-modules/base58check { };

  baseline = callPackage ../development/python-modules/baseline { };

  baselines = callPackage ../development/python-modules/baselines { };

  basemap = callPackage ../development/python-modules/basemap { };

  basemap-data = callPackage ../development/python-modules/basemap-data { };

  bash_kernel = callPackage ../development/python-modules/bash_kernel { };

  bashlex = callPackage ../development/python-modules/bashlex { };

  basiciw = callPackage ../development/python-modules/basiciw { };

  batchgenerators = callPackage ../development/python-modules/batchgenerators { };

  batchspawner = callPackage ../development/python-modules/batchspawner { };

  batinfo = callPackage ../development/python-modules/batinfo { };

  bayesian-optimization = callPackage ../development/python-modules/bayesian-optimization { };

  bayespy = callPackage ../development/python-modules/bayespy { };

  bbox = callPackage ../development/python-modules/bbox { };

  bc-python-hcl2 = callPackage ../development/python-modules/bc-python-hcl2 { };

  bcdoc = callPackage ../development/python-modules/bcdoc { };

  bcrypt = callPackage ../development/python-modules/bcrypt { };

  beaker = callPackage ../development/python-modules/beaker { };

  beancount = callPackage ../development/python-modules/beancount { };

  beancount_docverif = callPackage ../development/python-modules/beancount_docverif { };

  beanstalkc = callPackage ../development/python-modules/beanstalkc { };

  beartype = callPackage ../development/python-modules/beartype { };

  beautifulsoup4 = callPackage ../development/python-modules/beautifulsoup4 { };

  beautifultable = callPackage ../development/python-modules/beautifultable { };

  bech32 = callPackage ../development/python-modules/bech32 { };

  bedup = callPackage ../development/python-modules/bedup { };

  behave = callPackage ../development/python-modules/behave { };

  bellows = callPackage ../development/python-modules/bellows { };

  beniget = callPackage ../development/python-modules/beniget { };

  bespon = callPackage ../development/python-modules/bespon { };

  betacode = callPackage ../development/python-modules/betacode { };

  betamax = callPackage ../development/python-modules/betamax { };

  betamax-matchers = callPackage ../development/python-modules/betamax-matchers { };

  betamax-serializers = callPackage ../development/python-modules/betamax-serializers { };

  bibtexparser = callPackage ../development/python-modules/bibtexparser { };

  bidict = callPackage ../development/python-modules/bidict { };

  bids-validator = callPackage ../development/python-modules/bids-validator { };

  biliass = callPackage ../development/python-modules/biliass { };

  billiard = callPackage ../development/python-modules/billiard { };

  bimmer-connected = callPackage ../development/python-modules/bimmer-connected { };

  binaryornot = callPackage ../development/python-modules/binaryornot { };

  bincopy = callPackage ../development/python-modules/bincopy { };

  binho-host-adapter = callPackage ../development/python-modules/binho-host-adapter { };

  binwalk = callPackage ../development/python-modules/binwalk { };

  binwalk-full = self.binwalk.override { visualizationSupport = true; };

  biopython = callPackage ../development/python-modules/biopython { };

  biplist = callPackage ../development/python-modules/biplist { };

  bip_utils = callPackage ../development/python-modules/bip_utils { };

  bitarray = callPackage ../development/python-modules/bitarray { };

  bitbox02 = callPackage ../development/python-modules/bitbox02 { };

  bitcoinlib = callPackage ../development/python-modules/bitcoinlib { };

  bitcoin-utils-fork-minimal = callPackage ../development/python-modules/bitcoin-utils-fork-minimal { };

  bitcoinrpc = callPackage ../development/python-modules/bitcoinrpc { };

  bite-parser = callPackage ../development/python-modules/bite-parser { };

  bitlist = callPackage ../development/python-modules/bitlist { };

  bitmath = callPackage ../development/python-modules/bitmath { };

  bitstring = callPackage ../development/python-modules/bitstring { };

  bitstruct = callPackage ../development/python-modules/bitstruct { };

  bitvavo-aio = callPackage ../development/python-modules/bitvavo-aio { };

  bizkaibus = callPackage ../development/python-modules/bizkaibus { };

  bjoern = callPackage ../development/python-modules/bjoern { };

  bkcharts = callPackage ../development/python-modules/bkcharts { };

  black = callPackage ../development/python-modules/black { };

  black-macchiato = callPackage ../development/python-modules/black-macchiato { };

  bleach = callPackage ../development/python-modules/bleach { };

  bleak = callPackage ../development/python-modules/bleak { };

  bleak-retry-connector = callPackage ../development/python-modules/bleak-retry-connector { };

  blebox-uniapi = callPackage ../development/python-modules/blebox-uniapi { };

  bless = callPackage ../development/python-modules/bless { };

  blessed = callPackage ../development/python-modules/blessed { };

  blessings = callPackage ../development/python-modules/blessings { };

  blinker = callPackage ../development/python-modules/blinker { };

  blinkpy = callPackage ../development/python-modules/blinkpy { };

  BlinkStick = callPackage ../development/python-modules/blinkstick { };

  blis = callPackage ../development/python-modules/blis { };

  blockchain = callPackage ../development/python-modules/blockchain { };

  blockdiag = callPackage ../development/python-modules/blockdiag { };

  block-io = callPackage ../development/python-modules/block-io { };

  blocksat-cli = callPackage ../development/python-modules/blocksat-cli { };

  blspy = callPackage ../development/python-modules/blspy { };

  bluepy = callPackage ../development/python-modules/bluepy { };

  bluepy-devices = callPackage ../development/python-modules/bluepy-devices { };

  bluetooth-adapters = callPackage ../development/python-modules/bluetooth-adapters { };

  bluetooth-auto-recovery = callPackage ../development/python-modules/bluetooth-auto-recovery { };

  bluetooth-data-tools= callPackage ../development/python-modules/bluetooth-data-tools { };

  bluetooth-sensor-state-data = callPackage ../development/python-modules/bluetooth-sensor-state-data { };

  blurhash = callPackage ../development/python-modules/blurhash { };

  bme280spi = callPackage ../development/python-modules/bme280spi { };

  bme680 = callPackage ../development/python-modules/bme680 { };

  bokeh = callPackage ../development/python-modules/bokeh { };

  boltons = callPackage ../development/python-modules/boltons { };

  boltztrap2 = callPackage ../development/python-modules/boltztrap2 { };

  bond-api = callPackage ../development/python-modules/bond-api { };

  bond-async = callPackage ../development/python-modules/bond-async { };

  booleanoperations = callPackage ../development/python-modules/booleanoperations { };

  boolean-py = callPackage ../development/python-modules/boolean-py { };

  # Build boost for this specific Python version
  # TODO: use separate output for libboost_python.so
  boost = toPythonModule (pkgs.boost.override {
    inherit (self) python numpy;
    enablePython = true;
  });

  boschshcpy = callPackage ../development/python-modules/boschshcpy { };

  boost-histogram = callPackage ../development/python-modules/boost-histogram {
    inherit (pkgs) boost;
  };

  boto3 = callPackage ../development/python-modules/boto3 { };

  boto = callPackage ../development/python-modules/boto { };

  botocore = callPackage ../development/python-modules/botocore { };

  bottle = callPackage ../development/python-modules/bottle { };

  bottleneck = callPackage ../development/python-modules/bottleneck { };

  boxx = callPackage ../development/python-modules/boxx { };

  bpycv = callPackage ../development/python-modules/bpycv {};

  bpython = callPackage ../development/python-modules/bpython { };

  braceexpand = callPackage ../development/python-modules/braceexpand { };

  bracex = callPackage ../development/python-modules/bracex { };

  braintree = callPackage ../development/python-modules/braintree { };

  branca = callPackage ../development/python-modules/branca { };

  bravado-core = callPackage ../development/python-modules/bravado-core { };

  bravia-tv = callPackage ../development/python-modules/bravia-tv { };

  breathe = callPackage ../development/python-modules/breathe { };

  breezy = callPackage ../development/python-modules/breezy { };

  brelpy = callPackage ../development/python-modules/brelpy { };

  broadlink = callPackage ../development/python-modules/broadlink { };

  brother = callPackage ../development/python-modules/brother { };

  brother-ql = callPackage ../development/python-modules/brother-ql { };

  brotli = callPackage ../development/python-modules/brotli { };

  brotlicffi = callPackage ../development/python-modules/brotlicffi {
    inherit (pkgs) brotli;
  };

  brotlipy = callPackage ../development/python-modules/brotlipy { };

  brottsplatskartan = callPackage ../development/python-modules/brottsplatskartan { };

  browser-cookie3 = callPackage ../development/python-modules/browser-cookie3 { };

  brunt = callPackage ../development/python-modules/brunt { };

  bsddb3 = callPackage ../development/python-modules/bsddb3 { };

  bsdiff4 = callPackage ../development/python-modules/bsdiff4 { };

  bsblan = callPackage ../development/python-modules/bsblan { };

  bson = callPackage ../development/python-modules/bson { };

  bsuite = callPackage ../development/python-modules/bsuite { };

  btchip = callPackage ../development/python-modules/btchip { };

  bthome-ble = callPackage ../development/python-modules/bthome-ble { };

  bt-proximity = callPackage ../development/python-modules/bt-proximity { };

  BTrees = callPackage ../development/python-modules/btrees { };

  btrfs = callPackage ../development/python-modules/btrfs { };

  btrfsutil = toPythonModule (pkgs.btrfs-progs.override { python3 = self.python; });

  btsocket = callPackage ../development/python-modules/btsocket { };

  bucketstore = callPackage ../development/python-modules/bucketstore { };

  bugsnag = callPackage ../development/python-modules/bugsnag { };

  bugwarrior = callPackage ../development/python-modules/bugwarrior { };

  bugz = callPackage ../development/python-modules/bugz { };

  bugzilla = callPackage ../development/python-modules/bugzilla { };

  buienradar = callPackage ../development/python-modules/buienradar { };

  buildbot = callPackage ../development/python-modules/buildbot { };

  buildbot-ui = self.buildbot.withPlugins (with self.buildbot-plugins; [ www ]);

  buildbot-full = self.buildbot.withPlugins (with self.buildbot-plugins; [ www console-view waterfall-view grid-view wsgi-dashboards ]);

  buildbot-pkg = callPackage ../development/python-modules/buildbot/pkg.nix { };

  buildbot-plugins = pkgs.recurseIntoAttrs (callPackage ../development/python-modules/buildbot/plugins.nix { });

  buildbot-worker = callPackage ../development/python-modules/buildbot/worker.nix { };

  build = callPackage ../development/python-modules/build { };

  buildcatrust = callPackage ../development/python-modules/buildcatrust { };

  bumps = callPackage ../development/python-modules/bumps { };

  bunch = callPackage ../development/python-modules/bunch { };

  bx-python = callPackage ../development/python-modules/bx-python { };

  bwapy = callPackage ../development/python-modules/bwapy { };

  bytecode = callPackage ../development/python-modules/bytecode { };

  bz2file = callPackage ../development/python-modules/bz2file { };

  cachecontrol = callPackage ../development/python-modules/cachecontrol { };

  cached-property = callPackage ../development/python-modules/cached-property { };

  cachelib = callPackage ../development/python-modules/cachelib { };

  cachetools = callPackage ../development/python-modules/cachetools { };

  cachey = callPackage ../development/python-modules/cachey { };

  cachy = callPackage ../development/python-modules/cachy { };

  cadquery = callPackage ../development/python-modules/cadquery {
    inherit (pkgs.darwin.apple_sdk.frameworks) Cocoa;
  };

  caffe = toPythonModule (pkgs.caffe.override {
    pythonSupport = true;
    inherit (self) python numpy boost;
  });

  caffeWithCuda = toPythonModule (pkgs.caffeWithCuda.override {
    pythonSupport = true;
    inherit (self) python numpy boost;
  });

  cairocffi = callPackage ../development/python-modules/cairocffi { };

  cairosvg = callPackage ../development/python-modules/cairosvg { };

  caldav = callPackage ../development/python-modules/caldav { };

  callee = callPackage ../development/python-modules/callee { };

  calmjs-parse = callPackage ../development/python-modules/calmjs-parse { };

  can = callPackage ../development/python-modules/can { };

  canmatrix = callPackage ../development/python-modules/canmatrix { };

  canonicaljson = callPackage ../development/python-modules/canonicaljson { };

  canopen = callPackage ../development/python-modules/canopen { };

  capstone = callPackage ../development/python-modules/capstone {
    inherit (pkgs) capstone;
  };

  capturer = callPackage ../development/python-modules/capturer { };

  carbon = callPackage ../development/python-modules/carbon { };

  cart = callPackage ../development/python-modules/cart { };

  cartopy = callPackage ../development/python-modules/cartopy { };

  casa-formats-io = callPackage ../development/python-modules/casa-formats-io { };

  casbin = callPackage ../development/python-modules/casbin { };

  case = callPackage ../development/python-modules/case { };

  cassandra-driver = callPackage ../development/python-modules/cassandra-driver { };

  castepxbin = callPackage ../development/python-modules/castepxbin { };

  casttube = callPackage ../development/python-modules/casttube { };

  catalogue = callPackage ../development/python-modules/catalogue { };

  catboost = callPackage ../development/python-modules/catboost { };

  cattrs = callPackage ../development/python-modules/cattrs { };

  cbeams = callPackage ../misc/cbeams { };

  cbor2 = callPackage ../development/python-modules/cbor2 { };

  cbor = callPackage ../development/python-modules/cbor { };

  cccolutils = callPackage ../development/python-modules/cccolutils { };

  cchardet = callPackage ../development/python-modules/cchardet { };

  cdcs = callPackage ../development/python-modules/cdcs { };

  celery = callPackage ../development/python-modules/celery { };

  celery-redbeat = callPackage ../development/python-modules/celery-redbeat { };

  cement = callPackage ../development/python-modules/cement { };

  censys = callPackage ../development/python-modules/censys { };

  cexprtk = callPackage ../development/python-modules/cexprtk { };

  coincurve = callPackage ../development/python-modules/coincurve {
    inherit (pkgs) secp256k1;
  };

  connect-box = callPackage ../development/python-modules/connect_box { };

  connection-pool = callPackage ../development/python-modules/connection-pool { };

  coqpit = callPackage ../development/python-modules/coqpit { };

  coqui-trainer = callPackage ../development/python-modules/coqui-trainer {};

  cepa = callPackage ../development/python-modules/cepa { };

  cerberus = callPackage ../development/python-modules/cerberus { };

  cert-chain-resolver = callPackage ../development/python-modules/cert-chain-resolver { };

  certauth = callPackage ../development/python-modules/certauth { };

  certbot = callPackage ../development/python-modules/certbot { };

  certbot-dns-cloudflare = callPackage ../development/python-modules/certbot-dns-cloudflare { };

  certbot-dns-rfc2136 = callPackage ../development/python-modules/certbot-dns-rfc2136 { };

  certbot-dns-google = callPackage ../development/python-modules/certbot-dns-google { };

  certbot-dns-route53 = callPackage ../development/python-modules/certbot-dns-route53 { };

  certifi = callPackage ../development/python-modules/certifi { };

  certipy = callPackage ../development/python-modules/certipy { };

  certomancer = callPackage ../development/python-modules/certomancer { };

  certvalidator = callPackage ../development/python-modules/certvalidator { };

  cffi = callPackage ../development/python-modules/cffi { };

  cffsubr = callPackage ../development/python-modules/cffsubr { };

  cfgv = callPackage ../development/python-modules/cfgv { };

  cfn-flip = callPackage ../development/python-modules/cfn-flip { };

  cfn-lint = callPackage ../development/python-modules/cfn-lint { };

  cfscrape = callPackage ../development/python-modules/cfscrape { };

  cftime = callPackage ../development/python-modules/cftime { };

  cgen = callPackage ../development/python-modules/cgen { };

  cgroup-utils = callPackage ../development/python-modules/cgroup-utils { };

  chacha20poly1305-reuseable = callPackage ../development/python-modules/chacha20poly1305-reuseable { };

  chai = callPackage ../development/python-modules/chai { };

  chainer = callPackage ../development/python-modules/chainer {
    cudaSupport = pkgs.config.cudaSupport or false;
  };

  chainmap = callPackage ../development/python-modules/chainmap { };

  chalice = callPackage ../development/python-modules/chalice { };

  chameleon = callPackage ../development/python-modules/chameleon { };

  channels = callPackage ../development/python-modules/channels { };

  channels-redis = callPackage ../development/python-modules/channels-redis { };

  characteristic = callPackage ../development/python-modules/characteristic { };

  chardet = callPackage ../development/python-modules/chardet { };

  charset-normalizer = callPackage ../development/python-modules/charset-normalizer { };

  chart-studio = callPackage ../development/python-modules/chart-studio { };

  chat-downloader = callPackage ../development/python-modules/chat-downloader { };

  check-manifest = callPackage ../development/python-modules/check-manifest { };

  cheetah3 = callPackage ../development/python-modules/cheetah3 { };

  cheroot = callPackage ../development/python-modules/cheroot { };

  cherrypy = callPackage ../development/python-modules/cherrypy { };

  chess = callPackage ../development/python-modules/chess { };

  chevron = callPackage ../development/python-modules/chevron { };

  chex = callPackage ../development/python-modules/chex { };

  chiabip158 = callPackage ../development/python-modules/chiabip158 { };

  chiapos = callPackage ../development/python-modules/chiapos { };

  chiavdf = callPackage ../development/python-modules/chiavdf { };

  chia-rs = callPackage ../development/python-modules/chia-rs { };

  chirpstack-api = callPackage ../development/python-modules/chirpstack-api { };

  chispa = callPackage ../development/python-modules/chispa { };

  chromaprint = callPackage ../development/python-modules/chromaprint { };

  ci-info = callPackage ../development/python-modules/ci-info { };

  ci-py = callPackage ../development/python-modules/ci-py { };

  cinemagoer = callPackage ../development/python-modules/cinemagoer { };

  circuit-webhook = callPackage ../development/python-modules/circuit-webhook { };

  circuitbreaker = callPackage ../development/python-modules/circuitbreaker { };

  cirq = callPackage ../development/python-modules/cirq { };

  cirq-aqt = callPackage ../development/python-modules/cirq-aqt { };

  cirq-core = callPackage ../development/python-modules/cirq-core { };

  cirq-ionq = callPackage ../development/python-modules/cirq-ionq { };

  cirq-google = callPackage ../development/python-modules/cirq-google { };

  cirq-rigetti = callPackage ../development/python-modules/cirq-rigetti { };

  cirq-pasqal = callPackage ../development/python-modules/cirq-pasqal { };

  cirq-web = callPackage ../development/python-modules/cirq-web { };

  ciscoconfparse = callPackage ../development/python-modules/ciscoconfparse { };

  ciscomobilityexpress = callPackage ../development/python-modules/ciscomobilityexpress { };

  ciso8601 = callPackage ../development/python-modules/ciso8601 { };

  citeproc-py = callPackage ../development/python-modules/citeproc-py { };

  cjkwrap = callPackage ../development/python-modules/cjkwrap { };

  ckcc-protocol = callPackage ../development/python-modules/ckcc-protocol { };

  claripy = callPackage ../development/python-modules/claripy { };

  classify-imports = callPackage ../development/python-modules/classify-imports { };

  cld2-cffi = callPackage ../development/python-modules/cld2-cffi { };

  cle = callPackage ../development/python-modules/cle { };

  cleo = callPackage ../development/python-modules/cleo { };

  clevercsv = callPackage ../development/python-modules/clevercsv { };

  clf = callPackage ../development/python-modules/clf { };

  cock = callPackage ../development/python-modules/cock { };

  click = callPackage ../development/python-modules/click { };

  clickclick = callPackage ../development/python-modules/clickclick { };

  click-completion = callPackage ../development/python-modules/click-completion { };

  click-configfile = callPackage ../development/python-modules/click-configfile { };

  click-datetime = callPackage ../development/python-modules/click-datetime { };

  click-default-group = callPackage ../development/python-modules/click-default-group { };

  click-didyoumean = callPackage ../development/python-modules/click-didyoumean { };

  click-help-colors = callPackage ../development/python-modules/click-help-colors { };

  click-log = callPackage ../development/python-modules/click-log { };

  click-option-group = callPackage ../development/python-modules/click-option-group { };

  click-plugins = callPackage ../development/python-modules/click-plugins { };

  click-spinner = callPackage ../development/python-modules/click-spinner { };

  click-repl = callPackage ../development/python-modules/click-repl { };

  click-threading = callPackage ../development/python-modules/click-threading { };

  clickgen = callPackage ../development/python-modules/clickgen { };

  clickhouse-cityhash = callPackage ../development/python-modules/clickhouse-cityhash { };

  clickhouse-cli = callPackage ../development/python-modules/clickhouse-cli { };

  clickhouse-driver = callPackage ../development/python-modules/clickhouse-driver { };

  cliff = callPackage ../development/python-modules/cliff { };

  clifford = callPackage ../development/python-modules/clifford { };

  cligj = callPackage ../development/python-modules/cligj { };

  cli-helpers = callPackage ../development/python-modules/cli-helpers { };

  clikit = callPackage ../development/python-modules/clikit { };

  clint = callPackage ../development/python-modules/clint { };

  clintermission = callPackage ../development/python-modules/clintermission { };

  clize = callPackage ../development/python-modules/clize { };

  clldutils = callPackage ../development/python-modules/clldutils { };

  cloudflare = callPackage ../development/python-modules/cloudflare { };

  cloudflare-dyndns = callPackage ../applications/networking/cloudflare-dyndns { };

  cloudpickle = callPackage ../development/python-modules/cloudpickle { };

  cloudscraper = callPackage ../development/python-modules/cloudscraper { };

  cloudsmith-api = callPackage ../development/python-modules/cloudsmith-api { };

  cloudsplaining = callPackage ../development/python-modules/cloudsplaining { };

  cloup = callPackage ../development/python-modules/cloup { };

  clustershell = callPackage ../development/python-modules/clustershell { };

  clvm = callPackage ../development/python-modules/clvm { };

  clvm-rs = callPackage ../development/python-modules/clvm-rs { };

  clvm-tools = callPackage ../development/python-modules/clvm-tools { };

  clvm-tools-rs = callPackage ../development/python-modules/clvm-tools-rs { };

  cma = callPackage ../development/python-modules/cma { };

  cmarkgfm = callPackage ../development/python-modules/cmarkgfm { };

  cmd2 = callPackage ../development/python-modules/cmd2 { };

  cmdline = callPackage ../development/python-modules/cmdline { };

  cmigemo = callPackage ../development/python-modules/cmigemo {
    inherit (pkgs) cmigemo;
  };

  cmsis-pack-manager = callPackage ../development/python-modules/cmsis-pack-manager {
    inherit (pkgs.darwin.apple_sdk.frameworks) Security;
  };

  cmsis-svd = callPackage ../development/python-modules/cmsis-svd { };

  cntk = callPackage ../development/python-modules/cntk { };

  cnvkit = callPackage ../development/python-modules/cnvkit { };

  co2signal = callPackage ../development/python-modules/co2signal { };

  coapthon3 = callPackage ../development/python-modules/coapthon3 { };

  coconut = callPackage ../development/python-modules/coconut { };

  cocotb = callPackage ../development/python-modules/cocotb { };

  cocotb-bus = callPackage ../development/python-modules/cocotb-bus { };

  codecov = callPackage ../development/python-modules/codecov { };

  codepy = callPackage ../development/python-modules/codepy { };

  codespell = callPackage ../development/python-modules/codespell { };

  cogapp = callPackage ../development/python-modules/cogapp { };

  ColanderAlchemy = callPackage ../development/python-modules/colanderalchemy { };

  colander = callPackage ../development/python-modules/colander { };

  collections-extended = callPackage ../development/python-modules/collections-extended { };

  colorama = callPackage ../development/python-modules/colorama { };

  colorcet = callPackage ../development/python-modules/colorcet { };

  colorclass = callPackage ../development/python-modules/colorclass { };

  colored = callPackage ../development/python-modules/colored { };

  colored-traceback = callPackage ../development/python-modules/colored-traceback { };

  coloredlogs = callPackage ../development/python-modules/coloredlogs { };

  colorful = callPackage ../development/python-modules/colorful { };

  colorlog = callPackage ../development/python-modules/colorlog { };

  colorlover = callPackage ../development/python-modules/colorlover { };

  colormath = callPackage ../development/python-modules/colormath { };

  colorspacious = callPackage ../development/python-modules/colorspacious { };

  colorthief = callPackage ../development/python-modules/colorthief { };

  colorzero = callPackage ../development/python-modules/colorzero { };

  colour = callPackage ../development/python-modules/colour { };

  cometblue-lite = callPackage ../development/python-modules/cometblue-lite { };

  commandparse = callPackage ../development/python-modules/commandparse { };

  commentjson = callPackage ../development/python-modules/commentjson { };

  commoncode = callPackage ../development/python-modules/commoncode { };

  CommonMark = callPackage ../development/python-modules/commonmark { };

  compiledb = callPackage ../development/python-modules/compiledb { };

  compreffor = callPackage ../development/python-modules/compreffor { };

  concurrent-log-handler = callPackage ../development/python-modules/concurrent-log-handler { };

  conda = callPackage ../development/python-modules/conda { };

  configargparse = callPackage ../development/python-modules/configargparse { };

  configclass = callPackage ../development/python-modules/configclass { };

  configobj = callPackage ../development/python-modules/configobj { };

  configparser = callPackage ../development/python-modules/configparser { };

  configshell = callPackage ../development/python-modules/configshell { };

  confluent-kafka = callPackage ../development/python-modules/confluent-kafka { };

  confuse = callPackage ../development/python-modules/confuse { };

  confight = callPackage ../development/python-modules/confight { };

  connexion = callPackage ../development/python-modules/connexion { };

  cons = callPackage ../development/python-modules/cons { };

  consonance = callPackage ../development/python-modules/consonance { };

  constantly = callPackage ../development/python-modules/constantly { };

  construct = callPackage ../development/python-modules/construct { };

  consul = callPackage ../development/python-modules/consul { };

  container-inspector = callPackage ../development/python-modules/container-inspector { };

  contexter = callPackage ../development/python-modules/contexter { };

  contextlib2 = callPackage ../development/python-modules/contextlib2 { };

  contextvars = callPackage ../development/python-modules/contextvars { };

  contexttimer = callPackage ../development/python-modules/contexttimer { };

  convertdate = callPackage ../development/python-modules/convertdate { };

  cookiecutter = callPackage ../development/python-modules/cookiecutter { };

  cookies = callPackage ../development/python-modules/cookies { };

  coordinates = callPackage ../development/python-modules/coordinates { };

  coreapi = callPackage ../development/python-modules/coreapi { };

  coreschema = callPackage ../development/python-modules/coreschema { };

  cornice = callPackage ../development/python-modules/cornice { };

  coronavirus = callPackage ../development/python-modules/coronavirus { };

  corsair-scan = callPackage ../development/python-modules/corsair-scan { };

  cot = callPackage ../development/python-modules/cot { };

  covCore = callPackage ../development/python-modules/cov-core { };

  coverage = callPackage ../development/python-modules/coverage { };

  coveralls = callPackage ../development/python-modules/coveralls { };

  cppe = callPackage ../development/python-modules/cppe {
    inherit (pkgs) cppe;
  };

  cppheaderparser = callPackage ../development/python-modules/cppheaderparser { };

  cppy = callPackage ../development/python-modules/cppy { };

  cpyparsing = callPackage ../development/python-modules/cpyparsing { };

  cram = callPackage ../development/python-modules/cram { };

  cramjam = callPackage ../development/python-modules/cramjam { };

  crashtest = callPackage ../development/python-modules/crashtest { };

  crate = callPackage ../development/python-modules/crate { };

  crayons = callPackage ../development/python-modules/crayons { };

  crc16 = callPackage ../development/python-modules/crc16 { };

  crc32c = callPackage ../development/python-modules/crc32c { };

  crccheck = callPackage ../development/python-modules/crccheck { };

  crcmod = callPackage ../development/python-modules/crcmod { };

  credstash = callPackage ../development/python-modules/credstash { };

  criticality-score = callPackage ../development/python-modules/criticality-score { };

  cron-descriptor = callPackage ../development/python-modules/cron-descriptor { };

  croniter = callPackage ../development/python-modules/croniter { };

  cronsim = callPackage ../development/python-modules/cronsim { };

  crossplane = callPackage ../development/python-modules/crossplane { };

  crownstone-cloud = callPackage ../development/python-modules/crownstone-cloud { };

  crownstone-core = callPackage ../development/python-modules/crownstone-core { };

  crownstone-sse = callPackage ../development/python-modules/crownstone-sse { };

  crownstone-uart = callPackage ../development/python-modules/crownstone-uart { };

  cryptacular = callPackage ../development/python-modules/cryptacular { };

  cryptography = callPackage ../development/python-modules/cryptography {
    inherit (pkgs.darwin) libiconv;
    inherit (pkgs.darwin.apple_sdk.frameworks) Security;
  };

  cryptolyzer = callPackage ../development/python-modules/cryptolyzer { };

  cryptoparser = callPackage ../development/python-modules/cryptoparser { };

  crytic-compile = callPackage ../development/python-modules/crytic-compile { };

  csrmesh  = callPackage ../development/python-modules/csrmesh { };

  csscompressor = callPackage ../development/python-modules/csscompressor { };

  cssmin = callPackage ../development/python-modules/cssmin { };

  css-html-js-minify = callPackage ../development/python-modules/css-html-js-minify { };

  css-parser = callPackage ../development/python-modules/css-parser { };

  cssselect2 = callPackage ../development/python-modules/cssselect2 { };

  cssselect = callPackage ../development/python-modules/cssselect { };

  cssutils = callPackage ../development/python-modules/cssutils { };

  csvw = callPackage ../development/python-modules/csvw { };

  cucumber-tag-expressions = callPackage ../development/python-modules/cucumber-tag-expressions { };

  cufflinks = callPackage ../development/python-modules/cufflinks { };

  cupy = callPackage ../development/python-modules/cupy { };

  curio = callPackage ../development/python-modules/curio { };

  curtsies = callPackage ../development/python-modules/curtsies { };

  curve25519-donna = callPackage ../development/python-modules/curve25519-donna { };

  cvxopt = callPackage ../development/python-modules/cvxopt { };

  cvxpy = callPackage ../development/python-modules/cvxpy { };

  cwcwidth = callPackage ../development/python-modules/cwcwidth { };

  cx_Freeze = callPackage ../development/python-modules/cx_freeze { };

  cx_oracle = callPackage ../development/python-modules/cx_oracle { };

  cxxfilt = callPackage ../development/python-modules/cxxfilt { };

  cycler = callPackage ../development/python-modules/cycler { };

  cyclonedx-python-lib = callPackage ../development/python-modules/cyclonedx-python-lib { };

  cymem = callPackage ../development/python-modules/cymem { };

  cypari2 = callPackage ../development/python-modules/cypari2 { };

  cypherpunkpay = callPackage ../development/python-modules/cypherpunkpay { };

  cysignals = callPackage ../development/python-modules/cysignals { };

  cython = callPackage ../development/python-modules/Cython { };

  cython_3 = self.cython.overridePythonAttrs (old: rec {
    version = "3.0.0a10";
    src = old.src.override {
      inherit version;
      sha256 = "342e95121a3d1a67cbcf7b340391eb40cc5ce3d2a79d7873e005e8783353d89d";
    };
    patches = [ ];
  });

  cytoolz = callPackage ../development/python-modules/cytoolz { };

  d2to1 = callPackage ../development/python-modules/d2to1 { };

  dacite = callPackage ../development/python-modules/dacite { };

  daemonize = callPackage ../development/python-modules/daemonize { };

  daemonocle = callPackage ../development/python-modules/daemonocle { };

  dalle-mini = callPackage ../development/python-modules/dalle-mini { };

  daphne = callPackage ../development/python-modules/daphne { };

  dasbus = callPackage ../development/python-modules/dasbus { };

  dash = callPackage ../development/python-modules/dash { };

  dash-core-components = callPackage ../development/python-modules/dash-core-components { };

  dash-html-components = callPackage ../development/python-modules/dash-html-components { };

  dash-renderer = callPackage ../development/python-modules/dash-renderer { };

  dash-table = callPackage ../development/python-modules/dash-table { };

  dask = callPackage ../development/python-modules/dask { };

  dask-gateway = callPackage ../development/python-modules/dask-gateway { };

  dask-gateway-server = callPackage ../development/python-modules/dask-gateway-server { };

  dask-glm = callPackage ../development/python-modules/dask-glm { };

  dask-image = callPackage ../development/python-modules/dask-image { };

  dask-jobqueue = callPackage ../development/python-modules/dask-jobqueue { };

  dask-ml = callPackage ../development/python-modules/dask-ml { };

  dask-mpi = callPackage ../development/python-modules/dask-mpi { };

  dask-yarn = callPackage ../development/python-modules/dask-yarn { };

  databases = callPackage ../development/python-modules/databases { };

  databricks-cli = callPackage ../development/python-modules/databricks-cli { };

  databricks-connect = callPackage ../development/python-modules/databricks-connect { };

  dataclasses = callPackage ../development/python-modules/dataclasses { };

  dataclasses-json = callPackage ../development/python-modules/dataclasses-json { };

  dataclasses-serialization = callPackage ../development/python-modules/dataclasses-serialization { };

  datadiff = callPackage ../development/python-modules/datadiff { };

  datadog = callPackage ../development/python-modules/datadog { };

  datafusion = callPackage ../development/python-modules/datafusion { };

  datamodeldict = callPackage ../development/python-modules/datamodeldict { };

  datapoint = callPackage ../development/python-modules/datapoint { };

  dataset = callPackage ../development/python-modules/dataset { };

  datasets = callPackage ../development/python-modules/datasets { };

  datasette = callPackage ../development/python-modules/datasette { };

  datasette-template-sql = callPackage ../development/python-modules/datasette-template-sql { };

  datashader = callPackage ../development/python-modules/datashader { };

  datashape = callPackage ../development/python-modules/datashape { };

  datatable = callPackage ../development/python-modules/datatable { };

  datauri = callPackage ../development/python-modules/datauri { };

  dateparser = callPackage ../development/python-modules/dateparser { };

  dateutils = callPackage ../development/python-modules/dateutils { };

  datrie = callPackage ../development/python-modules/datrie { };

  dawg-python = callPackage ../development/python-modules/dawg-python { };

  dbf = callPackage ../development/python-modules/dbf { };

  dbfread = callPackage ../development/python-modules/dbfread { };

  dbus-client-gen = callPackage ../development/python-modules/dbus-client-gen { };

  dbus-next = callPackage ../development/python-modules/dbus-next { };

  dbus-python = callPackage ../development/python-modules/dbus {
    inherit (pkgs) dbus;
  };

  dbutils = callPackage ../development/python-modules/dbutils { };

  db-dtypes = callPackage ../development/python-modules/db-dtypes { };

  dcmstack = callPackage ../development/python-modules/dcmstack { };

  ddt = callPackage ../development/python-modules/ddt { };

  deal = callPackage ../development/python-modules/deal { };

  deal-solver = callPackage ../development/python-modules/deal-solver { };

  deap = callPackage ../development/python-modules/deap { };

  debian = callPackage ../development/python-modules/debian { };

  debian-inspector = callPackage ../development/python-modules/debian-inspector { };

  debtcollector = callPackage ../development/python-modules/debtcollector { };

  debts = callPackage ../development/python-modules/debts { };

  debugpy = callPackage ../development/python-modules/debugpy { };

  debuglater = callPackage ../development/python-modules/debuglater { };

  decli = callPackage ../development/python-modules/decli { };

  decorator = callPackage ../development/python-modules/decorator { };

  decopatch = callPackage ../development/python-modules/decopatch { };

  deemix = callPackage ../development/python-modules/deemix { };

  deep_merge = callPackage ../development/python-modules/deep_merge { };

  deepdiff = callPackage ../development/python-modules/deepdiff { };

  deepdish = callPackage ../development/python-modules/deepdish { };

  deepmerge = callPackage ../development/python-modules/deepmerge { };

  deeptoolsintervals = callPackage ../development/python-modules/deeptoolsintervals { };

  deepwave = callPackage ../development/python-modules/deepwave { };

  deep-translator = callPackage ../development/python-modules/deep-translator { };

  deezer-py = callPackage ../development/python-modules/deezer-py { };

  deezer-python = callPackage ../development/python-modules/deezer-python { };

  defcon = callPackage ../development/python-modules/defcon { };

  deform = callPackage ../development/python-modules/deform { };

  defusedxml = callPackage ../development/python-modules/defusedxml { };

  delegator-py = callPackage ../development/python-modules/delegator-py { };

  delorean = callPackage ../development/python-modules/delorean { };

  deltachat = callPackage ../development/python-modules/deltachat { };

  deluge-client = callPackage ../development/python-modules/deluge-client { };

  demjson3 = callPackage ../development/python-modules/demjson3 { };

  dendropy = callPackage ../development/python-modules/dendropy { };

  denonavr = callPackage ../development/python-modules/denonavr { };

  dependency-injector = callPackage ../development/python-modules/dependency-injector { };

  deprecated = callPackage ../development/python-modules/deprecated { };

  deprecation = callPackage ../development/python-modules/deprecation { };

  derpconf = callPackage ../development/python-modules/derpconf { };

  descartes = callPackage ../development/python-modules/descartes { };

  desktop-notifier = callPackage ../development/python-modules/desktop-notifier { };

  detect-secrets = callPackage ../development/python-modules/detect-secrets { };

  devito = callPackage ../development/python-modules/devito { };

  devolo-home-control-api = callPackage ../development/python-modules/devolo-home-control-api { };

  devolo-plc-api = callPackage ../development/python-modules/devolo-plc-api { };

  devpi-common = callPackage ../development/python-modules/devpi-common { };

  devtools = callPackage ../development/python-modules/devtools { };

  diagrams = callPackage ../development/python-modules/diagrams { };

  diceware = callPackage ../development/python-modules/diceware { };

  dicom2nifti = callPackage ../development/python-modules/dicom2nifti { };

  dict2xml = callPackage ../development/python-modules/dict2xml { };

  dictdiffer = callPackage ../development/python-modules/dictdiffer { };

  dictionaries = callPackage ../development/python-modules/dictionaries { };

  dictpath = callPackage ../development/python-modules/dictpath { };

  dicttoxml = callPackage ../development/python-modules/dicttoxml { };

  dicttoxml2 = callPackage ../development/python-modules/dicttoxml2 { };

  diff-cover = callPackage ../development/python-modules/diff-cover { };

  diff-match-patch = callPackage ../development/python-modules/diff-match-patch { };

  digital-ocean = callPackage ../development/python-modules/digitalocean { };

  digi-xbee = callPackage ../development/python-modules/digi-xbee { };

  dill = callPackage ../development/python-modules/dill { };

  dingz = callPackage ../development/python-modules/dingz { };

  dinghy = callPackage ../development/python-modules/dinghy { };

  diofant = callPackage ../development/python-modules/diofant { };

  dipy = callPackage ../development/python-modules/dipy { };

  directv = callPackage ../development/python-modules/directv { };

  dirty-equals = callPackage ../development/python-modules/dirty-equals { };

  discid = callPackage ../development/python-modules/discid { };

  discogs-client = callPackage ../development/python-modules/discogs-client { };

  discordpy = callPackage ../development/python-modules/discordpy { };

  discovery30303 = callPackage ../development/python-modules/discovery30303 { };

  diskcache = callPackage ../development/python-modules/diskcache { };

  dissononce = callPackage ../development/python-modules/dissononce { };

  distlib = callPackage ../development/python-modules/distlib { };

  distorm3 = callPackage ../development/python-modules/distorm3 { };

  distrax = callPackage ../development/python-modules/distrax { };

  distributed = callPackage ../development/python-modules/distributed { };

  distro = callPackage ../development/python-modules/distro { };

  distutils_extra = callPackage ../development/python-modules/distutils_extra { };

  django = self.django_3;

  # Current LTS
  django_3 = callPackage ../development/python-modules/django/3.nix { };

  # Current latest
  django_4 = callPackage ../development/python-modules/django/4.nix { };

  django-allauth = callPackage ../development/python-modules/django-allauth { };

  django-anymail = callPackage ../development/python-modules/django-anymail { };

  django-appconf = callPackage ../development/python-modules/django-appconf { };

  django-auth-ldap = callPackage ../development/python-modules/django-auth-ldap { };

  django-cache-url = callPackage ../development/python-modules/django-cache-url { };

  django-cacheops = callPackage ../development/python-modules/django-cacheops { };

  django-celery-beat = callPackage ../development/python-modules/django-celery-beat { };

  django-celery-email = callPackage ../development/python-modules/django-celery-email { };

  django_classytags = callPackage ../development/python-modules/django_classytags { };

  django-cleanup = callPackage ../development/python-modules/django-cleanup { };

  django_colorful = callPackage ../development/python-modules/django_colorful { };

  django_compat = callPackage ../development/python-modules/django-compat { };

  django-compressor = callPackage ../development/python-modules/django-compressor { };

  django-configurations = callPackage ../development/python-modules/django-configurations { };

  django_contrib_comments = callPackage ../development/python-modules/django_contrib_comments { };

  django-cors-headers = callPackage ../development/python-modules/django-cors-headers { };

  django-csp = callPackage ../development/python-modules/django-csp { };

  django-debug-toolbar = callPackage ../development/python-modules/django-debug-toolbar { };

  django-discover-runner = callPackage ../development/python-modules/django-discover-runner { };

  django-dynamic-preferences = callPackage ../development/python-modules/django-dynamic-preferences { };

  django-encrypted-model-fields = callPackage ../development/python-modules/django-encrypted-model-fields { };

  django-environ = callPackage ../development/python-modules/django_environ { };

  django-extensions = callPackage ../development/python-modules/django-extensions { };

  django-filter = callPackage ../development/python-modules/django-filter { };

  django-formtools = callPackage ../development/python-modules/django-formtools { };

  django-graphiql-debug-toolbar = callPackage ../development/python-modules/django-graphiql-debug-toolbar { };

  django-gravatar2 = callPackage ../development/python-modules/django-gravatar2 { };

  django-guardian = callPackage ../development/python-modules/django-guardian { };

  django-haystack = callPackage ../development/python-modules/django-haystack { };

  django-health-check = callPackage ../development/python-modules/django-health-check { };

  django_hijack_admin = callPackage ../development/python-modules/django-hijack-admin { };

  django_hijack = callPackage ../development/python-modules/django-hijack { };
  # This package may need an older version of Django. Override the package set and set e.g. `django = super.django_1_9`. See the Nixpkgs manual for examples on how to override the package set.

  django-ipware = callPackage ../development/python-modules/django-ipware { };

  django-jinja = callPackage ../development/python-modules/django-jinja2 { };

  django-js-asset = callPackage ../development/python-modules/django-js-asset { };

  django-logentry-admin = callPackage ../development/python-modules/django-logentry-admin { };

  django-mailman3 = callPackage ../development/python-modules/django-mailman3 { };

  django-model-utils = callPackage ../development/python-modules/django-model-utils { };

  django-modelcluster = callPackage ../development/python-modules/django_modelcluster { };

  django-multiselectfield = callPackage ../development/python-modules/django-multiselectfield { };

  django-maintenance-mode = callPackage ../development/python-modules/django-maintenance-mode { };

  django-mptt = callPackage ../development/python-modules/django-mptt { };

  django_nose = callPackage ../development/python-modules/django_nose { };

  django-oauth-toolkit = callPackage ../development/python-modules/django-oauth-toolkit { };

  django-otp = callPackage ../development/python-modules/django-otp { };

  django-paintstore = callPackage ../development/python-modules/django-paintstore { };

  django-pglocks = callPackage ../development/python-modules/django-pglocks { };

  django-picklefield = callPackage ../development/python-modules/django-picklefield { };

  django-polymorphic = callPackage ../development/python-modules/django-polymorphic { };

  django-postgresql-netfields = callPackage ../development/python-modules/django-postgresql-netfields { };

  django-prometheus = callPackage ../development/python-modules/django-prometheus { };

  django-q = callPackage ../development/python-modules/django-q { };

  djangoql = callPackage ../development/python-modules/djangoql { };

  django-ranged-response = callPackage ../development/python-modules/django-ranged-response { };

  django-raster = callPackage ../development/python-modules/django-raster { };

  django-redis = callPackage ../development/python-modules/django-redis { };

  django-rest-auth = callPackage ../development/python-modules/django-rest-auth { };

  django-rest-polymorphic = callPackage ../development/python-modules/django-rest-polymorphic { };

  django-rq = callPackage ../development/python-modules/django-rq { };

  djangorestframework = callPackage ../development/python-modules/djangorestframework { };

  djangorestframework-dataclasses = callPackage ../development/python-modules/djangorestframework-dataclasses { };

  djangorestframework-camel-case = callPackage ../development/python-modules/djangorestframework-camel-case { };

  djangorestframework-guardian = callPackage ../development/python-modules/djangorestframework-guardian { };

  djangorestframework-recursive = callPackage ../development/python-modules/djangorestframework-recursive { };

  djangorestframework-simplejwt = callPackage ../development/python-modules/djangorestframework-simplejwt { };

  django-reversion = callPackage ../development/python-modules/django-reversion { };

  django-sesame = callPackage ../development/python-modules/django-sesame { };

  django_silk = callPackage ../development/python-modules/django_silk { };

  django-simple-captcha = callPackage ../development/python-modules/django-simple-captcha { };

  django-sites = callPackage ../development/python-modules/django-sites { };

  django-sr = callPackage ../development/python-modules/django-sr { };

  django-statici18n = callPackage ../development/python-modules/django-statici18n { };

  django-storages = callPackage ../development/python-modules/django-storages { };

  django-tables2 = callPackage ../development/python-modules/django-tables2 { };

  django_tagging = callPackage ../development/python-modules/django_tagging { };

  django-taggit = callPackage ../development/python-modules/django-taggit { };

  django-tastypie = callPackage ../development/python-modules/django-tastypie { };

  django-timezone-field = callPackage ../development/python-modules/django-timezone-field { };

  django_treebeard = callPackage ../development/python-modules/django_treebeard { };

  django-versatileimagefield = callPackage ../development/python-modules/django-versatileimagefield { };

  django-webpack-loader = callPackage ../development/python-modules/django-webpack-loader { };

  django-widget-tweaks = callPackage ../development/python-modules/django-widget-tweaks { };

  dj-database-url = callPackage ../development/python-modules/dj-database-url { };

  dj-email-url = callPackage ../development/python-modules/dj-email-url { };

  djmail = callPackage ../development/python-modules/djmail { };

  dj-rest-auth = callPackage ../development/python-modules/dj-rest-auth { };

  dj-search-url = callPackage ../development/python-modules/dj-search-url { };

  dkimpy = callPackage ../development/python-modules/dkimpy { };

  dlib = callPackage ../development/python-modules/dlib {
    inherit (pkgs) dlib;
  };

  dlinfo = callPackage ../development/python-modules/dlinfo { };

  dlx = callPackage ../development/python-modules/dlx { };

  dmenu-python = callPackage ../development/python-modules/dmenu { };

  dm-env = callPackage ../development/python-modules/dm-env { };

  dm-haiku = callPackage ../development/python-modules/dm-haiku { };

  dm-sonnet = callPackage ../development/python-modules/dm-sonnet { };

  dm-tree = callPackage ../development/python-modules/dm-tree {
    abseil-cpp = pkgs.abseil-cpp.override {
      cxxStandard = "14";
    };
  };

  dnachisel = callPackage ../development/python-modules/dnachisel { };

  dnslib = callPackage ../development/python-modules/dnslib { };

  dnspython = callPackage ../development/python-modules/dnspython { };

  dnspythonchia = callPackage ../development/python-modules/dnspythonchia { };

  doc8 = callPackage ../development/python-modules/doc8 { };

  docformatter = callPackage ../development/python-modules/docformatter { };

  docker = callPackage ../development/python-modules/docker { };

  dockerfile-parse = callPackage ../development/python-modules/dockerfile-parse { };

  dockerpty = callPackage ../development/python-modules/dockerpty { };

  docker_pycreds = callPackage ../development/python-modules/docker-pycreds { };

  docker-py = callPackage ../development/python-modules/docker-py { };

  dockerspawner = callPackage ../development/python-modules/dockerspawner { };

  docloud = callPackage ../development/python-modules/docloud { };

  docstring-to-markdown = callPackage ../development/python-modules/docstring-to-markdown { };

  docstring-parser = callPackage ../development/python-modules/docstring-parser { };

  docopt = callPackage ../development/python-modules/docopt { };

  docopt-ng = callPackage ../development/python-modules/docopt-ng { };

  docplex = callPackage ../development/python-modules/docplex { };

  docrep = callPackage ../development/python-modules/docrep { };

  doctest-ignore-unicode = callPackage ../development/python-modules/doctest-ignore-unicode { };

  docutils = callPackage ../development/python-modules/docutils { };

  docx2python = callPackage ../development/python-modules/docx2python { };

  docx2txt = callPackage ../development/python-modules/docx2txt { };

  dodgy = callPackage ../development/python-modules/dodgy { };

  dogpile-cache = callPackage ../development/python-modules/dogpile-cache { };

  dogtail = callPackage ../development/python-modules/dogtail { };

  doit = callPackage ../development/python-modules/doit { };

  doit-py = callPackage ../development/python-modules/doit-py { };

  dominate = callPackage ../development/python-modules/dominate { };

  doorbirdpy = callPackage ../development/python-modules/doorbirdpy { };

  dopy = callPackage ../development/python-modules/dopy { };

  dotty-dict = callPackage ../development/python-modules/dotty-dict { };

  dot2tex = callPackage ../development/python-modules/dot2tex {
    inherit (pkgs) graphviz;
  };

  dotmap = callPackage ../development/python-modules/dotmap { };

  downloader-cli = callPackage ../development/python-modules/downloader-cli { };

  dparse = callPackage ../development/python-modules/dparse { };

  dparse2 = callPackage ../development/python-modules/dparse2 { };

  dpath = callPackage ../development/python-modules/dpath { };

  dpcontracts = callPackage ../development/python-modules/dpcontracts { };

  dpkt = callPackage ../development/python-modules/dpkt { };

  dragonfly = callPackage ../development/python-modules/dragonfly { };

  dremel3dpy = callPackage ../development/python-modules/dremel3dpy { };

  drf-jwt = callPackage ../development/python-modules/drf-jwt { };

  drf-nested-routers = callPackage ../development/python-modules/drf-nested-routers { };

  drf-spectacular = callPackage ../development/python-modules/drf-spectacular { };

  drf-spectacular-sidecar = callPackage ../development/python-modules/drf-spectacular-sidecar { };

  drf-yasg = callPackage ../development/python-modules/drf-yasg { };

  drivelib = callPackage ../development/python-modules/drivelib { };

  drms = callPackage ../development/python-modules/drms { };

  dropbox = callPackage ../development/python-modules/dropbox { };

  ds-store = callPackage ../development/python-modules/ds-store { };

  ds4drv = callPackage ../development/python-modules/ds4drv { };

  dsinternals = callPackage ../development/python-modules/dsinternals { };

  dsmr-parser = callPackage ../development/python-modules/dsmr-parser { };

  dtlssocket = callPackage ../development/python-modules/dtlssocket { };

  ducc0 = callPackage ../development/python-modules/ducc0 { };

  duckdb = callPackage ../development/python-modules/duckdb {
    inherit (pkgs) duckdb;
  };

  duckdb-engine = callPackage ../development/python-modules/duckdb-engine { };

  duecredit = callPackage ../development/python-modules/duecredit { };

  duet = callPackage ../development/python-modules/duet { };

  dufte = callPackage ../development/python-modules/dufte { };

  dugong = callPackage ../development/python-modules/dugong { };

  dulwich = callPackage ../development/python-modules/dulwich { };

  dunamai = callPackage ../development/python-modules/dunamai { };

  dungeon-eos = callPackage ../development/python-modules/dungeon-eos { };

  duo-client = callPackage ../development/python-modules/duo-client { };

  durus = callPackage ../development/python-modules/durus {  };

  dvc-data = callPackage ../development/python-modules/dvc-data {  };

  dvc-objects = callPackage ../development/python-modules/dvc-objects {  };

  dvc-render = callPackage ../development/python-modules/dvc-render {  };

  dvc-task = callPackage ../development/python-modules/dvc-task {  };

  dvclive = callPackage ../development/python-modules/dvclive {  };

  dwdwfsapi = callPackage ../development/python-modules/dwdwfsapi { };

  dyn = callPackage ../development/python-modules/dyn { };

  dynalite-devices = callPackage ../development/python-modules/dynalite-devices { };

  dynd = callPackage ../development/python-modules/dynd { };

  eagle100 = callPackage ../development/python-modules/eagle100 { };

  easydict = callPackage ../development/python-modules/easydict { };

  easygui = callPackage ../development/python-modules/easygui { };

  EasyProcess = callPackage ../development/python-modules/easyprocess { };

  easysnmp = callPackage ../development/python-modules/easysnmp { };

  easy-thumbnails = callPackage ../development/python-modules/easy-thumbnails { };

  easywatch = callPackage ../development/python-modules/easywatch { };

  ebaysdk = callPackage ../development/python-modules/ebaysdk { };

  ec2instanceconnectcli = callPackage ../tools/virtualization/ec2instanceconnectcli { };

  eccodes = toPythonModule (pkgs.eccodes.override {
    enablePython = true;
    pythonPackages = self;
  });

  ecdsa = callPackage ../development/python-modules/ecdsa { };

  ecoaliface = callPackage ../development/python-modules/ecoaliface { };

  ecos = callPackage ../development/python-modules/ecos { };

  ecpy = callPackage ../development/python-modules/ecpy { };

  ecs-logging =  callPackage ../development/python-modules/ecs-logging { };

  ed25519 = callPackage ../development/python-modules/ed25519 { };

  editables = callPackage ../development/python-modules/editables { };

  editdistance = callPackage ../development/python-modules/editdistance { };

  editdistance-s = callPackage ../development/python-modules/editdistance-s { };

  editorconfig = callPackage ../development/python-modules/editorconfig { };

  edward = callPackage ../development/python-modules/edward { };

  effect = callPackage ../development/python-modules/effect { };

  eggdeps = callPackage ../development/python-modules/eggdeps { };

  einops = callPackage ../development/python-modules/einops { };

  eiswarnung = callPackage ../development/python-modules/eiswarnung { };

  elgato = callPackage ../development/python-modules/elgato { };

  elkm1-lib = callPackage ../development/python-modules/elkm1-lib { };

  elastic-apm = callPackage ../development/python-modules/elastic-apm { };

  elasticsearch = callPackage ../development/python-modules/elasticsearch { };

  elasticsearch-dsl = callPackage ../development/python-modules/elasticsearch-dsl { };

  elasticsearchdsl = self.elasticsearch-dsl;

  elegy = callPackage ../development/python-modules/elegy { };

  elementpath = callPackage ../development/python-modules/elementpath { };

  elevate = callPackage ../development/python-modules/elevate { };

  eliot = callPackage ../development/python-modules/eliot { };

  eliqonline = callPackage ../development/python-modules/eliqonline { };

  elmax = callPackage ../development/python-modules/elmax { };

  elmax-api = callPackage ../development/python-modules/elmax-api { };

  emailthreads = callPackage ../development/python-modules/emailthreads { };

  email-validator = callPackage ../development/python-modules/email-validator { };

  embrace = callPackage ../development/python-modules/embrace { };

  emcee = callPackage ../development/python-modules/emcee { };

  emv = callPackage ../development/python-modules/emv { };

  emoji = callPackage ../development/python-modules/emoji { };

  empty-files = callPackage ../development/python-modules/empty-files { };

  empy = callPackage ../development/python-modules/empy { };

  emulated-roku = callPackage ../development/python-modules/emulated-roku { };

  enaml = callPackage ../development/python-modules/enaml { };

  enamlx = callPackage ../development/python-modules/enamlx { };

  enhancements = callPackage ../development/python-modules/enhancements { };

  enlighten = callPackage ../development/python-modules/enlighten { };

  enocean = callPackage ../development/python-modules/enocean { };

  enrich = callPackage ../development/python-modules/enrich { };

  entrance = callPackage ../development/python-modules/entrance {
    routerFeatures = false;
  };

  entrance-with-router-features = callPackage ../development/python-modules/entrance {
    routerFeatures = true;
  };

  entry-points-txt = callPackage ../development/python-modules/entry-points-txt { };

  entrypoint2 = callPackage ../development/python-modules/entrypoint2 { };

  entrypoints = callPackage ../development/python-modules/entrypoints { };

  enturclient = callPackage ../development/python-modules/enturclient { };

  enum34 = callPackage ../development/python-modules/enum34 { };

  enum-compat = callPackage ../development/python-modules/enum-compat { };

  env-canada = callPackage ../development/python-modules/env-canada { };

  environmental-override = callPackage ../development/python-modules/environmental-override { };

  environs = callPackage ../development/python-modules/environs { };

  envisage = callPackage ../development/python-modules/envisage { };

  envs = callPackage ../development/python-modules/envs { };

  envoy-reader = callPackage ../development/python-modules/envoy-reader { };

  envoy-utils = callPackage ../development/python-modules/envoy-utils { };

  enzyme = callPackage ../development/python-modules/enzyme { };

  epc = callPackage ../development/python-modules/epc { };

  ephem = callPackage ../development/python-modules/ephem { };

  ephemeral-port-reserve = callPackage ../development/python-modules/ephemeral-port-reserve { };

  epson-projector = callPackage ../development/python-modules/epson-projector { };

  eradicate = callPackage ../development/python-modules/eradicate { };

  esprima = callPackage ../development/python-modules/esprima { };

  escapism = callPackage ../development/python-modules/escapism { };

  etcd = callPackage ../development/python-modules/etcd { };

  etelemetry = callPackage ../development/python-modules/etelemetry { };

  etebase = callPackage ../development/python-modules/etebase {
    inherit (pkgs.darwin.apple_sdk.frameworks) Security;
  };

  etebase-server = callPackage ../servers/etebase { };

  eternalegypt = callPackage ../development/python-modules/eternalegypt { };

  etesync = callPackage ../development/python-modules/etesync { };

  eth-abi = callPackage ../development/python-modules/eth-abi { };

  eth-account = callPackage ../development/python-modules/eth-account { };

  eth-hash = callPackage ../development/python-modules/eth-hash { };

  eth-keyfile = callPackage ../development/python-modules/eth-keyfile { };

  eth-keys = callPackage ../development/python-modules/eth-keys { };

  eth-rlp = callPackage ../development/python-modules/eth-rlp { };

  eth-typing = callPackage ../development/python-modules/eth-typing { };

  eth-utils = callPackage ../development/python-modules/eth-utils { };

  etils = callPackage ../development/python-modules/etils { };

  etuples = callPackage ../development/python-modules/etuples { };

  et_xmlfile = callPackage ../development/python-modules/et_xmlfile { };

  ev3dev2 = callPackage ../development/python-modules/ev3dev2 { };

  evdev = callPackage ../development/python-modules/evdev { };

  eve = callPackage ../development/python-modules/eve { };

  eventlet = callPackage ../development/python-modules/eventlet { };

  events = callPackage ../development/python-modules/events { };

  evernote = callPackage ../development/python-modules/evernote { };

  evohome-async = callPackage ../development/python-modules/evohome-async { };

  evtx = callPackage ../development/python-modules/evtx { };

  ewmh = callPackage ../development/python-modules/ewmh { };

  exdown = callPackage ../development/python-modules/exdown { };

  exceptiongroup = callPackage ../development/python-modules/exceptiongroup { };

  exchangelib = callPackage ../development/python-modules/exchangelib { };

  execnet = callPackage ../development/python-modules/execnet { };

  executing = callPackage ../development/python-modules/executing { };

  executor = callPackage ../development/python-modules/executor { };

  exif = callPackage ../development/python-modules/exif { };

  exifread = callPackage ../development/python-modules/exifread { };

  expects = callPackage ../development/python-modules/expects { };

  expecttest = callPackage ../development/python-modules/expecttest { };

  expiringdict = callPackage ../development/python-modules/expiringdict { };

  explorerscript = callPackage ../development/python-modules/explorerscript { };

  exrex = callPackage ../development/python-modules/exrex { };

  extractcode = callPackage ../development/python-modules/extractcode { };

  extractcode-7z = callPackage ../development/python-modules/extractcode/7z.nix {
    inherit (pkgs) p7zip;
  };

  extractcode-libarchive = callPackage ../development/python-modules/extractcode/libarchive.nix {
    inherit (pkgs)
      libarchive
      libb2
      bzip2
      expat
      lz4
      xz
      zlib
      zstd;
  };

  extras = callPackage ../development/python-modules/extras { };

  eyeD3 = callPackage ../development/python-modules/eyed3 { };

  ezdxf = callPackage ../development/python-modules/ezdxf { };

  ezyrb = callPackage ../development/python-modules/ezyrb { };

  f90nml = callPackage ../development/python-modules/f90nml { };

  Fabric = callPackage ../development/python-modules/Fabric { };

  faadelays = callPackage ../development/python-modules/faadelays { };

  fabulous = callPackage ../development/python-modules/fabulous { };

  facebook-sdk = callPackage ../development/python-modules/facebook-sdk { };

  face = callPackage ../development/python-modules/face { };

  facedancer = callPackage ../development/python-modules/facedancer { };

  face_recognition = callPackage ../development/python-modules/face_recognition { };

  face_recognition_models = callPackage ../development/python-modules/face_recognition_models { };

  factory_boy = callPackage ../development/python-modules/factory_boy { };

  faiss = toPythonModule (pkgs.faiss.override {
    pythonSupport = true;
    pythonPackages = self;
  });

  fake-useragent = callPackage ../development/python-modules/fake-useragent { };

  faker = callPackage ../development/python-modules/faker { };

  fakeredis = callPackage ../development/python-modules/fakeredis { };

  falcon = callPackage ../development/python-modules/falcon { };

  faraday-agent-parameters-types = callPackage ../development/python-modules/faraday-agent-parameters-types { };

  faraday-plugins = callPackage ../development/python-modules/faraday-plugins { };

  fastapi = callPackage ../development/python-modules/fastapi { };

  fastapi-mail = callPackage ../development/python-modules/fastapi-mail { };

  fastavro = callPackage ../development/python-modules/fastavro { };

  fastbencode = callPackage ../development/python-modules/fastbencode { };

  fastcache = callPackage ../development/python-modules/fastcache { };

  fastcore = callPackage ../development/python-modules/fastcore { };

  fastdiff = callPackage ../development/python-modules/fastdiff { };

  fastdtw = callPackage ../development/python-modules/fastdtw { };

  fastecdsa = callPackage ../development/python-modules/fastecdsa { };

  fasteners = callPackage ../development/python-modules/fasteners { };

  fastentrypoints = callPackage ../development/python-modules/fastentrypoints { };

  fastimport = callPackage ../development/python-modules/fastimport { };

  fastjet = toPythonModule (pkgs.fastjet.override {
    withPython = true;
    inherit (self) python;
  });

  fastjsonschema = callPackage ../development/python-modules/fastjsonschema { };

  fastnlo_toolkit = toPythonModule (pkgs.fastnlo_toolkit.override {
    withPython = true;
    inherit (self) python;
  });

  fastnumbers = callPackage ../development/python-modules/fastnumbers { };

  fastpair = callPackage ../development/python-modules/fastpair { };

  fastparquet = callPackage ../development/python-modules/fastparquet { };

  fastpbkdf2 = callPackage ../development/python-modules/fastpbkdf2 { };

  fastprogress = callPackage ../development/python-modules/fastprogress { };

  fastrlock = callPackage ../development/python-modules/fastrlock { };

  fasttext = callPackage ../development/python-modules/fasttext { };

  favicon = callPackage ../development/python-modules/favicon { };

  fb-re2 = callPackage ../development/python-modules/fb-re2 { };

  fe25519 = callPackage ../development/python-modules/fe25519 { };

  feedgen = callPackage ../development/python-modules/feedgen { };

  feedgenerator = callPackage ../development/python-modules/feedgenerator {
    inherit (pkgs) glibcLocales;
  };

  feedparser = callPackage ../development/python-modules/feedparser { };

  fenics = callPackage ../development/python-modules/fenics {
    hdf5 = pkgs.hdf5_1_10;
    boost = pkgs.boost169;
  };

  ffcv = callPackage ../development/python-modules/ffcv { };

  ffmpeg-python = callPackage ../development/python-modules/ffmpeg-python { };

  ffmpeg-progress-yield = callPackage ../development/python-modules/ffmpeg-progress-yield { };

  fiblary3-fork = callPackage ../development/python-modules/fiblary3-fork { };

  fido2 = callPackage ../development/python-modules/fido2 { };

  fields = callPackage ../development/python-modules/fields { };

  file-read-backwards = callPackage ../development/python-modules/file-read-backwards { };

  filebrowser_safe = callPackage ../development/python-modules/filebrowser_safe { };

  filebytes = callPackage ../development/python-modules/filebytes { };

  filecheck = callPackage ../development/python-modules/filecheck { };

  filelock = callPackage ../development/python-modules/filelock { };

  filemagic = callPackage ../development/python-modules/filemagic { };

  filetype = callPackage ../development/python-modules/filetype { };

  filterpy = callPackage ../development/python-modules/filterpy { };

  finalfusion = callPackage ../development/python-modules/finalfusion { };

  findimports = callPackage ../development/python-modules/findimports { };

  findpython = callPackage ../development/python-modules/findpython { };

  fingerprints = callPackage ../development/python-modules/fingerprints { };

  finitude = callPackage ../development/python-modules/finitude { };

  fints = callPackage ../development/python-modules/fints { };

  fiona = callPackage ../development/python-modules/fiona { };

  fipy = callPackage ../development/python-modules/fipy { };

  fire = callPackage ../development/python-modules/fire { };

  firetv = callPackage ../development/python-modules/firetv { };

  first = callPackage ../development/python-modules/first { };

  fitbit = callPackage ../development/python-modules/fitbit { };

  fivem-api = callPackage ../development/python-modules/fivem-api { };

  fixerio = callPackage ../development/python-modules/fixerio { };

  fixtures = callPackage ../development/python-modules/fixtures { };

  fjaraskupan = callPackage ../development/python-modules/fjaraskupan { };

  flake8-blind-except = callPackage ../development/python-modules/flake8-blind-except { };

  flake8-bugbear = callPackage ../development/python-modules/flake8-bugbear { };

  flake8 = callPackage ../development/python-modules/flake8 { };

  flake8-length = callPackage ../development/python-modules/flake8-length { };

  flake8-debugger = callPackage ../development/python-modules/flake8-debugger { };

  flake8-docstrings = callPackage ../development/python-modules/flake8-docstrings { };

  flake8-future-import = callPackage ../development/python-modules/flake8-future-import { };

  flake8-import-order = callPackage ../development/python-modules/flake8-import-order { };

  flake8-polyfill = callPackage ../development/python-modules/flake8-polyfill { };

  flaky = callPackage ../development/python-modules/flaky { };

  flametree = callPackage ../development/python-modules/flametree { };

  flammkuchen = callPackage ../development/python-modules/flammkuchen { };

  flashtext = callPackage ../development/python-modules/flashtext { };

  flask-admin = callPackage ../development/python-modules/flask-admin { };

  flask-api = callPackage ../development/python-modules/flask-api { };

  flask-appbuilder = callPackage ../development/python-modules/flask-appbuilder { };

  flask_assets = callPackage ../development/python-modules/flask-assets { };

  flask-autoindex = callPackage ../development/python-modules/flask-autoindex { };

  flask-babel = callPackage ../development/python-modules/flask-babel { };

  flaskbabel = callPackage ../development/python-modules/flaskbabel { };

  flask-babelex = callPackage ../development/python-modules/flask-babelex { };

  flask-basicauth = callPackage ../development/python-modules/flask-basicauth { };

  flask-bcrypt = callPackage ../development/python-modules/flask-bcrypt { };

  flask-bootstrap = callPackage ../development/python-modules/flask-bootstrap { };

  flask-caching = callPackage ../development/python-modules/flask-caching { };

  flask = callPackage ../development/python-modules/flask { };

  flask-common = callPackage ../development/python-modules/flask-common { };

  flask-compress = callPackage ../development/python-modules/flask-compress { };

  flask-cors = callPackage ../development/python-modules/flask-cors { };

  flask_elastic = callPackage ../development/python-modules/flask-elastic { };

  flask-gravatar = callPackage ../development/python-modules/flask-gravatar { };

  flask-httpauth = callPackage ../development/python-modules/flask-httpauth { };

  flask-jwt-extended = callPackage ../development/python-modules/flask-jwt-extended { };

  flask-limiter = callPackage ../development/python-modules/flask-limiter { };

  flask_login = callPackage ../development/python-modules/flask-login { };

  flask_mail = callPackage ../development/python-modules/flask-mail { };

  flask_marshmallow = callPackage ../development/python-modules/flask-marshmallow { };

  flask_migrate = callPackage ../development/python-modules/flask-migrate { };

  flask-mongoengine = callPackage ../development/python-modules/flask-mongoengine { };

  flask-openid = callPackage ../development/python-modules/flask-openid { };

  flask-paginate = callPackage ../development/python-modules/flask-paginate { };

  flask-paranoid = callPackage ../development/python-modules/flask-paranoid { };

  flask_principal = callPackage ../development/python-modules/flask-principal { };

  flask-pymongo = callPackage ../development/python-modules/Flask-PyMongo { };

  flask-restful = callPackage ../development/python-modules/flask-restful { };

  flask-restplus = callPackage ../development/python-modules/flask-restplus { };

  flask-restx = callPackage ../development/python-modules/flask-restx { };

  flask-reverse-proxy-fix = callPackage ../development/python-modules/flask-reverse-proxy-fix { };

  flask_script = callPackage ../development/python-modules/flask-script { };

  flask-seasurf = callPackage ../development/python-modules/flask-seasurf { };

  flask-session = callPackage ../development/python-modules/flask-session { };

  flask-security-too = callPackage ../development/python-modules/flask-security-too { };

  flask-silk = callPackage ../development/python-modules/flask-silk { };

  flask-socketio = callPackage ../development/python-modules/flask-socketio { };

  flask-sockets = callPackage ../development/python-modules/flask-sockets { };

  flask-sqlalchemy = callPackage ../development/python-modules/flask-sqlalchemy { };

  flask-sslify = callPackage ../development/python-modules/flask-sslify { };

  flask-swagger = callPackage ../development/python-modules/flask-swagger { };

  flask-swagger-ui = callPackage ../development/python-modules/flask-swagger-ui { };

  flask-talisman = callPackage ../development/python-modules/flask-talisman { };

  flask-testing = callPackage ../development/python-modules/flask-testing { };

  flask-versioned = callPackage ../development/python-modules/flask-versioned { };

  flask-wtf = callPackage ../development/python-modules/flask-wtf { };

  flatbuffers = callPackage ../development/python-modules/flatbuffers {
    inherit (pkgs) flatbuffers;
  };

  flatdict = callPackage ../development/python-modules/flatdict { };

  flatten-dict = callPackage ../development/python-modules/flatten-dict { };

  flax = callPackage ../development/python-modules/flax { };

  fleep = callPackage ../development/python-modules/fleep { };

  flexmock = callPackage ../development/python-modules/flexmock { };

  flickrapi = callPackage ../development/python-modules/flickrapi { };

  flipr-api = callPackage ../development/python-modules/flipr-api { };

  flit = callPackage ../development/python-modules/flit { };

  flit-core = callPackage ../development/python-modules/flit-core { };

  flower = callPackage ../development/python-modules/flower { };

  flowlogs_reader = callPackage ../development/python-modules/flowlogs_reader { };

  fluent-logger = callPackage ../development/python-modules/fluent-logger { };

  flufl_bounce = callPackage ../development/python-modules/flufl/bounce.nix { };

  flufl_i18n = callPackage ../development/python-modules/flufl/i18n.nix { };

  flufl_lock = callPackage ../development/python-modules/flufl/lock.nix { };

  flux-led = callPackage ../development/python-modules/flux-led { };

  flynt = callPackage ../development/python-modules/flynt { };

  fn = callPackage ../development/python-modules/fn { };

  fnvhash = callPackage ../development/python-modules/fnvhash { };

  folium = callPackage ../development/python-modules/folium { };

  fontforge = toPythonModule (pkgs.fontforge.override {
    withPython = true;
    inherit python;
  });

  fontmath = callPackage ../development/python-modules/fontmath { };

  fontparts = callPackage ../development/python-modules/fontparts { };

  fontpens = callPackage ../development/python-modules/fontpens { };

  fonttools = callPackage ../development/python-modules/fonttools { };

  fontmake = callPackage ../development/python-modules/fontmake { };

  skia-pathops = callPackage ../development/python-modules/skia-pathops {
    inherit (pkgs.darwin.apple_sdk.frameworks) ApplicationServices OpenGL;
  };

  openstep-plist = callPackage ../development/python-modules/openstep-plist { };

  glyphslib = callPackage ../development/python-modules/glyphslib { };

  foobot-async = callPackage ../development/python-modules/foobot-async { };

  foolscap = callPackage ../development/python-modules/foolscap { };

  forbiddenfruit = callPackage ../development/python-modules/forbiddenfruit { };

  fordpass = callPackage ../development/python-modules/fordpass { };

  forecast-solar = callPackage ../development/python-modules/forecast-solar { };

  formbox = callPackage ../development/python-modules/formbox { };

  fortiosapi = callPackage ../development/python-modules/fortiosapi { };

  FormEncode = callPackage ../development/python-modules/FormEncode { };

  foundationdb51 = callPackage ../servers/foundationdb/python.nix { foundationdb = pkgs.foundationdb51; };
  foundationdb52 = callPackage ../servers/foundationdb/python.nix { foundationdb = pkgs.foundationdb52; };
  foundationdb60 = callPackage ../servers/foundationdb/python.nix { foundationdb = pkgs.foundationdb60; };
  foundationdb61 = callPackage ../servers/foundationdb/python.nix { foundationdb = pkgs.foundationdb61; };

  fountains = callPackage ../development/python-modules/fountains { };

  foxdot = callPackage ../development/python-modules/foxdot { };

  fpdf = callPackage ../development/python-modules/fpdf { };

  fpylll = callPackage ../development/python-modules/fpylll { };

  fpyutils = callPackage ../development/python-modules/fpyutils { };

  fqdn = callPackage ../development/python-modules/fqdn { };

  freebox-api = callPackage ../development/python-modules/freebox-api { };

  freetype-py = callPackage ../development/python-modules/freetype-py { };

  freezegun = callPackage ../development/python-modules/freezegun { };

  frigidaire = callPackage ../development/python-modules/frigidaire { };

  frilouz = callPackage ../development/python-modules/frilouz { };

  fritzconnection = callPackage ../development/python-modules/fritzconnection { };

  fritzprofiles = callPackage ../development/python-modules/fritzprofiles { };

  frozendict = callPackage ../development/python-modules/frozendict { };

  frozenlist = callPackage ../development/python-modules/frozenlist { };

  fs = callPackage ../development/python-modules/fs { };

  fs-s3fs = callPackage ../development/python-modules/fs-s3fs { };

  fsspec = callPackage ../development/python-modules/fsspec { };

  ftfy = callPackage ../development/python-modules/ftfy { };

  ftputil = callPackage ../development/python-modules/ftputil { };

  func-timeout = callPackage ../development/python-modules/func-timeout { };

  funcparserlib = callPackage ../development/python-modules/funcparserlib { };

  funcsigs = callPackage ../development/python-modules/funcsigs { };

  functools32 = callPackage ../development/python-modules/functools32 { };

  functorch = callPackage ../development/python-modules/functorch { };

  funcy = callPackage ../development/python-modules/funcy { };

  furl = callPackage ../development/python-modules/furl { };

  furo = callPackage ../development/python-modules/furo { };

  fuse = callPackage ../development/python-modules/fuse-python {
    inherit (pkgs) fuse;
  };

  fusepy = callPackage ../development/python-modules/fusepy { };

  future = callPackage ../development/python-modules/future { };

  future-fstrings = callPackage ../development/python-modules/future-fstrings { };

  future-typing = callPackage ../development/python-modules/future-typing { };

  fuzzyfinder = callPackage ../development/python-modules/fuzzyfinder { };

  fuzzywuzzy = callPackage ../development/python-modules/fuzzywuzzy { };

  fx2 = callPackage ../development/python-modules/fx2 { };

  galario = toPythonModule (pkgs.galario.override {
    enablePython = true;
    pythonPackages = self;
  });

  galois = callPackage ../development/python-modules/galois { };

  gamble = callPackage ../development/python-modules/gamble { };

  gaphas = callPackage ../development/python-modules/gaphas { };

  garminconnect-aio = callPackage ../development/python-modules/garminconnect-aio { };

  garminconnect = callPackage ../development/python-modules/garminconnect { };

  gast = callPackage ../development/python-modules/gast { };

  garages-amsterdam = callPackage ../development/python-modules/garages-amsterdam { };

  gatt = callPackage ../development/python-modules/gatt { };

  gattlib = callPackage ../development/python-modules/gattlib {
    inherit (pkgs) bluez glib pkg-config;
  };

  gb-io = callPackage ../development/python-modules/gb-io { };

  gbinder-python = callPackage ../development/python-modules/gbinder-python { };

  gbulb = callPackage ../development/python-modules/gbulb { };

  gcal-sync = callPackage ../development/python-modules/gcal-sync { };

  gcovr = callPackage ../development/python-modules/gcovr { };

  gcsfs = callPackage ../development/python-modules/gcsfs { };

  gdal = toPythonModule (pkgs.gdal.override { pythonPackages = self; });

  gdata = callPackage ../development/python-modules/gdata { };

  gdcm = toPythonModule (pkgs.gdcm.override {
    inherit (self) python;
    enablePython = true;
  });

  gdown = callPackage ../development/python-modules/gdown { };

  gdtoolkit = callPackage ../development/python-modules/gdtoolkit { };

  ge25519 = callPackage ../development/python-modules/ge25519 { };

  geant4 = toPythonModule (pkgs.geant4.override {
    enablePython = true;
    python3 = python;
  });

  geeknote = callPackage ../development/python-modules/geeknote { };

  gehomesdk = callPackage ../development/python-modules/gehomesdk { };

  gekitchen = callPackage ../development/python-modules/gekitchen { };

  gemfileparser = callPackage ../development/python-modules/gemfileparser { };

  genanki = callPackage ../development/python-modules/genanki { };

  generic = callPackage ../development/python-modules/generic { };

  geniushub-client = callPackage ../development/python-modules/geniushub-client { };

  genome-collector = callPackage ../development/python-modules/genome-collector { };

  genpy = callPackage ../development/python-modules/genpy { };

  genshi = callPackage ../development/python-modules/genshi { };

  gensim = callPackage ../development/python-modules/gensim { };

  gentools = callPackage ../development/python-modules/gentools { };

  genzshcomp = callPackage ../development/python-modules/genzshcomp { };

  geoalchemy2 = callPackage ../development/python-modules/geoalchemy2 { };

  geocachingapi = callPackage ../development/python-modules/geocachingapi { };

  geographiclib = callPackage ../development/python-modules/geographiclib { };

  geoip2 = callPackage ../development/python-modules/geoip2 { };

  GeoIP = callPackage ../development/python-modules/GeoIP { };

  geojson = callPackage ../development/python-modules/geojson { };

  geojson-client = callPackage ../development/python-modules/geojson-client { };

  geomet = callPackage ../development/python-modules/geomet { };

  geometric = callPackage ../development/python-modules/geometric { };

  geopandas = callPackage ../development/python-modules/geopandas { };

  geopy = callPackage ../development/python-modules/geopy { };

  georss-client = callPackage ../development/python-modules/georss-client { };

  georss-generic-client = callPackage ../development/python-modules/georss-generic-client { };

  georss-ign-sismologia-client = callPackage ../development/python-modules/georss-ign-sismologia-client { };

  georss-ingv-centro-nazionale-terremoti-client = callPackage ../development/python-modules/georss-ingv-centro-nazionale-terremoti-client { };

  georss-nrcan-earthquakes-client = callPackage ../development/python-modules/georss-nrcan-earthquakes-client { };

  georss-qld-bushfire-alert-client = callPackage ../development/python-modules/georss-qld-bushfire-alert-client { };

  georss-tfs-incidents-client = callPackage ../development/python-modules/georss-tfs-incidents-client { };

  georss-wa-dfes-client = callPackage ../development/python-modules/georss-wa-dfes-client { };

  getmac = callPackage ../development/python-modules/getmac { };

  getkey = callPackage ../development/python-modules/getkey { };

  get-video-properties = callPackage ../development/python-modules/get-video-properties { };

  gevent = callPackage ../development/python-modules/gevent { };

  geventhttpclient = callPackage ../development/python-modules/geventhttpclient { };

  gevent-socketio = callPackage ../development/python-modules/gevent-socketio { };

  gevent-websocket = callPackage ../development/python-modules/gevent-websocket { };

  gflags = callPackage ../development/python-modules/gflags { };

  ghapi = callPackage ../development/python-modules/ghapi { };

  ghdiff = callPackage ../development/python-modules/ghdiff { };

  ghp-import = callPackage ../development/python-modules/ghp-import { };

  ghrepo-stats = callPackage ../development/python-modules/ghrepo-stats { };

  gibberish-detector = callPackage ../development/python-modules/gibberish-detector { };

  gidgethub = callPackage ../development/python-modules/gidgethub { };

  gigalixir = callPackage ../development/python-modules/gigalixir { };

  gin-config = callPackage ../development/python-modules/gin-config { };

  gios = callPackage ../development/python-modules/gios { };

  gipc = callPackage ../development/python-modules/gipc { };

  gistyc = callPackage ../development/python-modules/gistyc { };

  git-annex-adapter =
    callPackage ../development/python-modules/git-annex-adapter { };

  git-filter-repo = callPackage ../development/python-modules/git-filter-repo { };

  gitdb = callPackage ../development/python-modules/gitdb { };

  github3_py = callPackage ../development/python-modules/github3_py { };

  github-to-sqlite = callPackage ../development/python-modules/github-to-sqlite { };

  github-webhook = callPackage ../development/python-modules/github-webhook { };
  GitPython = callPackage ../development/python-modules/GitPython { };

  git-revise = callPackage ../development/python-modules/git-revise { };

  git-sweep = callPackage ../development/python-modules/git-sweep { };

  glad =  callPackage ../development/python-modules/glad { };

  glances-api = callPackage ../development/python-modules/glances-api { };

  glasgow = callPackage ../development/python-modules/glasgow { };

  glcontext = callPackage ../development/python-modules/glcontext { };

  glean-parser = callPackage ../development/python-modules/glean-parser { };

  glean-sdk = callPackage ../development/python-modules/glean-sdk { };

  glfw = callPackage ../development/python-modules/glfw { };

  glob2 = callPackage ../development/python-modules/glob2 { };

  globre = callPackage ../development/python-modules/globre { };

  globus-sdk = callPackage ../development/python-modules/globus-sdk { };

  glom = callPackage ../development/python-modules/glom { };

  glymur = callPackage ../development/python-modules/glymur { };

  gmpy2 = callPackage ../development/python-modules/gmpy2 { };

  gmpy = callPackage ../development/python-modules/gmpy { };

  gntp = callPackage ../development/python-modules/gntp { };

  gnureadline = callPackage ../development/python-modules/gnureadline { };

  goalzero = callPackage ../development/python-modules/goalzero { };

  goobook = callPackage ../development/python-modules/goobook { };

  goocalendar = callPackage ../development/python-modules/goocalendar { };

  goodwe = callPackage ../development/python-modules/goodwe { };

  google-api-core = callPackage ../development/python-modules/google-api-core { };

  google-api-python-client = callPackage ../development/python-modules/google-api-python-client { };

  googleapis-common-protos = callPackage ../development/python-modules/googleapis-common-protos { };

  google-auth = callPackage ../development/python-modules/google-auth { };

  google-auth-httplib2 = callPackage ../development/python-modules/google-auth-httplib2 { };

  google-auth-oauthlib = callPackage ../development/python-modules/google-auth-oauthlib { };

  google-cloud-access-context-manager = callPackage ../development/python-modules/google-cloud-access-context-manager { };

  google-cloud-appengine-logging = callPackage ../development/python-modules/google-cloud-appengine-logging { };

  google-cloud-asset = callPackage ../development/python-modules/google-cloud-asset { };

  google-cloud-audit-log = callPackage ../development/python-modules/google-cloud-audit-log { };

  google-cloud-automl = callPackage ../development/python-modules/google-cloud-automl { };

  google-cloud-bigquery = callPackage ../development/python-modules/google-cloud-bigquery { };

  google-cloud-bigquery-datatransfer = callPackage ../development/python-modules/google-cloud-bigquery-datatransfer { };

  google-cloud-bigquery-logging = callPackage ../development/python-modules/google-cloud-bigquery-logging { };

  google-cloud-bigquery-storage = callPackage ../development/python-modules/google-cloud-bigquery-storage { };

  google-cloud-bigtable = callPackage ../development/python-modules/google-cloud-bigtable { };

  google-cloud-container = callPackage ../development/python-modules/google-cloud-container { };

  google-cloud-core = callPackage ../development/python-modules/google-cloud-core { };

  google-cloud-datacatalog = callPackage ../development/python-modules/google-cloud-datacatalog { };

  google-cloud-dataproc = callPackage ../development/python-modules/google-cloud-dataproc { };

  google-cloud-datastore = callPackage ../development/python-modules/google-cloud-datastore { };

  google-cloud-dlp = callPackage ../development/python-modules/google-cloud-dlp { };

  google-cloud-dns = callPackage ../development/python-modules/google-cloud-dns { };

  google-cloud-error-reporting = callPackage ../development/python-modules/google-cloud-error-reporting { };

  google-cloud-firestore = callPackage ../development/python-modules/google-cloud-firestore { };

  google-cloud-iam = callPackage ../development/python-modules/google-cloud-iam { };

  google-cloud-iam-logging = callPackage ../development/python-modules/google-cloud-iam-logging { };

  google-cloud-iot = callPackage ../development/python-modules/google-cloud-iot { };

  google-cloud-kms = callPackage ../development/python-modules/google-cloud-kms { };

  google-cloud-language = callPackage ../development/python-modules/google-cloud-language { };

  google-cloud-logging = callPackage ../development/python-modules/google-cloud-logging { };

  google-cloud-monitoring = callPackage ../development/python-modules/google-cloud-monitoring { };

  google-cloud-org-policy = callPackage ../development/python-modules/google-cloud-org-policy { };

  google-cloud-os-config = callPackage ../development/python-modules/google-cloud-os-config { };

  google-cloud-pubsub = callPackage ../development/python-modules/google-cloud-pubsub { };

  google-cloud-redis = callPackage ../development/python-modules/google-cloud-redis { };

  google-cloud-resource-manager = callPackage ../development/python-modules/google-cloud-resource-manager { };

  google-cloud-runtimeconfig = callPackage ../development/python-modules/google-cloud-runtimeconfig { };

  google-cloud-secret-manager = callPackage ../development/python-modules/google-cloud-secret-manager { };

  google-cloud-securitycenter = callPackage ../development/python-modules/google-cloud-securitycenter { };

  google-cloud-spanner = callPackage ../development/python-modules/google-cloud-spanner { };

  google-cloud-speech = callPackage ../development/python-modules/google-cloud-speech { };

  google-cloud-storage = callPackage ../development/python-modules/google-cloud-storage { };

  google-cloud-tasks = callPackage ../development/python-modules/google-cloud-tasks { };

  google-cloud-testutils = callPackage ../development/python-modules/google-cloud-testutils { };

  google-cloud-texttospeech = callPackage ../development/python-modules/google-cloud-texttospeech { };

  google-cloud-trace = callPackage ../development/python-modules/google-cloud-trace { };

  google-cloud-translate = callPackage ../development/python-modules/google-cloud-translate { };

  google-cloud-videointelligence = callPackage ../development/python-modules/google-cloud-videointelligence { };

  google-cloud-vision = callPackage ../development/python-modules/google-cloud-vision { };

  google-cloud-websecurityscanner = callPackage ../development/python-modules/google-cloud-websecurityscanner { };

  google-compute-engine = callPackage ../tools/virtualization/google-compute-engine { };

  google-crc32c = callPackage ../development/python-modules/google-crc32c {
    inherit (pkgs) crc32c;
  };

  google-i18n-address = callPackage ../development/python-modules/google-i18n-address { };

  google-nest-sdm = callPackage ../development/python-modules/google-nest-sdm { };

  googlemaps = callPackage ../development/python-modules/googlemaps { };

  google-pasta = callPackage ../development/python-modules/google-pasta { };

  google-re2 = callPackage ../development/python-modules/google-re2 { };

  google-resumable-media = callPackage ../development/python-modules/google-resumable-media { };

  googletrans = callPackage ../development/python-modules/googletrans { };

  gorilla = callPackage ../development/python-modules/gorilla { };

  govee-ble = callPackage ../development/python-modules/govee-ble { };

  goveelights = callPackage ../development/python-modules/goveelights { };

  gpapi = callPackage ../development/python-modules/gpapi { };

  gpiozero = callPackage ../development/python-modules/gpiozero { };

  gplaycli = callPackage ../development/python-modules/gplaycli { };

  gpgme = toPythonModule (pkgs.gpgme.override {
    pythonSupport = true;
    inherit python;
  });

  gphoto2 = callPackage ../development/python-modules/gphoto2 { };

  gprof2dot = callPackage ../development/python-modules/gprof2dot {
    inherit (pkgs) graphviz;
  };

  gps3 = callPackage ../development/python-modules/gps3 { };

  gpsoauth = callPackage ../development/python-modules/gpsoauth { };

  gpxpy = callPackage ../development/python-modules/gpxpy { };

  gpy = callPackage ../development/python-modules/gpy { };

  gpt-2-simple = callPackage ../development/python-modules/gpt-2-simple { };

  gpyopt = callPackage ../development/python-modules/gpyopt { };

  gql = callPackage ../development/python-modules/gql { };

  gradient = callPackage ../development/python-modules/gradient { };

  gradient-utils = callPackage ../development/python-modules/gradient-utils { };

  gradient_statsd = callPackage ../development/python-modules/gradient_statsd { };

  grammalecte = callPackage ../development/python-modules/grammalecte { };

  grandalf = callPackage ../development/python-modules/grandalf { };

  grapheme = callPackage ../development/python-modules/grapheme { };

  graphite-web = callPackage ../development/python-modules/graphite-web { };

  graphene = callPackage ../development/python-modules/graphene { };

  graphene-django = callPackage ../development/python-modules/graphene-django { };

  graphqlclient= callPackage ../development/python-modules/graphqlclient { };

  graphql-core = callPackage ../development/python-modules/graphql-core { };

  graphql-relay = callPackage ../development/python-modules/graphql-relay { };

  graphql-server-core = callPackage ../development/python-modules/graphql-server-core { };

  graphql-subscription-manager = callPackage ../development/python-modules/graphql-subscription-manager { };

  graph-tool = callPackage ../development/python-modules/graph-tool { };

  graphtage = callPackage ../development/python-modules/graphtage { };

  graphviz = callPackage ../development/python-modules/graphviz {
    inherit (pkgs) graphviz;
  };

  grappelli_safe = callPackage ../development/python-modules/grappelli_safe { };

  graspologic = callPackage ../development/python-modules/graspologic { };

  greatfet = callPackage ../development/python-modules/greatfet { };

  greeclimate = callPackage ../development/python-modules/greeclimate { };

  green = callPackage ../development/python-modules/green { };

  greeneye-monitor = callPackage ../development/python-modules/greeneye-monitor { };

  greenlet = callPackage ../development/python-modules/greenlet { };

  grequests = callPackage ../development/python-modules/grequests { };

  gremlinpython = callPackage ../development/python-modules/gremlinpython { };

  growattserver = callPackage ../development/python-modules/growattserver { };

  gridnet = callPackage ../development/python-modules/gridnet { };

  griffe = callPackage ../development/python-modules/griffe { };

  grip = callPackage ../development/python-modules/grip { };

  groestlcoin_hash = callPackage ../development/python-modules/groestlcoin_hash { };

  grpc-google-iam-v1 = callPackage ../development/python-modules/grpc-google-iam-v1 { };

  grpcio = callPackage ../development/python-modules/grpcio { };

  grpcio-gcp = callPackage ../development/python-modules/grpcio-gcp { };

  grpcio-status = callPackage ../development/python-modules/grpcio-status { };

  grpcio-tools = callPackage ../development/python-modules/grpcio-tools { };

  grpclib = callPackage ../development/python-modules/grpclib { };

  gruut = callPackage ../development/python-modules/gruut { };

  gruut-ipa = callPackage ../development/python-modules/gruut-ipa {
    inherit (pkgs) espeak;
  };

  gsd = callPackage ../development/python-modules/gsd { };

  gspread = callPackage ../development/python-modules/gspread { };

  gssapi = callPackage ../development/python-modules/gssapi {
    inherit (pkgs) krb5Full;
    inherit (pkgs.darwin.apple_sdk.frameworks) GSS;
  };

  gst-python = callPackage ../development/python-modules/gst-python {
    inherit (pkgs) meson;
    inherit (pkgs.gst_all_1) gst-plugins-base;
  };

  gtfs-realtime-bindings = callPackage ../development/python-modules/gtfs-realtime-bindings { };

  gtimelog = callPackage ../development/python-modules/gtimelog { };

  gtts = callPackage ../development/python-modules/gtts { };

  gtts-token = callPackage ../development/python-modules/gtts-token { };

  guessit = callPackage ../development/python-modules/guessit { };

  guestfs = callPackage ../development/python-modules/guestfs { };

  gudhi = callPackage ../development/python-modules/gudhi { };

  gumath = callPackage ../development/python-modules/gumath { };

  gunicorn = callPackage ../development/python-modules/gunicorn { };

  guppy3 = callPackage ../development/python-modules/guppy3 { };

  gurobipy = if stdenv.hostPlatform.system == "x86_64-darwin" then
    callPackage ../development/python-modules/gurobipy/darwin.nix {
      inherit (pkgs.darwin) cctools insert_dylib;
    }
  else if stdenv.hostPlatform.system == "x86_64-linux" then
    callPackage ../development/python-modules/gurobipy/linux.nix { }
  else
    throw "gurobipy not yet supported on ${stdenv.hostPlatform.system}";

  guzzle_sphinx_theme = callPackage ../development/python-modules/guzzle_sphinx_theme { };

  gvm-tools = callPackage ../development/python-modules/gvm-tools { };

  gviz-api = callPackage ../development/python-modules/gviz-api { };

  gym = callPackage ../development/python-modules/gym { };

  gyp = callPackage ../development/python-modules/gyp { };

  h11 = callPackage ../development/python-modules/h11 { };

  h2 = callPackage ../development/python-modules/h2 { };

  h3 = callPackage ../development/python-modules/h3 {
    inherit (pkgs) h3;
  };

  h5netcdf = callPackage ../development/python-modules/h5netcdf { };

  h5py = callPackage ../development/python-modules/h5py { };

  h5py-mpi = self.h5py.override {
    hdf5 = pkgs.hdf5-mpi;
  };

  habanero = callPackage ../development/python-modules/habanero { };

  habitipy = callPackage ../development/python-modules/habitipy { };

  hachoir = callPackage ../development/python-modules/hachoir { };

  hacking = callPackage ../development/python-modules/hacking { };

  hdate = callPackage ../development/python-modules/hdate { };

  ha-ffmpeg = callPackage ../development/python-modules/ha-ffmpeg { };

  ha-philipsjs = callPackage ../development/python-modules/ha-philipsjs{ };

  hahomematic = callPackage ../development/python-modules/hahomematic { };

  halo = callPackage ../development/python-modules/halo { };

  halohome = callPackage ../development/python-modules/halohome { };

  handout = callPackage ../development/python-modules/handout { };

  hangups = callPackage ../development/python-modules/hangups { };

  hap-python = callPackage ../development/python-modules/hap-python { };

  hass-nabucasa = callPackage ../development/python-modules/hass-nabucasa { };

  hatasmota = callPackage ../development/python-modules/hatasmota { };

  hatchling = callPackage ../development/python-modules/hatchling { };

  hatch-vcs = callPackage ../development/python-modules/hatch-vcs { };

  haversine = callPackage ../development/python-modules/haversine { };

  hawkauthlib = callPackage ../development/python-modules/hawkauthlib { };

  hcloud = callPackage ../development/python-modules/hcloud { };

  hcs_utils = callPackage ../development/python-modules/hcs_utils { };

  hdbscan = callPackage ../development/python-modules/hdbscan { };

  hdfs = callPackage ../development/python-modules/hdfs { };

  hdmedians = callPackage ../development/python-modules/hdmedians { };

  headerparser = callPackage ../development/python-modules/headerparser { };

  heapdict = callPackage ../development/python-modules/heapdict { };

  heatzypy = callPackage ../development/python-modules/heatzypy { };

  helpdev = callPackage ../development/python-modules/helpdev { };

  helper = callPackage ../development/python-modules/helper { };

  hepmc3 = toPythonModule (pkgs.hepmc3.override {
    inherit python;
  });

  hepunits = callPackage ../development/python-modules/hepunits { };

  herepy = callPackage ../development/python-modules/herepy { };

  hetzner = callPackage ../development/python-modules/hetzner { };

  heudiconv = callPackage ../development/python-modules/heudiconv { };

  hexbytes = callPackage ../development/python-modules/hexbytes { };

  hexdump = callPackage ../development/python-modules/hexdump { };

  hg-commitsigs = callPackage ../development/python-modules/hg-commitsigs { };

  hg-evolve = callPackage ../development/python-modules/hg-evolve { };

  hg-git = callPackage ../development/python-modules/hg-git { };

  hglib = callPackage ../development/python-modules/hglib { };

  hickle = callPackage ../development/python-modules/hickle { };

  hid = callPackage ../development/python-modules/hid {
    inherit (pkgs) hidapi;
  };

  hidapi = callPackage ../development/python-modules/hidapi {
    inherit (pkgs) udev libusb1;
  };

  hieroglyph = callPackage ../development/python-modules/hieroglyph { };

  hijri-converter = callPackage ../development/python-modules/hijri-converter { };

  hikvision = callPackage ../development/python-modules/hikvision { };

  hiredis = callPackage ../development/python-modules/hiredis { };

  hiro = callPackage ../development/python-modules/hiro { };

  hiyapyco = callPackage ../development/python-modules/hiyapyco { };

  hjson = callPackage ../development/python-modules/hjson { };

  hkavr = callPackage ../development/python-modules/hkavr { };

  hkdf = callPackage ../development/python-modules/hkdf { };

  hlk-sw16 = callPackage ../development/python-modules/hlk-sw16 { };

  hmmlearn = callPackage ../development/python-modules/hmmlearn { };

  hocr-tools = callPackage ../development/python-modules/hocr-tools { };

  hole = callPackage ../development/python-modules/hole { };

  holidays = callPackage ../development/python-modules/holidays { };

  holoviews = callPackage ../development/python-modules/holoviews { };

  home-assistant-bluetooth = callPackage ../development/python-modules/home-assistant-bluetooth { };

  homeassistant-pyozw = callPackage ../development/python-modules/homeassistant-pyozw { };

  homeconnect = callPackage ../development/python-modules/homeconnect { };

  homematicip = callPackage ../development/python-modules/homematicip { };

  homepluscontrol = callPackage ../development/python-modules/homepluscontrol { };

  hoomd-blue = toPythonModule (callPackage ../development/python-modules/hoomd-blue {
    inherit python;
  });

  hopcroftkarp = callPackage ../development/python-modules/hopcroftkarp { };

  howdoi = callPackage ../development/python-modules/howdoi { };

  hpack = callPackage ../development/python-modules/hpack { };

  hpccm = callPackage ../development/python-modules/hpccm { };

  hsaudiotag3k = callPackage ../development/python-modules/hsaudiotag3k { };

  hsluv = callPackage ../development/python-modules/hsluv { };

  hstspreload = callPackage ../development/python-modules/hstspreload { };

  html2text = callPackage ../development/python-modules/html2text { };

  html5lib = callPackage ../development/python-modules/html5lib { };

  html5-parser = callPackage ../development/python-modules/html5-parser { };

  htmllaundry = callPackage ../development/python-modules/htmllaundry { };

  htmlmin = callPackage ../development/python-modules/htmlmin { };

  html-sanitizer = callPackage ../development/python-modules/html-sanitizer { };

  HTSeq = callPackage ../development/python-modules/HTSeq { };

  httmock = callPackage ../development/python-modules/httmock { };

  httpagentparser = callPackage ../development/python-modules/httpagentparser { };

  httpauth = callPackage ../development/python-modules/httpauth { };

  httpbin = callPackage ../development/python-modules/httpbin { };

  httpcore = callPackage ../development/python-modules/httpcore { };

  httpie = callPackage ../development/python-modules/httpie { };

  http-ece = callPackage ../development/python-modules/http-ece { };

  httpie-ntlm = callPackage ../development/python-modules/httpie-ntlm { };

  httplib2 = callPackage ../development/python-modules/httplib2 { };

  http-message-signatures = callPackage ../development/python-modules/http-message-signatures { };

  http-parser = callPackage ../development/python-modules/http-parser { };

  http-sfv = callPackage ../development/python-modules/http-sfv { };

  httpretty = callPackage ../development/python-modules/httpretty { };

  httpserver = callPackage ../development/python-modules/httpserver { };

  httpsig = callPackage ../development/python-modules/httpsig { };

  httptools = callPackage ../development/python-modules/httptools { };

  httpx = callPackage ../development/python-modules/httpx { };

  httpx-ntlm = callPackage ../development/python-modules/httpx-ntlm { };

  httpx-socks = callPackage ../development/python-modules/httpx-socks { };

  huawei-lte-api = callPackage ../development/python-modules/huawei-lte-api { };

  huey = callPackage ../development/python-modules/huey { };

  hug = callPackage ../development/python-modules/hug { };

  huggingface-hub = callPackage ../development/python-modules/huggingface-hub { };

  huisbaasje-client = callPackage ../development/python-modules/huisbaasje-client { };

  humanfriendly = callPackage ../development/python-modules/humanfriendly { };

  humanize = callPackage ../development/python-modules/humanize { };

  humblewx = callPackage ../development/python-modules/humblewx { };

  hupper = callPackage ../development/python-modules/hupper { };

  huum = callPackage ../development/python-modules/huum { };

  hvac = callPackage ../development/python-modules/hvac { };

  hvplot = callPackage ../development/python-modules/hvplot { };

  hwi = callPackage ../development/python-modules/hwi { };

  hy = callPackage ../development/python-modules/hy { };

  hydra = callPackage ../development/python-modules/hydra { };

  hydra-check = callPackage ../development/python-modules/hydra-check { };

  hydrawiser = callPackage ../development/python-modules/hydrawiser { };

  hypchat = callPackage ../development/python-modules/hypchat { };

  hypercorn = callPackage ../development/python-modules/hypercorn { };

  hyperframe = callPackage ../development/python-modules/hyperframe { };

  hyperion-py = callPackage ../development/python-modules/hyperion-py { };

  hyperlink = callPackage ../development/python-modules/hyperlink { };

  hyperopt = callPackage ../development/python-modules/hyperopt { };

  hypothesis-auto = callPackage ../development/python-modules/hypothesis-auto { };

  hypothesis = callPackage ../development/python-modules/hypothesis { };

  hypothesmith = callPackage ../development/python-modules/hypothesmith { };

  hyppo = callPackage ../development/python-modules/hyppo { };

  hyrule = callPackage ../development/python-modules/hyrule { };

  i2c-tools = callPackage ../development/python-modules/i2c-tools {
    inherit (pkgs) i2c-tools;
  };

  i2csense = callPackage ../development/python-modules/i2csense { };

  i3ipc = callPackage ../development/python-modules/i3ipc { };

  i3-py = callPackage ../development/python-modules/i3-py { };

  iapws = callPackage ../development/python-modules/iapws { };

  iaqualink = callPackage ../development/python-modules/iaqualink { };

  ibis = callPackage ../development/python-modules/ibis { };

  ibis-framework = callPackage ../development/python-modules/ibis-framework { };

  ibm-cloud-sdk-core = callPackage ../development/python-modules/ibm-cloud-sdk-core { };

  ibm-watson = callPackage ../development/python-modules/ibm-watson { };

  icalendar = callPackage ../development/python-modules/icalendar { };

  icecream = callPackage ../development/python-modules/icecream { };

  icmplib = callPackage ../development/python-modules/icmplib { };

  icnsutil = callPackage ../development/python-modules/icnsutil { };

  ics = callPackage ../development/python-modules/ics { };

  idasen = callPackage ../development/python-modules/idasen { };

  icontract = callPackage ../development/python-modules/icontract { };

  identify = callPackage ../development/python-modules/identify { };

  idna = callPackage ../development/python-modules/idna { };

  idna-ssl = callPackage ../development/python-modules/idna-ssl { };

  ifaddr = callPackage ../development/python-modules/ifaddr { };

  ifconfig-parser = callPackage ../development/python-modules/ifconfig-parser { };

  ifcopenshell = callPackage ../development/python-modules/ifcopenshell { };

  ignite = callPackage ../development/python-modules/ignite { };

  igraph = callPackage ../development/python-modules/igraph {
    inherit (pkgs) igraph;
  };

  ihatemoney = callPackage ../development/python-modules/ihatemoney { };

  ijson = callPackage ../development/python-modules/ijson { };

  ilua = callPackage ../development/python-modules/ilua { };

  imagecodecs-lite = callPackage ../development/python-modules/imagecodecs-lite { };

  imagecorruptions = callPackage ../development/python-modules/imagecorruptions { };

  imageio = callPackage ../development/python-modules/imageio { };

  imageio-ffmpeg = callPackage ../development/python-modules/imageio-ffmpeg { };

  image-go-nord = callPackage ../development/python-modules/image-go-nord { };

  image-match = callPackage ../development/python-modules/image-match { };

  imagesize = callPackage ../development/python-modules/imagesize { };

  imantics = callPackage ../development/python-modules/imantics { };

  imapclient = callPackage ../development/python-modules/imapclient { };

  imaplib2 = callPackage ../development/python-modules/imaplib2 { };

  imap-tools = callPackage ../development/python-modules/imap-tools { };

  imbalanced-learn = callPackage ../development/python-modules/imbalanced-learn { };

  img2pdf = callPackage ../development/python-modules/img2pdf { };

  imgaug = callPackage ../development/python-modules/imgaug { };

  imgsize = callPackage ../development/python-modules/imgsize { };

  iminuit = callPackage ../development/python-modules/iminuit { };

  immutabledict = callPackage ../development/python-modules/immutabledict { };

  immutables = callPackage ../development/python-modules/immutables { };

  impacket = callPackage ../development/python-modules/impacket { };

  importlab = callPackage ../development/python-modules/importlab { };

  importlib-metadata = callPackage ../development/python-modules/importlib-metadata { };

  importlib-resources = callPackage ../development/python-modules/importlib-resources { };

  importmagic = callPackage ../development/python-modules/importmagic { };

  imread = callPackage ../development/python-modules/imread {
    inherit (pkgs) libjpeg libpng libtiff libwebp;
  };

  imutils = callPackage ../development/python-modules/imutils { };

  in-place = callPackage ../development/python-modules/in-place { };

  incomfort-client = callPackage ../development/python-modules/incomfort-client { };

  incremental = callPackage ../development/python-modules/incremental { };

  infinity = callPackage ../development/python-modules/infinity { };

  inflect = callPackage ../development/python-modules/inflect { };

  inflection = callPackage ../development/python-modules/inflection { };

  influxdb = callPackage ../development/python-modules/influxdb { };

  influxdb-client = callPackage ../development/python-modules/influxdb-client { };

  inform = callPackage ../development/python-modules/inform { };

  iniconfig = callPackage ../development/python-modules/iniconfig { };

  inifile = callPackage ../development/python-modules/inifile { };

  iniparse = callPackage ../development/python-modules/iniparse { };

  injector = callPackage ../development/python-modules/injector { };

  inkbird-ble = callPackage ../development/python-modules/inkbird-ble { };

  inkex = callPackage ../development/python-modules/inkex { };

  inotify = callPackage ../development/python-modules/inotify { };

  inotify-simple = callPackage ../development/python-modules/inotify-simple { };

  inotifyrecursive = callPackage ../development/python-modules/inotifyrecursive { };

  inquirer = callPackage ../development/python-modules/inquirer { };

  insegel = callPackage ../development/python-modules/insegel { };

  installer = callPackage ../development/python-modules/installer { };

  insteon-frontend-home-assistant = callPackage ../development/python-modules/insteon-frontend-home-assistant { };

  intake = callPackage ../development/python-modules/intake { };

  intake-parquet = callPackage ../development/python-modules/intake-parquet { };

  intbitset = callPackage ../development/python-modules/intbitset { };

  intelhex = callPackage ../development/python-modules/intelhex { };

  intellifire4py = callPackage ../development/python-modules/intellifire4py { };

  intensity-normalization = callPackage ../development/python-modules/intensity-normalization { };

  internetarchive = callPackage ../development/python-modules/internetarchive { };

  interruptingcow = callPackage ../development/python-modules/interruptingcow { };

  intervaltree = callPackage ../development/python-modules/intervaltree { };

  intreehooks = callPackage ../development/python-modules/intreehooks { };

  invocations = callPackage ../development/python-modules/invocations { };

  invoke = callPackage ../development/python-modules/invoke { };

  iodata = callPackage ../development/python-modules/iodata { };

  iocapture = callPackage ../development/python-modules/iocapture { };

  ionhash = callPackage ../development/python-modules/ionhash { };

  iotawattpy = callPackage ../development/python-modules/iotawattpy { };

  iowait = callPackage ../development/python-modules/iowait { };

  ipaddr = callPackage ../development/python-modules/ipaddr { };

  ipdb = callPackage ../development/python-modules/ipdb { };

  ipdbplugin = callPackage ../development/python-modules/ipdbplugin { };

  ipfshttpclient = callPackage ../development/python-modules/ipfshttpclient { };

  i-pi = callPackage ../development/python-modules/i-pi { };

  iptools = callPackage ../development/python-modules/iptools { };

  ipwhl = callPackage ../development/python-modules/ipwhl { };

  ipy = callPackage ../development/python-modules/IPy { };

  ipydatawidgets = callPackage ../development/python-modules/ipydatawidgets { };

  ipykernel = callPackage ../development/python-modules/ipykernel { };

  ipympl = callPackage ../development/python-modules/ipympl { };

  ipyparallel = callPackage ../development/python-modules/ipyparallel { };

  ipython_genutils = callPackage ../development/python-modules/ipython_genutils { };

  ipython = callPackage ../development/python-modules/ipython { };

  ipython-sql = callPackage ../development/python-modules/ipython-sql { };

  ipyvue = callPackage ../development/python-modules/ipyvue { };

  ipyvuetify = callPackage ../development/python-modules/ipyvuetify { };

  ipywidgets = callPackage ../development/python-modules/ipywidgets { };

  irc = callPackage ../development/python-modules/irc { };

  ircrobots = callPackage ../development/python-modules/ircrobots { };

  ircstates = callPackage ../development/python-modules/ircstates { };

  irctokens = callPackage ../development/python-modules/irctokens { };

  isbnlib = callPackage ../development/python-modules/isbnlib { };

  islpy = callPackage ../development/python-modules/islpy { };

  iso3166 = callPackage ../development/python-modules/iso3166 { };

  ismartgate = callPackage ../development/python-modules/ismartgate { };

  iso-639 = callPackage ../development/python-modules/iso-639 { };

  iso4217 = callPackage ../development/python-modules/iso4217 { };

  iso8601 = callPackage ../development/python-modules/iso8601 { };

  isodate = callPackage ../development/python-modules/isodate { };

  isoduration = callPackage ../development/python-modules/isoduration { };

  isort = callPackage ../development/python-modules/isort { };

  isosurfaces = callPackage ../development/python-modules/isosurfaces { };

  isounidecode = callPackage ../development/python-modules/isounidecode { };

  isoweek = callPackage ../development/python-modules/isoweek { };

  itanium_demangler = callPackage ../development/python-modules/itanium_demangler { };

  itemadapter = callPackage ../development/python-modules/itemadapter { };

  itemdb = callPackage ../development/python-modules/itemdb { };

  itemloaders = callPackage ../development/python-modules/itemloaders { };

  iterm2 = callPackage ../development/python-modules/iterm2 { };

  itsdangerous = callPackage ../development/python-modules/itsdangerous { };

  itunespy = callPackage ../development/python-modules/itunespy { };

  itypes = callPackage ../development/python-modules/itypes { };

  j2cli = callPackage ../development/python-modules/j2cli { };

  jaconv = callPackage ../development/python-modules/jaconv { };

  jaeger-client = callPackage ../development/python-modules/jaeger-client { };

  janus = callPackage ../development/python-modules/janus { };

  jaraco_classes = callPackage ../development/python-modules/jaraco_classes { };

  jaraco_collections = callPackage ../development/python-modules/jaraco_collections { };

  jaraco-context = callPackage ../development/python-modules/jaraco-context { };

  jaraco_functools = callPackage ../development/python-modules/jaraco_functools { };

  jaraco_itertools = callPackage ../development/python-modules/jaraco_itertools { };

  jaraco_logging = callPackage ../development/python-modules/jaraco_logging { };

  jaraco_stream = callPackage ../development/python-modules/jaraco_stream { };

  jaraco-test = callPackage ../development/python-modules/jaraco-test { };

  jaraco_text = callPackage ../development/python-modules/jaraco_text { };

  jarowinkler = callPackage ../development/python-modules/jarowinkler { };

  javaobj-py3 = callPackage ../development/python-modules/javaobj-py3 { };

  javaproperties = callPackage ../development/python-modules/javaproperties { };

  jax = callPackage ../development/python-modules/jax { };

  jaxlib-bin = callPackage ../development/python-modules/jaxlib/bin.nix {
    cudaSupport = pkgs.config.cudaSupport or false;
    # At the time of writing (2022-04-18), `cudaPackages.nccl` is broken, so we
    # pin to `cudaPackages_11_6` instead.
    cudaPackages = pkgs.cudaPackages_11_6;
  };

  jaxlib-build = callPackage ../development/python-modules/jaxlib rec {
    inherit (pkgs.darwin) cctools;
    buildBazelPackage = pkgs.buildBazelPackage.override {
      stdenv = if stdenv.isDarwin then pkgs.darwin.apple_sdk_11_0.stdenv else stdenv;
    };
    # Some platforms don't have `cudaSupport` defined, hence the need for 'or false'.
    cudaSupport = pkgs.config.cudaSupport or false;
    # At the time of writing (2022-04-18), `cudaPackages.nccl` is broken, so we
    # pin to `cudaPackages_11_6` instead.
    cudaPackages = pkgs.cudaPackages_11_6;
    IOKit = pkgs.darwin.apple_sdk_11_0.IOKit;
  };

  jaxlib = self.jaxlib-build;

  jaxlibWithCuda = self.jaxlib-build.override {
    cudaSupport = true;
  };

  jaxlibWithoutCuda = self.jaxlib-build.override {
    cudaSupport = false;
  };

  JayDeBeApi = callPackage ../development/python-modules/JayDeBeApi { };

  jc = callPackage ../development/python-modules/jc { };

  jdatetime = callPackage ../development/python-modules/jdatetime { };

  jdcal = callPackage ../development/python-modules/jdcal { };

  jedi = callPackage ../development/python-modules/jedi { };

  jedi-language-server = callPackage ../development/python-modules/jedi-language-server { };

  jeepney = callPackage ../development/python-modules/jeepney { };

  jellyfin-apiclient-python = callPackage ../development/python-modules/jellyfin-apiclient-python { };

  jellyfish = callPackage ../development/python-modules/jellyfish { };

  jenkinsapi = callPackage ../development/python-modules/jenkinsapi { };

  jenkins-job-builder = callPackage ../development/python-modules/jenkins-job-builder { };

  jieba = callPackage ../development/python-modules/jieba { };

  jinja2 = callPackage ../development/python-modules/jinja2 { };

  jinja2-git = callPackage ../development/python-modules/jinja2-git { };

  jinja2_pluralize = callPackage ../development/python-modules/jinja2_pluralize { };

  jinja2_time = callPackage ../development/python-modules/jinja2_time { };

  jira = callPackage ../development/python-modules/jira { };

  jmespath = callPackage ../development/python-modules/jmespath { };

  jmp = callPackage ../development/python-modules/jmp { };

  joblib = callPackage ../development/python-modules/joblib { };

  johnnycanencrypt = callPackage ../development/python-modules/johnnycanencrypt {
    inherit (pkgs.darwin.apple_sdk.frameworks) PCSC;
  };

  josepy = callPackage ../development/python-modules/josepy { };

  journalwatch = callPackage ../tools/system/journalwatch {
    inherit (self) systemd pytest;
  };

  jproperties = callPackage ../development/python-modules/jproperties { };

  jpylyzer = callPackage ../development/python-modules/jpylyzer { };

  JPype1 = callPackage ../development/python-modules/JPype1 { };

  jq = callPackage ../development/python-modules/jq {
    inherit (pkgs) jq;
  };

  js2py = callPackage ../development/python-modules/js2py { };

  jsbeautifier = callPackage ../development/python-modules/jsbeautifier { };

  jschema-to-python = callPackage ../development/python-modules/jschema-to-python { };

  jsmin = callPackage ../development/python-modules/jsmin { };

  json5 = callPackage ../development/python-modules/json5 { };

  jsonconversion = callPackage ../development/python-modules/jsonconversion { };

  jsondate = callPackage ../development/python-modules/jsondate { };

  jsondiff = callPackage ../development/python-modules/jsondiff { };

  jsonfield = callPackage ../development/python-modules/jsonfield { };

  jsonlines = callPackage ../development/python-modules/jsonlines { };

  json-logging = callPackage ../development/python-modules/json-logging { };

  jsonmerge = callPackage ../development/python-modules/jsonmerge { };

  json-home-client = callPackage ../development/python-modules/json-home-client { };

  json-merge-patch = callPackage ../development/python-modules/json-merge-patch { };

  json-schema-for-humans = callPackage ../development/python-modules/json-schema-for-humans { };

  json-stream = callPackage ../development/python-modules/json-stream { };

  jsonnet = buildPythonPackage { inherit (pkgs.jsonnet) name src; };

  jsonpatch = callPackage ../development/python-modules/jsonpatch { };

  jsonpath = callPackage ../development/python-modules/jsonpath { };

  jsonpath_rw = callPackage ../development/python-modules/jsonpath_rw { };

  jsonpath-ng = callPackage ../development/python-modules/jsonpath-ng { };

  jsonpickle = callPackage ../development/python-modules/jsonpickle { };

  jsonpointer = callPackage ../development/python-modules/jsonpointer { };

  jsonref = callPackage ../development/python-modules/jsonref { };

  json-rpc = callPackage ../development/python-modules/json-rpc { };

  jsonrpc-async = callPackage ../development/python-modules/jsonrpc-async { };

  jsonrpc-base = callPackage ../development/python-modules/jsonrpc-base { };

  jsonrpclib-pelix = callPackage ../development/python-modules/jsonrpclib-pelix { };

  jsonrpc-websocket = callPackage ../development/python-modules/jsonrpc-websocket { };

  jsonschema = callPackage ../development/python-modules/jsonschema { };

  jsonstreams = callPackage ../development/python-modules/jsonstreams { };

  json-tricks = callPackage ../development/python-modules/json-tricks { };

  jug = callPackage ../development/python-modules/jug { };

  junitparser = callPackage ../development/python-modules/junitparser { };

  junit-xml = callPackage ../development/python-modules/junit-xml { };

  junos-eznc = callPackage ../development/python-modules/junos-eznc { };

  jupyter = callPackage ../development/python-modules/jupyter { };

  jupyter-book = callPackage ../development/python-modules/jupyter-book { };

  jupyter-c-kernel = callPackage ../development/python-modules/jupyter-c-kernel { };

  jupyter-cache = callPackage ../development/python-modules/jupyter-cache { };

  jupyter-client = callPackage ../development/python-modules/jupyter-client { };

  jupyter_console = callPackage ../development/python-modules/jupyter_console { };

  jupyter_core = callPackage ../development/python-modules/jupyter_core { };

  jupyter-lsp = callPackage ../development/python-modules/jupyter-lsp { };

  jupyter_server = callPackage ../development/python-modules/jupyter_server { };

  jupyterhub = callPackage ../development/python-modules/jupyterhub { };

  jupyterhub-ldapauthenticator = callPackage ../development/python-modules/jupyterhub-ldapauthenticator { };

  jupyterhub-systemdspawner = callPackage ../development/python-modules/jupyterhub-systemdspawner { };

  jupyterhub-tmpauthenticator = callPackage ../development/python-modules/jupyterhub-tmpauthenticator { };

  jupyterlab = callPackage ../development/python-modules/jupyterlab { };

  jupyterlab-git = callPackage ../development/python-modules/jupyterlab-git { };

  jupyterlab_launcher = callPackage ../development/python-modules/jupyterlab_launcher { };

  jupyterlab-pygments = callPackage ../development/python-modules/jupyterlab-pygments { };

  jupyterlab_server = callPackage ../development/python-modules/jupyterlab_server { };

  jupyterlab-widgets = callPackage ../development/python-modules/jupyterlab-widgets { };

  jupyterlab-lsp = callPackage ../development/python-modules/jupyterlab-lsp { };

  jupyter-packaging = callPackage ../development/python-modules/jupyter-packaging { };

  jupyter-repo2docker = callPackage ../development/python-modules/jupyter-repo2docker {
    pkgs-docker = pkgs.docker;
  };

  jupyter-server-mathjax = callPackage ../development/python-modules/jupyter-server-mathjax { };

  jupyter-sphinx = callPackage ../development/python-modules/jupyter-sphinx { };

  jupyter-telemetry = callPackage ../development/python-modules/jupyter-telemetry { };

  jupytext = callPackage ../development/python-modules/jupytext { };

  justbackoff = callPackage ../development/python-modules/justbackoff { };

  justbases = callPackage ../development/python-modules/justbases { };

  justbytes = callPackage ../development/python-modules/justbytes { };

  justnimbus = callPackage ../development/python-modules/justnimbus { };

  jwcrypto = callPackage ../development/python-modules/jwcrypto { };

  jxmlease = callPackage ../development/python-modules/jxmlease { };

  k5test = callPackage ../development/python-modules/k5test {
    inherit (pkgs) krb5Full findutils which;
  };

  kaa-base = callPackage ../development/python-modules/kaa-base { };

  kaa-metadata = callPackage ../development/python-modules/kaa-metadata { };

  kafka-python = callPackage ../development/python-modules/kafka-python { };

  kaggle = callPackage ../development/python-modules/kaggle { };

  kaitaistruct = callPackage ../development/python-modules/kaitaistruct { };

  Kajiki = callPackage ../development/python-modules/kajiki { };

  kaldi-active-grammar = callPackage ../development/python-modules/kaldi-active-grammar { };

  kaptan = callPackage ../development/python-modules/kaptan { };

  karton-asciimagic = callPackage ../development/python-modules/karton-asciimagic { };

  karton-autoit-ripper = callPackage ../development/python-modules/karton-autoit-ripper { };

  karton-classifier = callPackage ../development/python-modules/karton-classifier { };

  karton-config-extractor = callPackage ../development/python-modules/karton-config-extractor { };

  karton-core = callPackage ../development/python-modules/karton-core { };

  karton-dashboard = callPackage ../development/python-modules/karton-dashboard { };

  karton-mwdb-reporter = callPackage ../development/python-modules/karton-mwdb-reporter { };

  karton-yaramatcher = callPackage ../development/python-modules/karton-yaramatcher { };

  kazoo = callPackage ../development/python-modules/kazoo { };

  kbcstorage = callPackage ../development/python-modules/kbcstorage { };

  kconfiglib = callPackage ../development/python-modules/kconfiglib { };

  keep = callPackage ../development/python-modules/keep { };

  keepalive = callPackage ../development/python-modules/keepalive { };

  keepkey_agent = callPackage ../development/python-modules/keepkey_agent { };

  keepkey = callPackage ../development/python-modules/keepkey { };

  keras-applications = callPackage ../development/python-modules/keras-applications { };

  keras = callPackage ../development/python-modules/keras { };

  keras-preprocessing = callPackage ../development/python-modules/keras-preprocessing { };

  kerberos = callPackage ../development/python-modules/kerberos { };

  keyboard = callPackage ../development/python-modules/keyboard { };

  keyring = callPackage ../development/python-modules/keyring { };

  keyrings-cryptfile = callPackage ../development/python-modules/keyrings-cryptfile { };

  keyrings-google-artifactregistry-auth = callPackage ../development/python-modules/keyrings-google-artifactregistry-auth { };

  keyrings-alt = callPackage ../development/python-modules/keyrings-alt { };

  keystone-engine = callPackage ../development/python-modules/keystone-engine { };

  keystoneauth1 = callPackage ../development/python-modules/keystoneauth1 { };

  keyutils = callPackage ../development/python-modules/keyutils {
    inherit (pkgs) keyutils;
  };

  kicad = toPythonModule (pkgs.kicad.override {
    python3 = python;
  }).src;

  kinparse = callPackage ../development/python-modules/kinparse { };

  kiss-headers = callPackage ../development/python-modules/kiss-headers { };

  kitchen = callPackage ../development/python-modules/kitchen { };

  kivy = callPackage ../development/python-modules/kivy {
    inherit (pkgs) mesa;
    inherit (pkgs.darwin.apple_sdk.frameworks) ApplicationServices AVFoundation;
  };

  kivy-garden = callPackage ../development/python-modules/kivy-garden { };

  kiwisolver = callPackage ../development/python-modules/kiwisolver { };

  klaus = callPackage ../development/python-modules/klaus { };

  klein = callPackage ../development/python-modules/klein { };

  kmapper = callPackage ../development/python-modules/kmapper { };

  kml2geojson = callPackage ../development/python-modules/kml2geojson { };

  kmsxx = toPythonModule (pkgs.kmsxx.override {
    withPython = true;
  });

  knack = callPackage ../development/python-modules/knack { };

  kombu = callPackage ../development/python-modules/kombu { };

  konnected = callPackage ../development/python-modules/konnected { };

  korean-lunar-calendar = callPackage ../development/python-modules/korean-lunar-calendar { };

  krakenex = callPackage ../development/python-modules/krakenex { };

  kubernetes = callPackage ../development/python-modules/kubernetes { };

  labelbox = callPackage ../development/python-modules/labelbox { };

  labgrid = callPackage ../development/python-modules/labgrid { };

  labmath = callPackage ../development/python-modules/labmath { };

  langcodes = callPackage ../development/python-modules/langcodes { };

  langdetect = callPackage ../development/python-modules/langdetect { };

  language-data = callPackage ../development/python-modules/language-data { };

  lark = callPackage ../development/python-modules/lark { };

  latexcodec = callPackage ../development/python-modules/latexcodec { };

  launchpadlib = callPackage ../development/python-modules/launchpadlib { };

  laundrify-aio = callPackage ../development/python-modules/laundrify-aio { };

  lazr_config = callPackage ../development/python-modules/lazr/config.nix { };

  lazr_delegates = callPackage ../development/python-modules/lazr/delegates.nix { };

  lazr-restfulclient = callPackage ../development/python-modules/lazr-restfulclient { };

  lazr-uri = callPackage ../development/python-modules/lazr-uri { };

  lazy = callPackage ../development/python-modules/lazy { };

  lazy_import = callPackage ../development/python-modules/lazy_import { };

  lazy-object-proxy = callPackage ../development/python-modules/lazy-object-proxy { };

  lc7001 = callPackage ../development/python-modules/lc7001 { };

  ldap = callPackage ../development/python-modules/ldap {
    inherit (pkgs) openldap cyrus_sasl;
  };

  ldap3 = callPackage ../development/python-modules/ldap3 { };

  ldapdomaindump = callPackage ../development/python-modules/ldapdomaindump { };

  ldappool = callPackage ../development/python-modules/ldappool { };

  ldaptor = callPackage ../development/python-modules/ldaptor { };

  leather = callPackage ../development/python-modules/leather { };

  leb128 = callPackage ../development/python-modules/leb128 { };

  ledger = (toPythonModule (pkgs.ledger.override {
    usePython = true;
    python3 = python;
  })).py;

  ledger_agent = callPackage ../development/python-modules/ledger_agent { };

  ledgerblue = callPackage ../development/python-modules/ledgerblue { };

  ledgerwallet = callPackage ../development/python-modules/ledgerwallet {
    inherit (pkgs.darwin.apple_sdk.frameworks) AppKit;
  };

  lektor = callPackage ../development/python-modules/lektor { };

  leveldb = callPackage ../development/python-modules/leveldb { };

  levenshtein = callPackage ../development/python-modules/levenshtein { };

  lexid = callPackage ../development/python-modules/lexid { };

  lhapdf = toPythonModule (pkgs.lhapdf.override {
    inherit python;
  });

  libagent = callPackage ../development/python-modules/libagent { };

  pa-ringbuffer = callPackage ../development/python-modules/pa-ringbuffer { };

  libais = callPackage ../development/python-modules/libais { };

  libarchive-c = callPackage ../development/python-modules/libarchive-c {
    inherit (pkgs) libarchive;
  };

  libarcus = callPackage ../development/python-modules/libarcus {
    inherit (pkgs) protobuf;
  };

  libasyncns = callPackage ../development/python-modules/libasyncns {
    inherit (pkgs) libasyncns;
  };

  libcloud = callPackage ../development/python-modules/libcloud { };

  libcst = callPackage ../development/python-modules/libcst { };

  libevdev = callPackage ../development/python-modules/libevdev { };

  libfdt = toPythonModule (pkgs.dtc.override {
    inherit python;
    pythonSupport = true;
  });

  libgpiod = toPythonModule (pkgs.libgpiod.override {
    enablePython = true;
    python3 = python;
  });

  libgpuarray = callPackage ../development/python-modules/libgpuarray {
    clblas = pkgs.clblas.override { inherit (self) boost; };
    cudaSupport = pkgs.config.cudaSupport or false;
  };

  libiio = (toPythonModule (pkgs.libiio.override { inherit python; })).python;

  libkeepass = callPackage ../development/python-modules/libkeepass { };

  liblarch = callPackage ../development/python-modules/liblarch { };

  liblzfse = callPackage ../development/python-modules/liblzfse {
    inherit (pkgs) lzfse;
  };

  libmodulemd = lib.pipe pkgs.libmodulemd [
    toPythonModule
    (p:
      p.overrideAttrs (super: {
        meta = super.meta // {
          outputsToInstall = [ "py" ]; # The package always builds python3 bindings
          broken = (super.meta.broken or false) || !isPy3k;
        };
      }))
    (p: p.override { python3 = python; })
    (p: p.py)
  ];

  libmr = callPackage ../development/python-modules/libmr { };

  libnacl = callPackage ../development/python-modules/libnacl {
    inherit (pkgs) libsodium;
  };

  libpurecool = callPackage ../development/python-modules/libpurecool { };

  libpyfoscam = callPackage ../development/python-modules/libpyfoscam { };

  libpyvivotek = callPackage ../development/python-modules/libpyvivotek { };

  libpwquality = lib.pipe pkgs.libpwquality [
    toPythonModule
    (p: p.overrideAttrs (super: { meta = super.meta // { outputsToInstall = [ "py" ]; }; }))
    (p: p.override { enablePython = true; inherit python; })
    (p: p.py)
  ];

  libredwg = toPythonModule (pkgs.libredwg.override {
    enablePython = true;
    inherit (self) python libxml2;
  });

  librepo = lib.pipe pkgs.librepo [
    toPythonModule
    (p: p.overrideAttrs (super: { meta = super.meta // { outputsToInstall = [ "py" ]; }; }))
    (p: p.override { inherit python; })
    (p: p.py)
  ];

  librosa = callPackage ../development/python-modules/librosa { };

  librouteros = callPackage ../development/python-modules/librouteros { };

  libsass = callPackage ../development/python-modules/libsass {
    inherit (pkgs) libsass;
  };

  libsavitar = callPackage ../development/python-modules/libsavitar { };

  libselinux = lib.pipe pkgs.libselinux [
    toPythonModule
    (p:
      p.overrideAttrs (super: {
        meta = super.meta // {
          outputsToInstall = [ "py" ];
          broken = super.meta.broken or isPy27;
        };
      }))
    (p:
      p.override {
        enablePython = true;
        python3 = python;
      })
    (p: p.py)
  ];

  libsoundtouch = callPackage ../development/python-modules/libsoundtouch { };

  libthumbor = callPackage ../development/python-modules/libthumbor { };

  libtmux = callPackage ../development/python-modules/libtmux { };

  libtorrent-rasterbar = (toPythonModule (pkgs.libtorrent-rasterbar.override { inherit python; })).python;

  libusb1 = callPackage ../development/python-modules/libusb1 {
    inherit (pkgs) libusb1;
  };

  libusbsio = callPackage ../development/python-modules/libusbsio {
    inherit (pkgs) libusbsio;
  };

  libversion = callPackage ../development/python-modules/libversion {
    inherit (pkgs) libversion;
  };

  libvirt = callPackage ../development/python-modules/libvirt {
    inherit (pkgs) libvirt;
  };

  libxml2 = (toPythonModule (pkgs.libxml2.override {
    pythonSupport = true;
    inherit python;
  })).py;

  libxslt = (toPythonModule (pkgs.libxslt.override {
    pythonSupport = true;
    inherit (self) python libxml2;
  })).py;

  license-expression = callPackage ../development/python-modules/license-expression { };

  lief = (toPythonModule (pkgs.lief.override {
    inherit python;
  })).py;

  life360 = callPackage ../development/python-modules/life360 { };

  lightgbm = callPackage ../development/python-modules/lightgbm { };

  lightning = callPackage ../development/python-modules/lightning { };

  lightparam = callPackage ../development/python-modules/lightparam { };

  lightwave = callPackage ../development/python-modules/lightwave { };

  lightwave2 = callPackage ../development/python-modules/lightwave2 { };

  lima = callPackage ../development/python-modules/lima { };

  limiter= callPackage ../development/python-modules/limiter { };

  limitlessled = callPackage ../development/python-modules/limitlessled { };

  limits = callPackage ../development/python-modules/limits { };

  limnoria = callPackage ../development/python-modules/limnoria { };

  linecache2 = callPackage ../development/python-modules/linecache2 { };

  line_profiler = callPackage ../development/python-modules/line_profiler { };

  lingua = callPackage ../development/python-modules/lingua { };

  linkify-it-py = callPackage ../development/python-modules/linkify-it-py { };

  linode-api = callPackage ../development/python-modules/linode-api { };

  linode = callPackage ../development/python-modules/linode { };

  linuxfd = callPackage ../development/python-modules/linuxfd { };

  liquidctl = callPackage ../development/python-modules/liquidctl { };

  lirc = toPythonModule (pkgs.lirc.override {
    python3 = python;
  });

  littleutils = callPackage ../development/python-modules/littleutils { };

  livelossplot = callPackage ../development/python-modules/livelossplot { };

  livereload = callPackage ../development/python-modules/livereload { };

  livestreamer = callPackage ../development/python-modules/livestreamer { };

  livestreamer-curses = callPackage ../development/python-modules/livestreamer-curses { };

  lizard = callPackage ../development/python-modules/lizard { };

  llfuse = callPackage ../development/python-modules/llfuse {
    inherit (pkgs) fuse;
  };

  llvmlite = callPackage ../development/python-modules/llvmlite {
    # llvmlite always requires a specific version of llvm.
    llvm = pkgs.llvm_11;
  };

  lmdb = callPackage ../development/python-modules/lmdb {
    inherit (pkgs) lmdb;
  };

  lml = callPackage ../development/python-modules/lml { };

  lmnotify = callPackage ../development/python-modules/lmnotify { };

  lmtpd = callPackage ../development/python-modules/lmtpd { };

  loca = callPackage ../development/python-modules/loca { };

  localimport = callPackage ../development/python-modules/localimport { };

  localzone = callPackage ../development/python-modules/localzone { };

  locationsharinglib = callPackage ../development/python-modules/locationsharinglib { };

  locket = callPackage ../development/python-modules/locket { };

  lockfile = callPackage ../development/python-modules/lockfile { };

  log-symbols = callPackage ../development/python-modules/log-symbols { };

  Logbook = callPackage ../development/python-modules/Logbook { };

  logfury = callPackage ../development/python-modules/logfury { };

  logi-circle = callPackage ../development/python-modules/logi-circle { };

  logical-unification = callPackage ../development/python-modules/logical-unification { };

  logilab_astng = callPackage ../development/python-modules/logilab_astng { };

  logilab_common = callPackage ../development/python-modules/logilab/common.nix { };

  logilab-constraint = callPackage ../development/python-modules/logilab/constraint.nix { };

  logster = callPackage ../development/python-modules/logster { };

  loguru = callPackage ../development/python-modules/loguru { };

  logutils = callPackage ../development/python-modules/logutils { };

  logzero = callPackage ../development/python-modules/logzero { };

  lomond = callPackage ../development/python-modules/lomond { };

  loopy = callPackage ../development/python-modules/loopy { };

  losant-rest = callPackage ../development/python-modules/losant-rest { };

  lrcalc-python = callPackage ../development/python-modules/lrcalc-python { };

  lru-dict = callPackage ../development/python-modules/lru-dict { };

  lsassy = callPackage ../development/python-modules/lsassy { };

  luddite = callPackage ../development/python-modules/luddite { };

  ludios_wpull = callPackage ../development/python-modules/ludios_wpull { };

  luftdaten = callPackage ../development/python-modules/luftdaten { };

  luhn = callPackage ../development/python-modules/luhn { };

  luxor = callPackage ../development/python-modules/luxor { };

  luxtronik = callPackage ../development/python-modules/luxtronik { };

  lupa = callPackage ../development/python-modules/lupa { };

  lupupy = callPackage ../development/python-modules/lupupy { };

  lxmf= callPackage ../development/python-modules/lxmf { };

  lxml = callPackage ../development/python-modules/lxml {
    inherit (pkgs) libxml2 libxslt zlib;
  };

  lyricwikia = callPackage ../development/python-modules/lyricwikia { };

  lz4 = callPackage ../development/python-modules/lz4 { };

  lzstring = callPackage ../development/python-modules/lzstring { };

  m2crypto = callPackage ../development/python-modules/m2crypto { };

  m2r = callPackage ../development/python-modules/m2r { };

  m3u8 = callPackage ../development/python-modules/m3u8 { };

  mac_alias = callPackage ../development/python-modules/mac_alias { };

  macfsevents = callPackage ../development/python-modules/macfsevents {
    inherit (pkgs.darwin.apple_sdk.frameworks) CoreFoundation CoreServices;
  };

  macropy = callPackage ../development/python-modules/macropy { };

  maestral = callPackage ../development/python-modules/maestral { };

  magic = callPackage ../development/python-modules/magic { };

  magicgui = callPackage ../development/python-modules/magicgui { };

  magic-wormhole = callPackage ../development/python-modules/magic-wormhole { };

  magic-wormhole-mailbox-server = callPackage ../development/python-modules/magic-wormhole-mailbox-server { };

  magic-wormhole-transit-relay = callPackage ../development/python-modules/magic-wormhole-transit-relay { };

  mahotas = callPackage ../development/python-modules/mahotas { };

  mailcap-fix = callPackage ../development/python-modules/mailcap-fix { };

  mailchecker = callPackage ../development/python-modules/mailchecker { };

  mailchimp = callPackage ../development/python-modules/mailchimp { };

  mailmanclient = callPackage ../development/python-modules/mailmanclient { };

  rtmixer = callPackage ../development/python-modules/rtmixer { };

  mail-parser = callPackage ../development/python-modules/mail-parser { };

  makefun = callPackage ../development/python-modules/makefun { };

  mailsuite = callPackage ../development/python-modules/mailsuite { };

  Mako = callPackage ../development/python-modules/Mako { };

  malduck= callPackage ../development/python-modules/malduck { };

  managesieve = callPackage ../development/python-modules/managesieve { };

  manhole = callPackage ../development/python-modules/manhole { };

  manimpango = callPackage ../development/python-modules/manimpango {
    inherit (pkgs.darwin.apple_sdk.frameworks) AppKit;
  };

  manifestparser = callPackage ../development/python-modules/marionette-harness/manifestparser.nix { };

  manuel = callPackage ../development/python-modules/manuel { };

  manticore = callPackage ../development/python-modules/manticore {
    inherit (pkgs) z3;
  };

  mapbox = callPackage ../development/python-modules/mapbox { };

  mapbox-earcut = callPackage ../development/python-modules/mapbox-earcut { };

  mariadb = callPackage ../development/python-modules/mariadb { };

  marisa-trie = callPackage ../development/python-modules/marisa-trie { };

  markdown2 = callPackage ../development/python-modules/markdown2 { };

  markdown = callPackage ../development/python-modules/markdown { };

  markdown-include = callPackage ../development/python-modules/markdown-include { };

  markdown-it-py = callPackage ../development/python-modules/markdown-it-py { };

  markdown-macros = callPackage ../development/python-modules/markdown-macros { };

  markdownsuperscript = callPackage ../development/python-modules/markdownsuperscript { };

  markerlib = callPackage ../development/python-modules/markerlib { };

  markupsafe = callPackage ../development/python-modules/markupsafe { };

  markups = callPackage ../development/python-modules/markups { };

  marshmallow = callPackage ../development/python-modules/marshmallow { };

  marshmallow-dataclass = callPackage ../development/python-modules/marshmallow-dataclass { };

  marshmallow-enum = callPackage ../development/python-modules/marshmallow-enum { };

  marshmallow-oneofschema = callPackage ../development/python-modules/marshmallow-oneofschema { };

  marshmallow-polyfield = callPackage ../development/python-modules/marshmallow-polyfield { };

  marshmallow-sqlalchemy = callPackage ../development/python-modules/marshmallow-sqlalchemy { };

  mask-rcnn = callPackage ../development/python-modules/mask-rcnn { };

  mastodon-py = callPackage ../development/python-modules/mastodon-py { };

  mat2 = callPackage ../development/python-modules/mat2 { };

  matchpy = callPackage ../development/python-modules/matchpy { };

  mathlibtools = callPackage ../development/python-modules/mathlibtools { };

  matlink-gpapi = callPackage ../development/python-modules/matlink-gpapi { };

  matplotlib = callPackage ../development/python-modules/matplotlib {
    stdenv = if stdenv.isDarwin then pkgs.clangStdenv else pkgs.stdenv;
    inherit (pkgs.darwin.apple_sdk.frameworks) Cocoa;
  };

  matplotlib-inline = callPackage ../development/python-modules/matplotlib-inline { };

  matrix-api-async = callPackage ../development/python-modules/matrix-api-async { };

  matrix-client = callPackage ../development/python-modules/matrix-client { };

  matrix-common = callPackage ../development/python-modules/matrix-common { };

  matrix-nio = callPackage ../development/python-modules/matrix-nio { };

  mattermostdriver = callPackage ../development/python-modules/mattermostdriver { };

  mautrix = callPackage ../development/python-modules/mautrix { };

  mautrix-appservice = self.mautrix; # alias 2019-12-28

  maxcube-api = callPackage ../development/python-modules/maxcube-api { };

  maxminddb = callPackage ../development/python-modules/maxminddb { };

  maya = callPackage ../development/python-modules/maya { };

  mayavi = pkgs.libsForQt5.callPackage ../development/python-modules/mayavi {
    inherit buildPythonPackage pythonOlder fetchPypi;
    inherit (self) pyface pygments numpy vtk traitsui envisage apptools pyqt5;
  };

  mbddns = callPackage ../development/python-modules/mbddns { };

  mccabe = callPackage ../development/python-modules/mccabe { };

  mcstatus = callPackage ../development/python-modules/mcstatus { };

  md-toc = callPackage ../development/python-modules/md-toc { };

  mdx-truly-sane-lists = callPackage ../development/python-modules/mdx-truly-sane-lists { };

  md2gemini = callPackage ../development/python-modules/md2gemini { };

  mdformat = callPackage ../development/python-modules/mdformat { };

  mdit-py-plugins = callPackage ../development/python-modules/mdit-py-plugins { };

  mdurl = callPackage ../development/python-modules/mdurl { };

  mdutils = callPackage ../development/python-modules/mdutils { };

  MDP = callPackage ../development/python-modules/mdp { };

  measurement = callPackage ../development/python-modules/measurement { };

  meater-python = callPackage ../development/python-modules/meater-python { };

  mecab-python3 = callPackage ../development/python-modules/mecab-python3 { };

  mechanicalsoup = callPackage ../development/python-modules/mechanicalsoup { };

  mechanize = callPackage ../development/python-modules/mechanize { };

  mediafile = callPackage ../development/python-modules/mediafile { };

  mediapy = callPackage ../development/python-modules/mediapy { };

  meilisearch = callPackage ../development/python-modules/meilisearch { };

  meinheld = callPackage ../development/python-modules/meinheld { };

  meld3 = callPackage ../development/python-modules/meld3 { };

  memory-allocator = callPackage ../development/python-modules/memory-allocator { };

  memory_profiler = callPackage ../development/python-modules/memory_profiler { };

  mercantile = callPackage ../development/python-modules/mercantile { };

  mercurial = toPythonModule (pkgs.mercurial.override {
    python3Packages = self;
  });

  mergedb = callPackage ../development/python-modules/mergedb { };

  mergedeep = callPackage ../development/python-modules/mergedeep { };

  mergedict = callPackage ../development/python-modules/mergedict { };

  merkletools = callPackage ../development/python-modules/merkletools { };

  meross-iot = callPackage ../development/python-modules/meross-iot { };

  mesa = callPackage ../development/python-modules/mesa { };

  meshio = callPackage ../development/python-modules/meshio { };

  meshlabxml = callPackage ../development/python-modules/meshlabxml { };

  meshtastic = callPackage ../development/python-modules/meshtastic { };

  meson = toPythonModule ((pkgs.meson.override { python3 = python; }).overrideAttrs
    (oldAttrs: { # We do not want the setup hook in Python packages because the build is performed differently.
      setupHook = null;
    }));

  mesonpep517 = callPackage ../development/python-modules/mesonpep517 { };

  messagebird = callPackage ../development/python-modules/messagebird { };

  metakernel = callPackage ../development/python-modules/metakernel { };

  metar = callPackage ../development/python-modules/metar { };

  meteoalertapi = callPackage ../development/python-modules/meteoalertapi { };

  meteocalc = callPackage ../development/python-modules/meteocalc { };

  meteofrance-api = callPackage ../development/python-modules/meteofrance-api { };

  mezzanine = callPackage ../development/python-modules/mezzanine { };

  micawber = callPackage ../development/python-modules/micawber { };

  midiutil = callPackage ../development/python-modules/midiutil { };

  mido = callPackage ../development/python-modules/mido { };

  migen = callPackage ../development/python-modules/migen { };

  milc = callPackage ../development/python-modules/milc { };

  milksnake = callPackage ../development/python-modules/milksnake { };

  mill-local = callPackage ../development/python-modules/mill-local { };

  millheater = callPackage ../development/python-modules/millheater { };

  minexr = callPackage ../development/python-modules/minexr { };

  miniaudio = callPackage ../development/python-modules/miniaudio {
    inherit (pkgs.darwin.apple_sdk.frameworks) AudioToolbox CoreAudio;
  };

  minidb = callPackage ../development/python-modules/minidb { };

  minidump = callPackage ../development/python-modules/minidump { };

  minikanren = callPackage ../development/python-modules/minikanren { };

  minikerberos = callPackage ../development/python-modules/minikerberos { };

  minimock = callPackage ../development/python-modules/minimock { };

  mininet-python = (toPythonModule (pkgs.mininet.override {
    python3 = python;
  })).py;

  minio = callPackage ../development/python-modules/minio { };

  miniupnpc = callPackage ../development/python-modules/miniupnpc { };

  misaka = callPackage ../development/python-modules/misaka { };

  mistletoe = callPackage ../development/python-modules/mistletoe { };

  mistune = callPackage ../development/python-modules/mistune { };

  mitmproxy = callPackage ../development/python-modules/mitmproxy { };

  mitogen = callPackage ../development/python-modules/mitogen { };

  mixpanel = callPackage ../development/python-modules/mixpanel { };

  mizani = callPackage ../development/python-modules/mizani { };

  mkdocs = callPackage ../development/python-modules/mkdocs { };
  mkdocs-autorefs = callPackage ../development/python-modules/mkdocs-autorefs { };
  mkdocs-drawio-exporter = callPackage ../development/python-modules/mkdocs-drawio-exporter { };
  mkdocs-exclude = callPackage ../development/python-modules/mkdocs-exclude { };
  mkdocs-gitlab = callPackage ../development/python-modules/mkdocs-gitlab-plugin { };
  mkdocs-macros = callPackage ../development/python-modules/mkdocs-macros { };
  mkdocs-material = callPackage ../development/python-modules/mkdocs-material { };
  mkdocs-material-extensions = callPackage ../development/python-modules/mkdocs-material/mkdocs-material-extensions.nix { };
  mkdocs-minify = callPackage ../development/python-modules/mkdocs-minify { };
  mkdocs-redirects = callPackage ../development/python-modules/mkdocs-redirects { };
  mkdocs-swagger-ui-tag = callPackage ../development/python-modules/mkdocs-swagger-ui-tag { };

  mkdocstrings = callPackage ../development/python-modules/mkdocstrings { };

  mkdocstrings-python = callPackage ../development/python-modules/mkdocstrings-python { };

  mkl-service = callPackage ../development/python-modules/mkl-service { };

  ml-collections = callPackage ../development/python-modules/ml-collections { };

  mlflow = callPackage ../development/python-modules/mlflow { };

  mlrose = callPackage ../development/python-modules/mlrose { };

  mlxtend = callPackage ../development/python-modules/mlxtend { };

  mlt = toPythonModule (pkgs.mlt.override {
    python3 = python;
    enablePython = true;
  });

  mmh3 = callPackage ../development/python-modules/mmh3 { };

  mmpython = callPackage ../development/python-modules/mmpython { };

  mnemonic = callPackage ../development/python-modules/mnemonic { };

  mne-python = callPackage ../development/python-modules/mne-python { };

  mnist = callPackage ../development/python-modules/mnist { };

  moat-ble = callPackage ../development/python-modules/moat-ble { };

  mocket = callPackage ../development/python-modules/mocket { };

  mock = callPackage ../development/python-modules/mock { };

  mockito = callPackage ../development/python-modules/mockito { };

  mock-open = callPackage ../development/python-modules/mock-open { };

  mock-services = callPackage ../development/python-modules/mock-services { };

  mockupdb = callPackage ../development/python-modules/mockupdb { };

  modeled = callPackage ../development/python-modules/modeled { };

  moderngl = callPackage ../development/python-modules/moderngl { };

  moderngl-window = callPackage ../development/python-modules/moderngl_window { };

  modestmaps = callPackage ../development/python-modules/modestmaps { };

  mohawk = callPackage ../development/python-modules/mohawk { };

  moku = callPackage ../development/python-modules/moku { };

  monai = callPackage ../development/python-modules/monai { };

  monero = callPackage ../development/python-modules/monero { };

  mongomock = callPackage ../development/python-modules/mongomock { };

  mongodict = callPackage ../development/python-modules/mongodict { };

  mongoengine = callPackage ../development/python-modules/mongoengine { };

  monkeyhex = callPackage ../development/python-modules/monkeyhex { };

  monosat = pkgs.monosat.python {
    inherit buildPythonPackage;
    inherit (self) cython pytestCheckHook;
  };

  monotonic = callPackage ../development/python-modules/monotonic { };

  monty = callPackage ../development/python-modules/monty { };

  moonraker-api = callPackage ../development/python-modules/moonraker-api { };

  more-itertools = callPackage ../development/python-modules/more-itertools { };

  more-properties = callPackage ../development/python-modules/more-properties { };

  moretools = callPackage ../development/python-modules/moretools { };

  morphys = callPackage ../development/python-modules/morphys { };

  mortgage = callPackage ../development/python-modules/mortgage { };

  motionblinds = callPackage ../development/python-modules/motionblinds { };

  motioneye-client = callPackage ../development/python-modules/motioneye-client { };

  moto = callPackage ../development/python-modules/moto { };

  motor = callPackage ../development/python-modules/motor { };

  mouseinfo = callPackage ../development/python-modules/mouseinfo { };

  moviepy = callPackage ../development/python-modules/moviepy { };

  mox3 = callPackage ../development/python-modules/mox3 { };

  mox = callPackage ../development/python-modules/mox { };

  mpd2 = callPackage ../development/python-modules/mpd2 { };

  mpi4py = callPackage ../development/python-modules/mpi4py { };

  mpldatacursor = callPackage ../development/python-modules/mpldatacursor { };

  mplfinance = callPackage ../development/python-modules/mplfinance { };

  mplleaflet = callPackage ../development/python-modules/mplleaflet { };

  mpmath = callPackage ../development/python-modules/mpmath { };

  mpv = callPackage ../development/python-modules/mpv {
    inherit (pkgs) mpv;
  };

  mpyq = callPackage ../development/python-modules/mpyq { };

  mrkd = callPackage ../development/python-modules/mrkd { };

  ms-active-directory = callPackage ../development/python-modules/ms-active-directory { };

  ms-cv = callPackage ../development/python-modules/ms-cv { };

  msal = callPackage ../development/python-modules/msal { };

  msal-extensions = callPackage ../development/python-modules/msal-extensions { };

  msgpack = callPackage ../development/python-modules/msgpack { };

  msgpack-numpy = callPackage ../development/python-modules/msgpack-numpy { };

  msldap = callPackage ../development/python-modules/msldap { };

  msoffcrypto-tool = callPackage ../development/python-modules/msoffcrypto-tool { };

  mss = callPackage ../development/python-modules/mss { };

  msrestazure = callPackage ../development/python-modules/msrestazure { };

  msrest = callPackage ../development/python-modules/msrest { };

  mt-940 = callPackage ../development/python-modules/mt-940 { };

  mullvad-api = callPackage ../development/python-modules/mullvad-api { };

  mulpyplexer = callPackage ../development/python-modules/mulpyplexer { };

  multidict = callPackage ../development/python-modules/multidict { };

  multi_key_dict = callPackage ../development/python-modules/multi_key_dict { };

  multimethod = callPackage ../development/python-modules/multimethod { };

  multipledispatch = callPackage ../development/python-modules/multipledispatch { };

  multiprocess = callPackage ../development/python-modules/multiprocess { };

  multiset = callPackage ../development/python-modules/multiset { };

  multitasking = callPackage ../development/python-modules/multitasking { };

  munch = callPackage ../development/python-modules/munch { };

  munkres = callPackage ../development/python-modules/munkres { };

  murmurhash = callPackage ../development/python-modules/murmurhash { };

  musicbrainzngs = callPackage ../development/python-modules/musicbrainzngs { };

  mutag = callPackage ../development/python-modules/mutag { };

  mutagen = callPackage ../development/python-modules/mutagen { };

  mutatormath = callPackage ../development/python-modules/mutatormath { };

  mutesync = callPackage ../development/python-modules/mutesync { };

  mutf8 = callPackage ../development/python-modules/mutf8 { };

  mutmut = callPackage ../development/python-modules/mutmut { };

  mujson = callPackage ../development/python-modules/mujson { };

  mwclient = callPackage ../development/python-modules/mwclient { };

  mwdblib = callPackage ../development/python-modules/mwdblib { };

  mwoauth = callPackage ../development/python-modules/mwoauth { };

  mwparserfromhell = callPackage ../development/python-modules/mwparserfromhell { };

  mxnet = callPackage ../development/python-modules/mxnet { };

  myfitnesspal = callPackage ../development/python-modules/myfitnesspal { };

  mygpoclient = callPackage ../development/python-modules/mygpoclient { };

  myhome = callPackage ../development/python-modules/myhome { };

  myjwt = callPackage ../development/python-modules/myjwt { };

  mypy = callPackage ../development/python-modules/mypy { };

  mypy-boto3-builder = callPackage ../development/python-modules/mypy-boto3-builder { };

  mypy-boto3-s3 = callPackage ../development/python-modules/mypy-boto3-s3 { };

  mypy-extensions = callPackage ../development/python-modules/mypy/extensions.nix { };

  mypy-protobuf = callPackage ../development/python-modules/mypy-protobuf { };

  mysqlclient = callPackage ../development/python-modules/mysqlclient { };

  mysql-connector = callPackage ../development/python-modules/mysql-connector { };

  myst-docutils = callPackage ../development/python-modules/myst-docutils { };

  myst-nb = callPackage ../development/python-modules/myst-nb { };

  myst-parser = callPackage ../development/python-modules/myst-parser { };

  nad-receiver = callPackage ../development/python-modules/nad-receiver { };

  nagiosplugin = callPackage ../development/python-modules/nagiosplugin { };

  namedlist = callPackage ../development/python-modules/namedlist { };

  nameparser = callPackage ../development/python-modules/nameparser { };

  names = callPackage ../development/python-modules/names { };

  name-that-hash = callPackage ../development/python-modules/name-that-hash { };

  nampa = callPackage ../development/python-modules/nampa { };

  nanoleaf = callPackage ../development/python-modules/nanoleaf { };

  nomadnet = callPackage ../development/python-modules/nomadnet { };

  nanomsg-python = callPackage ../development/python-modules/nanomsg-python {
    inherit (pkgs) nanomsg;
  };

  nanotime = callPackage ../development/python-modules/nanotime { };

  napalm = callPackage ../development/python-modules/napalm { };

  napalm-hp-procurve = callPackage ../development/python-modules/napalm/hp-procurve.nix { };

  napari = callPackage ../development/python-modules/napari {
    inherit (pkgs.libsForQt5) mkDerivationWith wrapQtAppsHook;
  };

  napari-console = callPackage ../development/python-modules/napari-console { };

  napari-npe2 = callPackage ../development/python-modules/napari-npe2 { };

  napari-plugin-engine = callPackage ../development/python-modules/napari-plugin-engine { };

  napari-svg = callPackage ../development/python-modules/napari-svg { };

  nats-py = callPackage ../development/python-modules/nats-py { };

  nats-python = callPackage ../development/python-modules/nats-python { };

  natsort = callPackage ../development/python-modules/natsort { };

  naturalsort = callPackage ../development/python-modules/naturalsort { };

  nbclassic = callPackage ../development/python-modules/nbclassic { };

  nbclient = callPackage ../development/python-modules/nbclient { };

  nbconflux = callPackage ../development/python-modules/nbconflux { };

  nbconvert = callPackage ../development/python-modules/nbconvert { };

  nbdime = callPackage ../development/python-modules/nbdime { };

  nbformat = callPackage ../development/python-modules/nbformat { };

  nbmerge = callPackage ../development/python-modules/nbmerge { };

  nbsmoke = callPackage ../development/python-modules/nbsmoke { };

  nbsphinx = callPackage ../development/python-modules/nbsphinx { };

  nbval = callPackage ../development/python-modules/nbval { };

  nbxmpp = callPackage ../development/python-modules/nbxmpp { };

  ncclient = callPackage ../development/python-modules/ncclient { };

  nclib = callPackage ../development/python-modules/nclib { };

  ndg-httpsclient = callPackage ../development/python-modules/ndg-httpsclient { };

  ndjson = callPackage ../development/python-modules/ndjson { };

  ndms2-client = callPackage ../development/python-modules/ndms2-client { };

  ndspy = callPackage ../development/python-modules/ndspy { };

  ndtypes = callPackage ../development/python-modules/ndtypes { };

  nengo = callPackage ../development/python-modules/nengo { };

  neo = callPackage ../development/python-modules/neo { };

  neo4j = callPackage ../development/python-modules/neo4j { };

  nessclient = callPackage ../development/python-modules/nessclient { };

  nest-asyncio = callPackage ../development/python-modules/nest-asyncio { };

  nested-lookup = callPackage ../development/python-modules/nested-lookup { };

  nestedtext = callPackage ../development/python-modules/nestedtext { };

  netaddr = callPackage ../development/python-modules/netaddr { };

  netcdf4 = callPackage ../development/python-modules/netcdf4 { };

  netdata = callPackage ../development/python-modules/netdata { };

  netdisco = callPackage ../development/python-modules/netdisco { };

  netifaces = callPackage ../development/python-modules/netifaces { };

  netmiko = callPackage ../development/python-modules/netmiko { };

  netio = callPackage ../development/python-modules/netio { };

  nettigo-air-monitor = callPackage ../development/python-modules/nettigo-air-monitor { };

  netutils = callPackage ../development/python-modules/netutils { };

  networkx = callPackage ../development/python-modules/networkx { };

  neuron-mpi = pkgs.neuron-mpi.override { inherit python; };

  neuron = pkgs.neuron.override { inherit python; };

  neuronpy = callPackage ../development/python-modules/neuronpy { };

  nevow = callPackage ../development/python-modules/nevow { };

  newversion = callPackage ../development/python-modules/newversion { };

  nexia = callPackage ../development/python-modules/nexia { };

  nextcloudmonitor = callPackage ../development/python-modules/nextcloudmonitor { };

  nextcord = callPackage ../development/python-modules/nextcord { };

  nextdns = callPackage ../development/python-modules/nextdns { };

  nftables = toPythonModule (pkgs.nftables.override {
    python3 = python;
    withPython = true;
  });

  nghttp2 = (toPythonModule (pkgs.nghttp2.override {
    python3Packages = self;
    inherit (pkgs) ncurses;
    enableApp = false; # build only libnghttp2 ...
    enablePython = true; # ... and its Python bindings
  })).python;

  niapy = callPackage ../development/python-modules/niapy { };

  nibabel = callPackage ../development/python-modules/nibabel { };

  nidaqmx = callPackage ../development/python-modules/nidaqmx { };

  Nikola = callPackage ../development/python-modules/Nikola { };

  niko-home-control = callPackage ../development/python-modules/niko-home-control { };

  nilearn = callPackage ../development/python-modules/nilearn { };

  niluclient = callPackage ../development/python-modules/niluclient { };

  nimfa = callPackage ../development/python-modules/nimfa { };

  nine = callPackage ../development/python-modules/nine { };

  nipy = callPackage ../development/python-modules/nipy { };

  nipype = callPackage ../development/python-modules/nipype {
    inherit (pkgs) which;
  };

  nitime = callPackage ../development/python-modules/nitime { };

  nitpick = callPackage ../applications/version-management/nitpick { };

  nitransforms = callPackage ../development/python-modules/nitransforms { };

  nix-kernel = callPackage ../development/python-modules/nix-kernel {
    inherit (pkgs) nix;
  };

  nixpkgs = callPackage ../development/python-modules/nixpkgs { };

  nixpkgs-pytools = callPackage ../development/python-modules/nixpkgs-pytools { };

  nix-prefetch-github = callPackage ../development/python-modules/nix-prefetch-github { };

  nkdfu = callPackage ../development/python-modules/nkdfu { };

  nltk = callPackage ../development/python-modules/nltk { };

  nnpdf = toPythonModule (pkgs.nnpdf.override {
    python3 = python;
  });

  nmapthon2 = callPackage ../development/python-modules/nmapthon2 { };

  amaranth-boards = callPackage ../development/python-modules/amaranth-boards { };

  amaranth = callPackage ../development/python-modules/amaranth { };

  amaranth-soc = callPackage ../development/python-modules/amaranth-soc { };

  nocasedict = callPackage ../development/python-modules/nocasedict { };

  nocaselist = callPackage ../development/python-modules/nocaselist { };

  nodeenv = callPackage ../development/python-modules/nodeenv { };

  nodepy-runtime = callPackage ../development/python-modules/nodepy-runtime { };

  node-semver = callPackage ../development/python-modules/node-semver { };

  noise = callPackage ../development/python-modules/noise { };

  noiseprotocol = callPackage ../development/python-modules/noiseprotocol { };

  normality = callPackage ../development/python-modules/normality { };

  nose2 = callPackage ../development/python-modules/nose2 { };

  nose = callPackage ../development/python-modules/nose { };

  nose-cov = callPackage ../development/python-modules/nose-cov { };

  nose-cprof = callPackage ../development/python-modules/nose-cprof { };

  nose-exclude = callPackage ../development/python-modules/nose-exclude { };

  nose-timer = callPackage ../development/python-modules/nose-timer { };

  nosejs = callPackage ../development/python-modules/nosejs { };

  nose-pattern-exclude = callPackage ../development/python-modules/nose-pattern-exclude { };

  nose_progressive = callPackage ../development/python-modules/nose_progressive { };

  nose-randomly = callPackage ../development/python-modules/nose-randomly { };

  nose_warnings_filters = callPackage ../development/python-modules/nose_warnings_filters { };

  nosexcover = callPackage ../development/python-modules/nosexcover { };

  notebook = callPackage ../development/python-modules/notebook { };

  notebook-shim = callPackage ../development/python-modules/notebook-shim { };

  notedown = callPackage ../development/python-modules/notedown { };

  notifications-python-client = callPackage ../development/python-modules/notifications-python-client { };

  notify-events = callPackage ../development/python-modules/notify-events { };

  notify-py = callPackage ../development/python-modules/notify-py { };

  notify2 = callPackage ../development/python-modules/notify2 { };

  notifymuch = callPackage ../development/python-modules/notifymuch {};

  notmuch = callPackage ../development/python-modules/notmuch {
    inherit (pkgs) notmuch;
  };

  notmuch2 = callPackage ../development/python-modules/notmuch2 {
    inherit (pkgs) notmuch;
  };

  nototools = callPackage ../data/fonts/noto-fonts/tools.nix { };

  notus-scanner = callPackage ../development/python-modules/notus-scanner { };

  nplusone = callPackage ../development/python-modules/nplusone { };

  npyscreen = callPackage ../development/python-modules/npyscreen { };

  nsapi = callPackage ../development/python-modules/nsapi { };

  ntc-templates = callPackage ../development/python-modules/ntc-templates { };

  ntlm-auth = callPackage ../development/python-modules/ntlm-auth { };

  ntplib = callPackage ../development/python-modules/ntplib { };

  Nuitka = callPackage ../development/python-modules/nuitka { };

  nulltype = callPackage ../development/python-modules/nulltype { };

  num2words = callPackage ../development/python-modules/num2words { };

  numba = callPackage ../development/python-modules/numba {
    cudaSupport = pkgs.config.cudaSupport or false;
  };

  numbaWithCuda = self.numba.override {
    cudaSupport = true;
  };

  numba-scipy = callPackage ../development/python-modules/numba-scipy { };

  numcodecs = callPackage ../development/python-modules/numcodecs { };

  numdifftools = callPackage ../development/python-modules/numdifftools { };

  numericalunits = callPackage ../development/python-modules/numericalunits { };

  numexpr = callPackage ../development/python-modules/numexpr { };

  numpydoc = callPackage ../development/python-modules/numpydoc { };

  numpy = callPackage ../development/python-modules/numpy { };

  numpy-stl = callPackage ../development/python-modules/numpy-stl { };

  numpyro = callPackage ../development/python-modules/numpyro { };

  nunavut = callPackage ../development/python-modules/nunavut { };

  nutils = callPackage ../development/python-modules/nutils { };

  nvchecker = callPackage ../development/python-modules/nvchecker { };

  nxt-python = callPackage ../development/python-modules/nxt-python { };

  python-nvd3 = callPackage ../development/python-modules/python-nvd3 { };

  py-deprecate = callPackage ../development/python-modules/py-deprecate { };

  py-ecc = callPackage ../development/python-modules/py-ecc { };

  py-eth-sig-utils = callPackage ../development/python-modules/py-eth-sig-utils { };

  nwdiag = callPackage ../development/python-modules/nwdiag { };

  oasatelematics = callPackage ../development/python-modules/oasatelematics { };

  oath = callPackage ../development/python-modules/oath { };

  oauth2 = callPackage ../development/python-modules/oauth2 { };

  oauth2client = callPackage ../development/python-modules/oauth2client { };

  oauth = callPackage ../development/python-modules/oauth { };

  oauthenticator = callPackage ../development/python-modules/oauthenticator { };

  oauthlib = callPackage ../development/python-modules/oauthlib { };

  obfsproxy = callPackage ../development/python-modules/obfsproxy { };

  objax = callPackage ../development/python-modules/objax { };

  objgraph = callPackage ../development/python-modules/objgraph {
    # requires both the graphviz package and python package
    graphvizPkgs = pkgs.graphviz;
  };

  obspy = callPackage ../development/python-modules/obspy { };

  oci = callPackage ../development/python-modules/oci { };

  ocifs = callPackage ../development/python-modules/ocifs { };

  ocrmypdf = callPackage ../development/python-modules/ocrmypdf { };

  od = callPackage ../development/python-modules/od { };

  odfpy = callPackage ../development/python-modules/odfpy { };

  offtrac = callPackage ../development/python-modules/offtrac { };

  ofxclient = callPackage ../development/python-modules/ofxclient { };

  ofxhome = callPackage ../development/python-modules/ofxhome { };

  ofxparse = callPackage ../development/python-modules/ofxparse { };

  ofxtools = callPackage ../development/python-modules/ofxtools { };

  oemthermostat = callPackage ../development/python-modules/oemthermostat { };

  olefile = callPackage ../development/python-modules/olefile { };

  oletools = callPackage ../development/python-modules/oletools { };

  omegaconf = callPackage ../development/python-modules/omegaconf { };

  omnikinverter = callPackage ../development/python-modules/omnikinverter { };

  omnilogic = callPackage ../development/python-modules/omnilogic { };

  ondilo = callPackage ../development/python-modules/ondilo { };

  onetimepass = callPackage ../development/python-modules/onetimepass { };

  onkyo-eiscp = callPackage ../development/python-modules/onkyo-eiscp { };

  online-judge-api-client = callPackage ../development/python-modules/online-judge-api-client { };

  online-judge-tools = callPackage ../development/python-modules/online-judge-tools { };

  onlykey-solo-python = callPackage ../development/python-modules/onlykey-solo-python { };

  onnx = callPackage ../development/python-modules/onnx { };

  onvif-zeep-async = callPackage ../development/python-modules/onvif-zeep-async { };

  oocsi = callPackage ../development/python-modules/oocsi { };

  open-garage = callPackage ../development/python-modules/open-garage { };

  open-meteo = callPackage ../development/python-modules/open-meteo { };

  openant = callPackage ../development/python-modules/openant { };

  openapi-schema-validator = callPackage ../development/python-modules/openapi-schema-validator { };

  openapi-spec-validator = callPackage ../development/python-modules/openapi-spec-validator { };

  openbabel-bindings = callPackage ../development/python-modules/openbabel-bindings {
      openbabel = callPackage ../development/libraries/openbabel { inherit (self) python; };
  };

  opencv3 = toPythonModule (pkgs.opencv3.override {
    enablePython = true;
    pythonPackages = self;
  });

  opencv4 = toPythonModule (pkgs.opencv4.override {
    enablePython = true;
    pythonPackages = self;
  });

  openerz-api = callPackage ../development/python-modules/openerz-api { };

  openevsewifi = callPackage ../development/python-modules/openevsewifi { };

  openhomedevice = callPackage ../development/python-modules/openhomedevice { };

  openidc-client = callPackage ../development/python-modules/openidc-client { };

  openpyxl = callPackage ../development/python-modules/openpyxl { };

  openrazer = callPackage ../development/python-modules/openrazer/pylib.nix { };

  openrazer-daemon = callPackage ../development/python-modules/openrazer/daemon.nix { };

  openrouteservice = callPackage ../development/python-modules/openrouteservice { };

  opensensemap-api = callPackage ../development/python-modules/opensensemap-api { };

  opensfm = callPackage ../development/python-modules/opensfm { };

  openshift = callPackage ../development/python-modules/openshift { };

  opensimplex = callPackage ../development/python-modules/opensimplex { };

  openstackdocstheme = callPackage ../development/python-modules/openstackdocstheme { };

  openstacksdk = callPackage ../development/python-modules/openstacksdk { };

  opentimestamps = callPackage ../development/python-modules/opentimestamps { };

  opentracing = callPackage ../development/python-modules/opentracing { };

  openvino = toPythonModule (pkgs.openvino.override {
    inherit (self) python;
    enablePython = true;
  });

  openwebifpy = callPackage ../development/python-modules/openwebifpy { };

  openwrt-luci-rpc = callPackage ../development/python-modules/openwrt-luci-rpc { };

  openwrt-ubus-rpc = callPackage ../development/python-modules/openwrt-ubus-rpc { };

  opsdroid_get_image_size = callPackage ../development/python-modules/opsdroid_get_image_size { };

  opt-einsum = callPackage ../development/python-modules/opt-einsum { };

  optax = callPackage ../development/python-modules/optax { };

  optuna = callPackage ../development/python-modules/optuna { };

  opuslib = callPackage ../development/python-modules/opuslib { };

  orderedmultidict = callPackage ../development/python-modules/orderedmultidict { };

  ordered-set = callPackage ../development/python-modules/ordered-set { };

  orderedset = callPackage ../development/python-modules/orderedset { };

  orjson = callPackage ../development/python-modules/orjson { };

  orm = callPackage ../development/python-modules/orm { };

  ormar = callPackage ../development/python-modules/ormar { };

  ortools = (toPythonModule (pkgs.or-tools.override { inherit (self) python; })).python;

  orvibo = callPackage ../development/python-modules/orvibo { };

  os-service-types = callPackage ../development/python-modules/os-service-types { };

  osc = callPackage ../development/python-modules/osc { };

  osc-lib = callPackage ../development/python-modules/osc-lib { };

  oscrypto = callPackage ../development/python-modules/oscrypto { };

  oscpy = callPackage ../development/python-modules/oscpy { };

  oset = callPackage ../development/python-modules/oset { };

  osmnx = callPackage ../development/python-modules/osmnx { };

  osmpythontools = callPackage ../development/python-modules/osmpythontools { };

  oslo-concurrency = callPackage ../development/python-modules/oslo-concurrency { };

  oslo-config = callPackage ../development/python-modules/oslo-config { };

  oslo-context = callPackage ../development/python-modules/oslo-context { };

  oslo-db = callPackage ../development/python-modules/oslo-db { };

  oslo-i18n = callPackage ../development/python-modules/oslo-i18n { };

  oslo-log = callPackage ../development/python-modules/oslo-log { };

  oslo-serialization = callPackage ../development/python-modules/oslo-serialization { };

  oslo-utils = callPackage ../development/python-modules/oslo-utils { };

  oslotest = callPackage ../development/python-modules/oslotest { };

  ospd = callPackage ../development/python-modules/ospd { };

  osqp = callPackage ../development/python-modules/osqp { };

  oss2 = callPackage ../development/python-modules/oss2 { };

  ossfs = callPackage ../development/python-modules/ossfs { };

  outcome = callPackage ../development/python-modules/outcome { };

  ovh = callPackage ../development/python-modules/ovh { };

  ovoenergy = callPackage ../development/python-modules/ovoenergy { };

  owslib = callPackage ../development/python-modules/owslib { };

  oyaml = callPackage ../development/python-modules/oyaml { };

  p1monitor = callPackage ../development/python-modules/p1monitor { };

  packageurl-python = callPackage ../development/python-modules/packageurl-python { };

  packaging = callPackage ../development/python-modules/packaging { };

  packbits = callPackage ../development/python-modules/packbits { };

  packet-python = callPackage ../development/python-modules/packet-python { };

  pafy = callPackage ../development/python-modules/pafy { };

  pagelabels = callPackage ../development/python-modules/pagelabels { };

  paho-mqtt = callPackage ../development/python-modules/paho-mqtt { };

  palace = callPackage ../development/python-modules/palace { };

  palettable = callPackage ../development/python-modules/palettable { };

  pamela = callPackage ../development/python-modules/pamela { };

  pamqp = callPackage ../development/python-modules/pamqp { };

  panacotta = callPackage ../development/python-modules/panacotta { };

  panasonic-viera = callPackage ../development/python-modules/panasonic-viera { };

  pandas = callPackage ../development/python-modules/pandas { };

  pandas-datareader = callPackage ../development/python-modules/pandas-datareader { };

  pandoc-attributes = callPackage ../development/python-modules/pandoc-attributes { };

  pandoc-xnos = callPackage ../development/python-modules/pandoc-xnos { };

  pandocfilters = callPackage ../development/python-modules/pandocfilters { };

  panel = callPackage ../development/python-modules/panel { };

  panflute = callPackage ../development/python-modules/panflute { };

  papermill = callPackage ../development/python-modules/papermill { };

  openpaperwork-core = callPackage ../applications/office/paperwork/openpaperwork-core.nix { };
  openpaperwork-gtk = callPackage ../applications/office/paperwork/openpaperwork-gtk.nix { };
  paperwork-backend = callPackage ../applications/office/paperwork/paperwork-backend.nix { };
  paperwork-shell = callPackage ../applications/office/paperwork/paperwork-shell.nix { };

  papis = callPackage ../development/python-modules/papis { };

  papis-python-rofi = callPackage ../development/python-modules/papis-python-rofi { };

  param = callPackage ../development/python-modules/param { };

  parameter-expansion-patched = callPackage ../development/python-modules/parameter-expansion-patched { };

  parameterized = callPackage ../development/python-modules/parameterized { };

  paramiko = callPackage ../development/python-modules/paramiko { };

  paramz = callPackage ../development/python-modules/paramz { };

  parfive = callPackage ../development/python-modules/parfive { };

  parquet = callPackage ../development/python-modules/parquet { };

  parse = callPackage ../development/python-modules/parse { };

  parsedatetime = callPackage ../development/python-modules/parsedatetime { };

  parsedmarc = callPackage ../development/python-modules/parsedmarc { };

  parsel = callPackage ../development/python-modules/parsel { };

  parse-type = callPackage ../development/python-modules/parse-type { };

  parsimonious = callPackage ../development/python-modules/parsimonious { };

  parsley = callPackage ../development/python-modules/parsley { };

  parso = callPackage ../development/python-modules/parso { };

  parsy = callPackage ../development/python-modules/parsy { };

  partd = callPackage ../development/python-modules/partd { };

  parts = callPackage ../development/python-modules/parts { };

  particle = callPackage ../development/python-modules/particle { };

  parver = callPackage ../development/python-modules/parver { };
  arpeggio = callPackage ../development/python-modules/arpeggio { };

  passlib = callPackage ../development/python-modules/passlib { };

  paste = callPackage ../development/python-modules/paste { };

  pastedeploy = callPackage ../development/python-modules/pastedeploy { };

  pastel = callPackage ../development/python-modules/pastel { };

  pastescript = callPackage ../development/python-modules/pastescript { };

  patator = callPackage ../development/python-modules/patator { };

  patch = callPackage ../development/python-modules/patch { };

  patch-ng = callPackage ../development/python-modules/patch-ng { };

  path = callPackage ../development/python-modules/path { };

  path-and-address = callPackage ../development/python-modules/path-and-address { };

  pathable = callPackage ../development/python-modules/pathable { };

  pathlib2 = callPackage ../development/python-modules/pathlib2 { };

  pathlib = callPackage ../development/python-modules/pathlib { };

  pathos = callPackage ../development/python-modules/pathos { };

  pathspec = callPackage ../development/python-modules/pathspec { };

  pathtools = callPackage ../development/python-modules/pathtools { };

  pathvalidate = callPackage ../development/python-modules/pathvalidate { };

  pathy = callPackage ../development/python-modules/pathy { };

  patiencediff = callPackage ../development/python-modules/patiencediff { };

  patool = callPackage ../development/python-modules/patool { };

  patsy = callPackage ../development/python-modules/patsy { };

  patrowl4py = callPackage ../development/python-modules/patrowl4py { };

  paver = callPackage ../development/python-modules/paver { };

  paypalrestsdk = callPackage ../development/python-modules/paypalrestsdk { };

  pbkdf2 = callPackage ../development/python-modules/pbkdf2 { };

  pbr = callPackage ../development/python-modules/pbr { };

  pc-ble-driver-py = toPythonModule (callPackage ../development/python-modules/pc-ble-driver-py { });

  pcapy-ng = callPackage ../development/python-modules/pcapy-ng { };

  pcodedmp = callPackage ../development/python-modules/pcodedmp { };

  pcpp = callPackage ../development/python-modules/pcpp { };

  pdf2image = callPackage ../development/python-modules/pdf2image { };

  pdfkit = callPackage ../development/python-modules/pdfkit { };

  pdfminer-six = callPackage ../development/python-modules/pdfminer-six { };

  pdfposter = callPackage ../development/python-modules/pdfposter { };

  pdfrw = callPackage ../development/python-modules/pdfrw { };

  pdftotext = callPackage ../development/python-modules/pdftotext { };

  pdfx = callPackage ../development/python-modules/pdfx { };

  pdm-pep517 = callPackage ../development/python-modules/pdm-pep517 { };

  pdoc3 = callPackage ../development/python-modules/pdoc3 { };

  peaqevcore = callPackage ../development/python-modules/peaqevcore { };

  pebble = callPackage ../development/python-modules/pebble { };

  pecan = callPackage ../development/python-modules/pecan { };

  peco = callPackage ../development/python-modules/peco { };

  peewee = callPackage ../development/python-modules/peewee { };

  pefile = callPackage ../development/python-modules/pefile { };

  pelican = callPackage ../development/python-modules/pelican {
    inherit (pkgs) glibcLocales git;
  };

  pendulum = callPackage ../development/python-modules/pendulum { };

  pep440 = callPackage ../development/python-modules/pep440 { };

  pep517 = callPackage ../development/python-modules/pep517 { };

  pep8 = callPackage ../development/python-modules/pep8 { };

  pep8-naming = callPackage ../development/python-modules/pep8-naming { };

  peppercorn = callPackage ../development/python-modules/peppercorn { };

  percol = callPackage ../development/python-modules/percol { };

  perfplot = callPackage ../development/python-modules/perfplot { };

  periodictable = callPackage ../development/python-modules/periodictable { };

  persim = callPackage ../development/python-modules/persim { };

  persistent = callPackage ../development/python-modules/persistent { };

  persisting-theory = callPackage ../development/python-modules/persisting-theory { };

  pescea = callPackage ../development/python-modules/pescea { };

  pex = callPackage ../development/python-modules/pex { };

  pexif = callPackage ../development/python-modules/pexif { };

  pexpect = callPackage ../development/python-modules/pexpect { };

  pg8000 = callPackage ../development/python-modules/pg8000 { };

  pgcli = callPackage ../development/python-modules/pgcli { };

  pglast = callPackage ../development/python-modules/pglast { };

  pgpdump = callPackage ../development/python-modules/pgpdump { };

  pgpy = callPackage ../development/python-modules/pgpy { };

  pgsanity = callPackage ../development/python-modules/pgsanity { };

  pgspecial = callPackage ../development/python-modules/pgspecial { };

  phe = callPackage ../development/python-modules/phe { };

  phik = callPackage ../development/python-modules/phik { };

  phone-modem = callPackage ../development/python-modules/phone-modem { };

  phonenumbers = callPackage ../development/python-modules/phonenumbers { };

  micloud = callPackage ../development/python-modules/micloud { };

  msgraph-core = callPackage ../development/python-modules/msgraph-core { };

  netmap = callPackage ../development/python-modules/netmap { };

  onetimepad = callPackage ../development/python-modules/onetimepad { };

  openai = callPackage ../development/python-modules/openai { };

  openapi-core = callPackage ../development/python-modules/openapi-core { };

  overly = callPackage ../development/python-modules/overly { };

  pandas-stubs = callPackage ../development/python-modules/pandas-stubs { };

  parameterizedtestcase = callPackage ../development/python-modules/parameterizedtestcase { };

  pdunehd = callPackage ../development/python-modules/pdunehd { };

  pencompy = callPackage ../development/python-modules/pencompy { };

  phonopy = callPackage ../development/python-modules/phonopy { };

  pixcat = callPackage ../development/python-modules/pixcat { };

  psrpcore = callPackage ../development/python-modules/psrpcore { };

  pypemicro = callPackage ../development/python-modules/pypemicro { };

  pyprecice = callPackage ../development/python-modules/pyprecice { };

  pypsrp = callPackage ../development/python-modules/pypsrp { };

  phpserialize = callPackage ../development/python-modules/phpserialize { };

  phx-class-registry = callPackage ../development/python-modules/phx-class-registry { };

  pi1wire = callPackage ../development/python-modules/pi1wire { };

  piccata = callPackage ../development/python-modules/piccata { };

  pick = callPackage ../development/python-modules/pick { };

  pickleshare = callPackage ../development/python-modules/pickleshare { };

  picos = callPackage ../development/python-modules/picos { };

  pid = callPackage ../development/python-modules/pid { };

  piep = callPackage ../development/python-modules/piep { };

  piexif = callPackage ../development/python-modules/piexif { };

  pijuice = callPackage ../development/python-modules/pijuice { };

  pika = callPackage ../development/python-modules/pika { };

  pika-pool = callPackage ../development/python-modules/pika-pool { };

  pikepdf = callPackage ../development/python-modules/pikepdf { };

  pilkit = callPackage ../development/python-modules/pilkit { };

  pillowfight = callPackage ../development/python-modules/pillowfight { };

  pillow = callPackage ../development/python-modules/pillow {
    inherit (pkgs) freetype libjpeg zlib libtiff libwebp tcl lcms2 tk;
    inherit (pkgs.xorg) libX11 libxcb;
  };

  pillow-simd = callPackage ../development/python-modules/pillow-simd {
      inherit (pkgs) freetype libjpeg zlib libtiff libwebp tcl lcms2 tk;
      inherit (pkgs.xorg) libX11;
  };

  pims = callPackage ../development/python-modules/pims { };

  pinboard = callPackage ../development/python-modules/pinboard { };

  pint = callPackage ../development/python-modules/pint { };

  pint-pandas = callPackage ../development/python-modules/pint-pandas { };

  pip = callPackage ../development/python-modules/pip { };

  pipdate = callPackage ../development/python-modules/pipdate { };

  pipdeptree = callPackage ../development/python-modules/pipdeptree { };

  pipenv-poetry-migrate = callPackage ../development/python-modules/pipenv-poetry-migrate { };

  pip-api = callPackage ../development/python-modules/pip-api { };

  pip-tools = callPackage ../development/python-modules/pip-tools { };

  pip-requirements-parser = callPackage ../development/python-modules/pip-requirements-parser { };

  pipx = callPackage ../development/python-modules/pipx { };

  pivy = callPackage ../development/python-modules/pivy {
    inherit (pkgs.qt5) qtbase qmake;
    inherit (pkgs.libsForQt5) soqt;
  };

  pixelmatch = callPackage ../development/python-modules/pixelmatch { };

  pkce = callPackage ../development/python-modules/pkce { };

  pkgconfig = callPackage ../development/python-modules/pkgconfig { };

  pkginfo = callPackage ../development/python-modules/pkginfo { };

  pkginfo2 = callPackage ../development/python-modules/pkginfo2 { };

  pkuseg = callPackage ../development/python-modules/pkuseg { };

  pmsensor = callPackage ../development/python-modules/pmsensor { };

  ppdeep = callPackage ../development/python-modules/ppdeep { };

  proxy_tools = callPackage ../development/python-modules/proxy_tools { };

  py-nextbusnext = callPackage ../development/python-modules/py-nextbusnext { };

  pyaehw4a1 = callPackage ../development/python-modules/pyaehw4a1 { };

  pyatag = callPackage ../development/python-modules/pyatag { };

  pyatome = callPackage ../development/python-modules/pyatome { };

  pycketcasts = callPackage ../development/python-modules/pycketcasts { };

  pycontrol4 = callPackage ../development/python-modules/pycontrol4 { };

  pycoolmasternet-async = callPackage ../development/python-modules/pycoolmasternet-async { };

  pyfireservicerota = callPackage ../development/python-modules/pyfireservicerota { };

  pyflexit = callPackage ../development/python-modules/pyflexit { };

  pyflick = callPackage ../development/python-modules/pyflick { };

  pyfreedompro = callPackage ../development/python-modules/pyfreedompro { };

  pygti = callPackage ../development/python-modules/pygti { };

  pyheos = callPackage ../development/python-modules/pyheos { };

  pyhiveapi = callPackage ../development/python-modules/pyhiveapi { };

  pyhumps = callPackage ../development/python-modules/pyhumps { };

  pyisy = callPackage ../development/python-modules/pyisy { };

  pykrakenapi = callPackage ../development/python-modules/pykrakenapi { };

  pynndescent = callPackage ../development/python-modules/pynndescent { };

  pynobo = callPackage ../development/python-modules/pynobo { };

  pynuki = callPackage ../development/python-modules/pynuki { };

  pynut2 = callPackage ../development/python-modules/pynut2 { };

  pynws = callPackage ../development/python-modules/pynws { };

  pynx584 = callPackage ../development/python-modules/pynx584 { };

  pyoverkiz = callPackage ../development/python-modules/pyoverkiz { };

  pyownet = callPackage ../development/python-modules/pyownet { };

  pypoint = callPackage ../development/python-modules/pypoint { };

  pypoolstation = callPackage ../development/python-modules/pypoolstation { };

  pyrevolve = callPackage ../development/python-modules/pyrevolve { };

  pyrfxtrx = callPackage ../development/python-modules/pyrfxtrx { };

  pyrogram = callPackage ../development/python-modules/pyrogram { };

  pysabnzbd = callPackage ../development/python-modules/pysabnzbd { };

  pysbd = callPackage ../development/python-modules/pysbd { };

  pyschemes = callPackage ../development/python-modules/pyschemes { };

  pyshark = callPackage ../development/python-modules/pyshark { };

  pysiaalarm = callPackage ../development/python-modules/pysiaalarm { };

  pyskyqhub = callPackage ../development/python-modules/pyskyqhub { };

  pyskyqremote = callPackage ../development/python-modules/pyskyqremote { };

  pysolcast = callPackage ../development/python-modules/pysolcast { };

  pysqlitecipher = callPackage ../development/python-modules/pysqlitecipher { };

  pysyncthru = callPackage ../development/python-modules/pysyncthru { };

  python-codon-tables = callPackage ../development/python-modules/python-codon-tables { };

  python-crfsuite = callPackage ../development/python-modules/python-crfsuite { };

  python-csxcad = callPackage ../development/python-modules/python-csxcad { };

  python-ecobee-api = callPackage ../development/python-modules/python-ecobee-api { };

  python-flirt = callPackage ../development/python-modules/python-flirt { };

  python-glanceclient = callPackage ../development/python-modules/python-glanceclient { };

  python-google-nest = callPackage ../development/python-modules/python-google-nest { };

  python-heatclient = callPackage ../development/python-modules/python-heatclient { };

  python-ipmi = callPackage ../development/python-modules/python-ipmi { };

  python-ironicclient = callPackage ../development/python-modules/python-ironicclient { };

  python-izone = callPackage ../development/python-modules/python-izone { };

  python-juicenet = callPackage ../development/python-modules/python-juicenet { };

  python-kasa = callPackage ../development/python-modules/python-kasa { };

  python-keycloak = callPackage ../development/python-modules/python-keycloak { };

  python-keystoneclient = callPackage ../development/python-modules/python-keystoneclient { };

  python-lsp-black = callPackage ../development/python-modules/python-lsp-black { };

  python-memcached = callPackage ../development/python-modules/python-memcached { };

  python-openems = callPackage ../development/python-modules/python-openems { };

  python-openzwave-mqtt = callPackage ../development/python-modules/python-openzwave-mqtt { };

  python-owasp-zap-v2-4 = callPackage ../development/python-modules/python-owasp-zap-v2-4 { };

  python-songpal = callPackage ../development/python-modules/python-songpal { };

  python-swiftclient = callPackage ../development/python-modules/python-swiftclient { };

  python-tado = callPackage ../development/python-modules/python-tado { };

  pythonfinder = callPackage ../development/python-modules/pythonfinder { };

  pytomorrowio = callPackage ../development/python-modules/pytomorrowio { };

  pyutil = callPackage ../development/python-modules/pyutil { };

  pyzbar = callPackage ../development/python-modules/pyzbar { };

  pkutils = callPackage ../development/python-modules/pkutils { };

  plac = callPackage ../development/python-modules/plac { };

  plaid-python = callPackage ../development/python-modules/plaid-python { };

  plantuml = callPackage ../development/python-modules/plantuml { };

  plantuml-markdown = callPackage ../development/python-modules/plantuml-markdown {
    inherit (pkgs) plantuml;
  };

  plaster = callPackage ../development/python-modules/plaster { };

  plaster-pastedeploy = callPackage ../development/python-modules/plaster-pastedeploy { };

  platformdirs = callPackage ../development/python-modules/platformdirs { };

  playsound = callPackage ../development/python-modules/playsound { };

  plexapi = callPackage ../development/python-modules/plexapi { };

  plexauth = callPackage ../development/python-modules/plexauth { };

  plexwebsocket = callPackage ../development/python-modules/plexwebsocket { };

  plfit = toPythonModule (pkgs.plfit.override {
    inherit (self) python;
  });

  plone-testing = callPackage ../development/python-modules/plone-testing { };

  plotly = callPackage ../development/python-modules/plotly { };

  plotnine = callPackage ../development/python-modules/plotnine { };

  pluggy = callPackage ../development/python-modules/pluggy { };

  plugincode = callPackage ../development/python-modules/plugincode { };

  pluginbase = callPackage ../development/python-modules/pluginbase { };

  plugnplay = callPackage ../development/python-modules/plugnplay { };

  plugwise = callPackage ../development/python-modules/plugwise { };

  plum-py = callPackage ../development/python-modules/plum-py { };

  plumbum = callPackage ../development/python-modules/plumbum { };

  ply = callPackage ../development/python-modules/ply { };

  plyer = callPackage ../development/python-modules/plyer { };

  plyfile = callPackage ../development/python-modules/plyfile { };

  plyplus = callPackage ../development/python-modules/plyplus { };

  plyvel = callPackage ../development/python-modules/plyvel { };

  Pmw = callPackage ../development/python-modules/Pmw { };

  pocket = callPackage ../development/python-modules/pocket { };

  podcastparser = callPackage ../development/python-modules/podcastparser { };

  podcats = callPackage ../development/python-modules/podcats { };

  poetry = callPackage ../development/python-modules/poetry { };

  poetry-core = callPackage ../development/python-modules/poetry-core { };

  poetry-dynamic-versioning = callPackage ../development/python-modules/poetry-dynamic-versioning { };

  poetry-semver = callPackage ../development/python-modules/poetry-semver { };

  poetry2conda = callPackage ../development/python-modules/poetry2conda { };

  poezio = callPackage ../applications/networking/instant-messengers/poezio { };

  polars = callPackage ../development/python-modules/polars { };

  polarizationsolver = callPackage ../development/python-modules/polarizationsolver { };

  polib = callPackage ../development/python-modules/polib { };

  policy-sentry = callPackage ../development/python-modules/policy-sentry { };

  policyuniverse = callPackage ../development/python-modules/policyuniverse { };

  polyline = callPackage ../development/python-modules/polyline { };

  pomegranate = callPackage ../development/python-modules/pomegranate { };

  pontos = callPackage ../development/python-modules/pontos { };

  pony = callPackage ../development/python-modules/pony { };

  ponywhoosh = callPackage ../development/python-modules/ponywhoosh { };

  pooch = callPackage ../development/python-modules/pooch { };

  pook = callPackage ../development/python-modules/pook { };

  poolsense = callPackage ../development/python-modules/poolsense { };

  poppler-qt5 = callPackage ../development/python-modules/poppler-qt5 {
    inherit (pkgs.qt5) qtbase qmake;
    inherit (pkgs.libsForQt5) poppler;
  };

  portalocker = callPackage ../development/python-modules/portalocker { };

  portend = callPackage ../development/python-modules/portend { };

  portpicker = callPackage ../development/python-modules/portpicker { };

  posix_ipc = callPackage ../development/python-modules/posix_ipc { };

  pot = callPackage ../development/python-modules/pot { };

  potentials = callPackage ../development/python-modules/potentials { };

  potr = callPackage ../development/python-modules/potr { };

  power = callPackage ../development/python-modules/power { };

  powerline = callPackage ../development/python-modules/powerline { };

  powerline-mem-segment = callPackage ../development/python-modules/powerline-mem-segment { };

  pox = callPackage ../development/python-modules/pox { };

  poyo = callPackage ../development/python-modules/poyo { };

  ppft = callPackage ../development/python-modules/ppft { };

  pplpy = callPackage ../development/python-modules/pplpy { };

  pprintpp = callPackage ../development/python-modules/pprintpp { };

  pproxy = callPackage ../development/python-modules/pproxy { };

  ppscore = callPackage ../development/python-modules/ppscore { };

  pq = callPackage ../development/python-modules/pq { };

  prance = callPackage ../development/python-modules/prance { };

  prawcore = callPackage ../development/python-modules/prawcore { };

  praw = callPackage ../development/python-modules/praw { };

  prayer-times-calculator = callPackage ../development/python-modules/prayer-times-calculator { };

  precis-i18n = callPackage ../development/python-modules/precis-i18n { };

  prefixed = callPackage ../development/python-modules/prefixed { };

  pre-commit-hooks = callPackage ../development/python-modules/pre-commit-hooks { };

  preggy = callPackage ../development/python-modules/preggy { };

  premailer = callPackage ../development/python-modules/premailer { };

  preprocess-cancellation = callPackage ../development/python-modules/preprocess-cancellation { };

  preshed = callPackage ../development/python-modules/preshed { };

  pretend = callPackage ../development/python-modules/pretend { };

  prettytable = callPackage ../development/python-modules/prettytable { };

  primecountpy = callPackage ../development/python-modules/primecountpy { };

  primer3 = callPackage ../development/python-modules/primer3 { };

  priority = callPackage ../development/python-modules/priority { };

  prison = callPackage ../development/python-modules/prison { };

  privacyidea-ldap-proxy = callPackage ../development/python-modules/privacyidea-ldap-proxy { };

  proboscis = callPackage ../development/python-modules/proboscis { };

  process-tests = callPackage ../development/python-modules/process-tests { };

  proglog = callPackage ../development/python-modules/proglog { };

  progressbar2 = callPackage ../development/python-modules/progressbar2 { };

  progressbar33 = callPackage ../development/python-modules/progressbar33 { };

  progressbar = callPackage ../development/python-modules/progressbar { };

  progress = callPackage ../development/python-modules/progress { };

  prometheus-client = callPackage ../development/python-modules/prometheus-client { };

  prometheus-flask-exporter = callPackage ../development/python-modules/prometheus-flask-exporter { };

  promise = callPackage ../development/python-modules/promise { };

  prompt-toolkit = callPackage ../development/python-modules/prompt-toolkit { };

  property-manager = callPackage ../development/python-modules/property-manager { };

  protego = callPackage ../development/python-modules/protego { };

  proto-plus = callPackage ../development/python-modules/proto-plus { };

  protobuf = callPackage ../development/python-modules/protobuf {
    disabled = isPyPy;
    # If a protobuf upgrade causes many Python packages to fail, please pin it here to the previous version.
    doCheck = !isPy3k;
    inherit (pkgs) protobuf;
  };

  protobuf3-to-dict = callPackage ../development/python-modules/protobuf3-to-dict { };

  proton-client = callPackage ../development/python-modules/proton-client { };

  protonup = callPackage ../development/python-modules/protonup { };

  protonvpn-nm-lib = callPackage ../development/python-modules/protonvpn-nm-lib {
    pkgs-systemd = pkgs.systemd;
  };

  prov = callPackage ../development/python-modules/prov { };

  prox-tv = callPackage ../development/python-modules/prox-tv { };

  proxmoxer = callPackage ../development/python-modules/proxmoxer { };

  proxy-py = callPackage ../development/python-modules/proxy-py { };

  psautohint = callPackage ../development/python-modules/psautohint { };

  pscript = callPackage ../development/python-modules/pscript { };

  psd-tools = callPackage ../development/python-modules/psd-tools { };

  psutil = callPackage ../development/python-modules/psutil {
    inherit (pkgs.darwin.apple_sdk.frameworks) IOKit;
  };

  psycopg = callPackage ../development/python-modules/psycopg { };

  psycopg2 = callPackage ../development/python-modules/psycopg2 { };

  psycopg2cffi = callPackage ../development/python-modules/psycopg2cffi { };

  psygnal = callPackage ../development/python-modules/psygnal { };

  ptable = callPackage ../development/python-modules/ptable { };

  ptest = callPackage ../development/python-modules/ptest { };

  ptpython = callPackage ../development/python-modules/ptpython { };

  ptyprocess = callPackage ../development/python-modules/ptyprocess { };

  publicsuffix2 = callPackage ../development/python-modules/publicsuffix2 { };

  publicsuffix = callPackage ../development/python-modules/publicsuffix { };

  pubnub = callPackage ../development/python-modules/pubnub { };

  pubnubsub-handler = callPackage ../development/python-modules/pubnubsub-handler { };

  pudb = callPackage ../development/python-modules/pudb { };

  pulp = callPackage ../development/python-modules/pulp { };

  pulsectl = callPackage ../development/python-modules/pulsectl { };

  pure-cdb = callPackage ../development/python-modules/pure-cdb { };

  pure-eval = callPackage ../development/python-modules/pure-eval { };

  pure-pcapy3 = callPackage ../development/python-modules/pure-pcapy3 { };

  purepng = callPackage ../development/python-modules/purepng { };

  pure-python-adb = callPackage ../development/python-modules/pure-python-adb { };

  pure-python-adb-homeassistant = callPackage ../development/python-modules/pure-python-adb-homeassistant { };

  puremagic = callPackage ../development/python-modules/puremagic { };

  purl = callPackage ../development/python-modules/purl { };

  push-receiver = callPackage ../development/python-modules/push-receiver { };

  pushbullet = callPackage ../development/python-modules/pushbullet { };

  pushover-complete = callPackage ../development/python-modules/pushover-complete { };

  pvlib = callPackage ../development/python-modules/pvlib { };

  pvo = callPackage ../development/python-modules/pvo { };

  Pweave = callPackage ../development/python-modules/pweave { };

  pwntools = callPackage ../development/python-modules/pwntools {
    debugger = pkgs.gdb;
  };

  pxml = callPackage ../development/python-modules/pxml { };

  py-air-control = callPackage ../development/python-modules/py-air-control { };

  py-air-control-exporter = callPackage ../development/python-modules/py-air-control-exporter { };

  py-dmidecode = callPackage ../development/python-modules/py-dmidecode { };

  py-nightscout = callPackage ../development/python-modules/py-nightscout { };

  py-synologydsm-api = callPackage ../development/python-modules/py-synologydsm-api { };

  py-sneakers = callPackage ../development/python-modules/py-sneakers { };

  py-tes = callPackage ../development/python-modules/py-tes { };

  py-tree-sitter = callPackage ../development/python-modules/py-tree-sitter { };

  py-ubjson = callPackage ../development/python-modules/py-ubjson { };

  py-zabbix = callPackage ../development/python-modules/py-zabbix { };

  py17track = callPackage ../development/python-modules/py17track { };

  py2bit = callPackage ../development/python-modules/py2bit { };

  py3buddy = toPythonModule (callPackage ../development/python-modules/py3buddy { });

  py3exiv2 = callPackage ../development/python-modules/py3exiv2 { };

  py3rijndael = callPackage ../development/python-modules/py3rijndael { };

  py3status = callPackage ../development/python-modules/py3status { };

  py3to2 = callPackage ../development/python-modules/3to2 { };

  py4j = callPackage ../development/python-modules/py4j { };

  pyacoustid = callPackage ../development/python-modules/pyacoustid { };

  pyads = callPackage ../development/python-modules/pyads { };

  pyaes = callPackage ../development/python-modules/pyaes { };

  pyaftership = callPackage ../development/python-modules/pyaftership { };

  pyahocorasick = callPackage ../development/python-modules/pyahocorasick { };

  pyairnow = callPackage ../development/python-modules/pyairnow { };

  pyairvisual = callPackage ../development/python-modules/pyairvisual { };

  pyalgotrade = callPackage ../development/python-modules/pyalgotrade { };

  pyalmond = callPackage ../development/python-modules/pyalmond { };

  pyamg = callPackage ../development/python-modules/pyamg { };

  pyaml = callPackage ../development/python-modules/pyaml { };

  pyannotate = callPackage ../development/python-modules/pyannotate { };

  pyarlo = callPackage ../development/python-modules/pyarlo { };

  pyarr = callPackage ../development/python-modules/pyarr { };

  pyarrow = callPackage ../development/python-modules/pyarrow {
    inherit (pkgs) arrow-cpp cmake;
  };

  pyasn = callPackage ../development/python-modules/pyasn { };

  pyasn1 = callPackage ../development/python-modules/pyasn1 { };

  pyasn1-modules = callPackage ../development/python-modules/pyasn1-modules { };

  pyathena = callPackage ../development/python-modules/pyathena { };

  pyatmo = callPackage ../development/python-modules/pyatmo { };

  pyatspi = callPackage ../development/python-modules/pyatspi { };

  pyatv = callPackage ../development/python-modules/pyatv { };

  pyaudio = callPackage ../development/python-modules/pyaudio { };

  pyaussiebb = callPackage ../development/python-modules/pyaussiebb { };

  pyautogui = callPackage ../development/python-modules/pyautogui { };

  pyavm = callPackage ../development/python-modules/pyavm { };

  pyaxmlparser = callPackage ../development/python-modules/pyaxmlparser { };

  pybalboa = callPackage ../development/python-modules/pybalboa { };

  pybase64 = callPackage ../development/python-modules/pybase64 { };

  pybids = callPackage ../development/python-modules/pybids { };

  pybigwig = callPackage ../development/python-modules/pybigwig { };

  pybind11 = callPackage ../development/python-modules/pybind11 { };

  pybindgen = callPackage ../development/python-modules/pybindgen { };

  pyblackbird = callPackage ../development/python-modules/pyblackbird { };

  pyblake2 = callPackage ../development/python-modules/pyblake2 { };

  pyblock = callPackage ../development/python-modules/pyblock { };

  pybluez = callPackage ../development/python-modules/pybluez {
    inherit (pkgs) bluez;
  };

  pybotvac = callPackage ../development/python-modules/pybotvac { };

  pybrowserid = callPackage ../development/python-modules/pybrowserid { };

  pybtex = callPackage ../development/python-modules/pybtex { };

  pybtex-docutils = callPackage ../development/python-modules/pybtex-docutils { };

  pybullet = callPackage ../development/python-modules/pybullet { };

  pycairo = callPackage ../development/python-modules/pycairo {
    inherit (pkgs.buildPackages) meson;
  };

  py = callPackage ../development/python-modules/py { };

  pycangjie = callPackage ../development/python-modules/pycangjie { };

  pycapnp = callPackage ../development/python-modules/pycapnp { };

  pycaption = callPackage ../development/python-modules/pycaption { };

  pycares = callPackage ../development/python-modules/pycares { };

  pycarwings2 = callPackage ../development/python-modules/pycarwings2 { };

  pycategories = callPackage ../development/python-modules/pycategories { };

  pycdio = callPackage ../development/python-modules/pycdio { };

  pycec = callPackage ../development/python-modules/pycec { };

  pycep-parser = callPackage ../development/python-modules/pycep-parser { };

  pycfdns = callPackage ../development/python-modules/pycfdns { };

  pycflow2dot = callPackage ../development/python-modules/pycflow2dot {
    inherit (pkgs) graphviz;
  };

  pycfmodel = callPackage ../development/python-modules/pycfmodel { };

  pychannels = callPackage ../development/python-modules/pychannels { };

  pychart = callPackage ../development/python-modules/pychart { };

  pychef = callPackage ../development/python-modules/pychef { };

  pychm = callPackage ../development/python-modules/pychm { };

  PyChromecast = callPackage ../development/python-modules/pychromecast { };

  pyclimacell = callPackage ../development/python-modules/pyclimacell { };

  pyclip = callPackage ../development/python-modules/pyclip { };

  pyclipper = callPackage ../development/python-modules/pyclipper { };

  pycm = callPackage ../development/python-modules/pycm { };

  pycmarkgfm = callPackage ../development/python-modules/pycmarkgfm { };

  pycocotools = callPackage ../development/python-modules/pycocotools { };

  pycodestyle = callPackage ../development/python-modules/pycodestyle { };

  pycognito = callPackage ../development/python-modules/pycognito { };

  pycoin = callPackage ../development/python-modules/pycoin { };

  pycollada = callPackage ../development/python-modules/pycollada { };

  pycomfoconnect = callPackage ../development/python-modules/pycomfoconnect { };

  pycontracts = callPackage ../development/python-modules/pycontracts { };

  pycosat = callPackage ../development/python-modules/pycosat { };

  pycountry = callPackage ../development/python-modules/pycountry { };

  pycparser = callPackage ../development/python-modules/pycparser { };

  py-canary = callPackage ../development/python-modules/py-canary { };

  py-cid = callPackage ../development/python-modules/py-cid { };

  py-cpuinfo = callPackage ../development/python-modules/py-cpuinfo { };

  pycrc = callPackage ../development/python-modules/pycrc { };

  pycritty = callPackage ../development/python-modules/pycritty { };

  pycron = callPackage ../development/python-modules/pycron { };

  pycrypto = callPackage ../development/python-modules/pycrypto { };

  pycryptodome = callPackage ../development/python-modules/pycryptodome { };

  pycryptodomex = callPackage ../development/python-modules/pycryptodomex { };

  pycsdr = callPackage ../development/python-modules/pycsdr { };

  pyct = callPackage ../development/python-modules/pyct { };

  pyctr = callPackage ../development/python-modules/pyctr { };

  pycuda = callPackage ../development/python-modules/pycuda {
    inherit (pkgs.stdenv) mkDerivation;
  };

  pycups = callPackage ../development/python-modules/pycups { };

  pycurl = callPackage ../development/python-modules/pycurl { };

  pycxx = callPackage ../development/python-modules/pycxx { };

  pydaikin = callPackage ../development/python-modules/pydaikin { };

  pydal = callPackage ../development/python-modules/pydal { };

  pydanfossair = callPackage ../development/python-modules/pydanfossair { };

  pydantic = callPackage ../development/python-modules/pydantic { };

  pydash = callPackage ../development/python-modules/pydash { };

  pydata-sphinx-theme = callPackage ../development/python-modules/pydata-sphinx-theme { };

  pydbus = callPackage ../development/python-modules/pydbus { };

  pydeck = callPackage ../development/python-modules/pydeck { };

  pydeconz = callPackage ../development/python-modules/pydeconz { };

  pydelijn = callPackage ../development/python-modules/pydelijn { };

  pydenticon = callPackage ../development/python-modules/pydenticon { };

  pydeps = callPackage ../development/python-modules/pydeps {
    inherit (pkgs) graphviz;
  };

  pydes = callPackage ../development/python-modules/pydes { };

  py-desmume = callPackage ../development/python-modules/py-desmume { };

  pydevccu = callPackage ../development/python-modules/pydevccu { };

  pydevd = callPackage ../development/python-modules/pydevd { };

  pydexcom = callPackage ../development/python-modules/pydexcom { };

  pydicom = callPackage ../development/python-modules/pydicom { };

  pydigiham = callPackage ../development/python-modules/pydigiham { };

  pydispatcher = callPackage ../development/python-modules/pydispatcher { };

  pydmd = callPackage ../development/python-modules/pydmd { };

  pydns = callPackage ../development/python-modules/py3dns { };

  pydocstyle = callPackage ../development/python-modules/pydocstyle { };

  pydocumentdb = callPackage ../development/python-modules/pydocumentdb { };

  pydoods = callPackage ../development/python-modules/pydoods { };

  pydot = callPackage ../development/python-modules/pydot {
    inherit (pkgs) graphviz;
  };

  pydrive2 = callPackage ../development/python-modules/pydrive2 { };

  pydroid-ipcam = callPackage ../development/python-modules/pydroid-ipcam  { };

  pydsdl = callPackage ../development/python-modules/pydsdl { };

  pydub = callPackage ../development/python-modules/pydub { };

  pyduke-energy = callPackage ../development/python-modules/pyduke-energy { };

  pydy = callPackage ../development/python-modules/pydy { };

  pydyf = callPackage ../development/python-modules/pydyf { };

  pyebus = callPackage ../development/python-modules/pyebus { };

  pyechonest = callPackage ../development/python-modules/pyechonest { };

  pyeclib = callPackage ../development/python-modules/pyeclib { };

  pyeconet = callPackage ../development/python-modules/pyeconet { };

  pyecowitt = callPackage ../development/python-modules/pyecowitt { };

  pyedimax = callPackage ../development/python-modules/pyedimax { };

  pyee = callPackage ../development/python-modules/pyee { };

  pyefergy = callPackage ../development/python-modules/pyefergy { };

  pyeight = callPackage ../development/python-modules/pyeight { };

  pyelftools = callPackage ../development/python-modules/pyelftools { };

  pyemby = callPackage ../development/python-modules/pyemby { };

  pyemd = callPackage ../development/python-modules/pyemd { };

  pyenchant = callPackage ../development/python-modules/pyenchant {
    inherit (pkgs) enchant2;
  };

  pyenvisalink = callPackage ../development/python-modules/pyenvisalink { };

  pyephember = callPackage ../development/python-modules/pyephember { };

  pyepsg = callPackage ../development/python-modules/pyepsg { };

  pyerfa = callPackage ../development/python-modules/pyerfa { };

  pyevmasm = callPackage ../development/python-modules/pyevmasm { };

  pyevilgenius = callPackage ../development/python-modules/pyevilgenius { };

  pyexcel = callPackage ../development/python-modules/pyexcel { };

  pyexcel-io = callPackage ../development/python-modules/pyexcel-io { };

  pyexcel-ods = callPackage ../development/python-modules/pyexcel-ods { };

  pyexcel-xls = callPackage ../development/python-modules/pyexcel-xls { };

  pyext = callPackage ../development/python-modules/pyext { };

  pyezviz = callPackage ../development/python-modules/pyezviz { };

  pyface = callPackage ../development/python-modules/pyface { };

  pyfaidx = callPackage ../development/python-modules/pyfaidx { };

  pyfakefs = callPackage ../development/python-modules/pyfakefs { };

  pyfakewebcam = callPackage ../development/python-modules/pyfakewebcam { };

  pyfantom = callPackage ../development/python-modules/pyfantom { };

  pyfcm = callPackage ../development/python-modules/pyfcm { };

  pyfftw = callPackage ../development/python-modules/pyfftw { };

  pyfido = callPackage ../development/python-modules/pyfido { };

  pyfiglet = callPackage ../development/python-modules/pyfiglet { };

  pyfnip = callPackage ../development/python-modules/pyfnip { };

  pyflakes = callPackage ../development/python-modules/pyflakes { };

  pyflic = callPackage ../development/python-modules/pyflic { };

  pyflume = callPackage ../development/python-modules/pyflume { };

  pyflunearyou = callPackage ../development/python-modules/pyflunearyou { };

  pyfma = callPackage ../development/python-modules/pyfma { };

  pyfribidi = callPackage ../development/python-modules/pyfribidi { };

  pyfritzhome = callPackage ../development/python-modules/pyfritzhome { };

  pyfronius = callPackage ../development/python-modules/pyfronius { };

  pyftdi = callPackage ../development/python-modules/pyftdi { };

  pyftgl = callPackage ../development/python-modules/pyftgl { };

  pyftpdlib = callPackage ../development/python-modules/pyftpdlib { };

  pyfttt = callPackage ../development/python-modules/pyfttt { };

  pyfuse3 = callPackage ../development/python-modules/pyfuse3 { };

  pyfxa = callPackage ../development/python-modules/pyfxa { };

  pyfzf = callPackage ../development/python-modules/pyfzf {
    inherit (pkgs) fzf;
  };

  pygal = callPackage ../development/python-modules/pygal { };

  pygame = callPackage ../development/python-modules/pygame {
    inherit (pkgs.darwin.apple_sdk.frameworks) AppKit;
  };

  pygame_sdl2 = callPackage ../development/python-modules/pygame_sdl2 { };

  pygame-gui = callPackage ../development/python-modules/pygame-gui { };

  pygatt = callPackage ../development/python-modules/pygatt { };

  pygbm = callPackage ../development/python-modules/pygbm { };

  pygccxml = callPackage ../development/python-modules/pygccxml { };

  pygdbmi = callPackage ../development/python-modules/pygdbmi { };

  pygeoip = callPackage ../development/python-modules/pygeoip { };

  pygeos = callPackage ../development/python-modules/pygeos { };

  pygetwindow = callPackage ../development/python-modules/pygetwindow { };

  pygit2 = callPackage ../development/python-modules/pygit2 { };

  PyGithub = callPackage ../development/python-modules/pyGithub { };

  pyglet = callPackage ../development/python-modules/pyglet { };

  pygls = callPackage ../development/python-modules/pygls { };

  pygmars = callPackage ../development/python-modules/pygmars { };

  pygments-better-html = callPackage ../development/python-modules/pygments-better-html { };

  pygments = callPackage ../development/python-modules/pygments { };

  pygments-markdown-lexer = callPackage ../development/python-modules/pygments-markdown-lexer { };

  pygmo = callPackage ../development/python-modules/pygmo { };

  pygmt = callPackage ../development/python-modules/pygmt { };

  pygobject2 = callPackage ../development/python-modules/pygobject { };

  pygobject3 = callPackage ../development/python-modules/pygobject/3.nix {
    # inherit (pkgs) meson won't work because it won't be spliced
    inherit (pkgs.buildPackages) meson;
  };

  pygogo = callPackage ../development/python-modules/pygogo { };

  pygpgme = callPackage ../development/python-modules/pygpgme { };

  pygraphviz = callPackage ../development/python-modules/pygraphviz {
    inherit (pkgs) graphviz;
  };

  pygreat = callPackage ../development/python-modules/pygreat { };

  pygrok = callPackage ../development/python-modules/pygrok { };

  pygtfs = callPackage ../development/python-modules/pygtfs { };

  pygtail = callPackage ../development/python-modules/pygtail { };

  pygtkspellcheck = callPackage ../development/python-modules/pygtkspellcheck { };

  pygtrie = callPackage ../development/python-modules/pygtrie { };

  pyhamcrest = callPackage ../development/python-modules/pyhamcrest { };

  pyhanko = callPackage ../development/python-modules/pyhanko { };

  pyhanko-certvalidator = callPackage ../development/python-modules/pyhanko-certvalidator { };

  pyhaversion = callPackage ../development/python-modules/pyhaversion { };

  pyhcl = callPackage ../development/python-modules/pyhcl { };

  pyhocon = callPackage ../development/python-modules/pyhocon { };

  pyhomematic = callPackage ../development/python-modules/pyhomematic { };

  pyhomepilot = callPackage ../development/python-modules/pyhomepilot { };

  pyhomeworks = callPackage ../development/python-modules/pyhomeworks { };

  pyhs100 = callPackage ../development/python-modules/pyhs100 { };

  pyi2cflash = callPackage ../development/python-modules/pyi2cflash { };

  pyialarm = callPackage ../development/python-modules/pyialarm { };

  pyicloud = callPackage ../development/python-modules/pyicloud { };

  PyICU = callPackage ../development/python-modules/pyicu { };

  pyimpfuzzy = callPackage ../development/python-modules/pyimpfuzzy {
    inherit (pkgs) ssdeep;
  };

  pyinotify = callPackage ../development/python-modules/pyinotify { };

  pyinputevent = callPackage ../development/python-modules/pyinputevent { };

  pyinsteon = callPackage ../development/python-modules/pyinsteon { };

  pyinstrument = callPackage ../development/python-modules/pyinstrument { };

  pyintesishome = callPackage ../development/python-modules/pyintesishome { };

  pyipma = callPackage ../development/python-modules/pyipma { };

  pyipp = callPackage ../development/python-modules/pyipp { };

  pyiqvia = callPackage ../development/python-modules/pyiqvia { };

  pyjet = callPackage ../development/python-modules/pyjet { };

  pyjks = callPackage ../development/python-modules/pyjks { };

  pyjson5 = callPackage ../development/python-modules/pyjson5 { };

  pyjsparser = callPackage ../development/python-modules/pyjsparser { };

  pyjwkest = callPackage ../development/python-modules/pyjwkest { };

  pyjwt = callPackage ../development/python-modules/pyjwt { };

  pykakasi = callPackage ../development/python-modules/pykakasi { };

  pykdl = callPackage ../development/python-modules/pykdl { };

  pykdtree = callPackage ../development/python-modules/pykdtree {
    inherit (pkgs.llvmPackages) openmp;
  };

  pykeepass = callPackage ../development/python-modules/pykeepass { };

  pykerberos = callPackage ../development/python-modules/pykerberos { };

  pykeyatome = callPackage ../development/python-modules/pykeyatome { };

  pykira = callPackage ../development/python-modules/pykira { };

  pykka = callPackage ../development/python-modules/pykka { };

  pykmtronic = callPackage ../development/python-modules/pykmtronic { };

  pykodi = callPackage ../development/python-modules/pykodi { };

  pykoplenti = callPackage ../development/python-modules/pykoplenti { };

  pykostalpiko = callPackage ../development/python-modules/pykostalpiko { };

  pykulersky = callPackage ../development/python-modules/pykulersky { };

  pykwalify = callPackage ../development/python-modules/pykwalify { };

  pykwb = callPackage ../development/python-modules/pykwb { };

  pylacrosse = callPackage ../development/python-modules/pylacrosse { };

  pylama = callPackage ../development/python-modules/pylama { };

  pylast = callPackage ../development/python-modules/pylast { };

  pylatexenc = callPackage ../development/python-modules/pylatexenc { };

  pylaunches = callPackage ../development/python-modules/pylaunches { };

  pyld = callPackage ../development/python-modules/pyld { };

  pylev = callPackage ../development/python-modules/pylev { };

  pylgnetcast = callPackage ../development/python-modules/pylgnetcast { };

  pylibacl = callPackage ../development/python-modules/pylibacl { };

  pylibconfig2 = callPackage ../development/python-modules/pylibconfig2 { };

  pylibftdi = callPackage ../development/python-modules/pylibftdi {
    inherit (pkgs) libusb1;
  };

  pyliblo = callPackage ../development/python-modules/pyliblo { };

  pylibmc = callPackage ../development/python-modules/pylibmc { };

  pylink-square = callPackage ../development/python-modules/pylink-square { };

  pylint-celery = callPackage ../development/python-modules/pylint-celery { };

  pylint-django = callPackage ../development/python-modules/pylint-django { };

  pylint-flask = callPackage ../development/python-modules/pylint-flask { };

  pylint = callPackage ../development/python-modules/pylint { };

  pylint-plugin-utils = callPackage ../development/python-modules/pylint-plugin-utils { };

  pylitterbot = callPackage ../development/python-modules/pylitterbot { };

  py-lru-cache = callPackage ../development/python-modules/py-lru-cache { };

  pylnk3 = callPackage ../development/python-modules/pylnk3 { };

  pylru = callPackage ../development/python-modules/pylru { };

  pyls-black = callPackage ../development/python-modules/pyls-black { };

  pyls-flake8 = callPackage ../development/python-modules/pyls-flake8 { };

  pyls-isort = callPackage ../development/python-modules/pyls-isort { };

  pyls-mypy = callPackage ../development/python-modules/pyls-mypy { };

  pyls-spyder = callPackage ../development/python-modules/pyls-spyder { };

  pylsp-mypy = callPackage ../development/python-modules/pylsp-mypy { };

  PyLTI = callPackage ../development/python-modules/pylti { };

  pylutron = callPackage ../development/python-modules/pylutron { };

  pylutron-caseta = callPackage ../development/python-modules/pylutron-caseta { };

  pylyrics = callPackage ../development/python-modules/pylyrics { };

  pylxd = callPackage ../development/python-modules/pylxd { };

  pylzma = callPackage ../development/python-modules/pylzma { };

  pymacaroons = callPackage ../development/python-modules/pymacaroons { };

  pymaging = callPackage ../development/python-modules/pymaging { };

  pymaging_png = callPackage ../development/python-modules/pymaging_png { };

  pymailgunner = callPackage ../development/python-modules/pymailgunner { };

  pymanopt = callPackage ../development/python-modules/pymanopt { };

  pymarshal = callPackage ../development/python-modules/pymarshal { };

  pymata-express = callPackage ../development/python-modules/pymata-express { };

  pymatgen = callPackage ../development/python-modules/pymatgen { };

  pymatgen-lammps = callPackage ../development/python-modules/pymatgen-lammps { };

  pymaven-patch = callPackage ../development/python-modules/pymaven-patch { };

  pymavlink = callPackage ../development/python-modules/pymavlink { };

  pymazda = callPackage ../development/python-modules/pymazda { };

  pymbolic = callPackage ../development/python-modules/pymbolic { };

  pymc = callPackage ../development/python-modules/pymc { };

  pymdstat = callPackage ../development/python-modules/pymdstat { };

  pymdown-extensions = callPackage ../development/python-modules/pymdown-extensions { };

  pymediainfo = callPackage ../development/python-modules/pymediainfo { };

  pymediaroom = callPackage ../development/python-modules/pymediaroom { };

  pymeeus = callPackage ../development/python-modules/pymeeus { };

  pymelcloud = callPackage ../development/python-modules/pymelcloud { };

  pymemcache = callPackage ../development/python-modules/pymemcache { };

  pymemoize = callPackage ../development/python-modules/pymemoize { };

  pyment = callPackage ../development/python-modules/pyment { };

  pymetar = callPackage ../development/python-modules/pymetar { };

  pymeteireann = callPackage ../development/python-modules/pymeteireann { };

  pymeteoclimatic = callPackage ../development/python-modules/pymeteoclimatic { };

  pymetno = callPackage ../development/python-modules/pymetno { };

  pymicrobot = callPackage ../development/python-modules/pymicrobot { };

  pymitv = callPackage ../development/python-modules/pymitv { };

  pymfy = callPackage ../development/python-modules/pymfy { };

  pymodbus = callPackage ../development/python-modules/pymodbus { };

  pymongo = callPackage ../development/python-modules/pymongo { };

  pymorphy2 = callPackage ../development/python-modules/pymorphy2 { };

  pymorphy2-dicts-ru = callPackage ../development/python-modules/pymorphy2/dicts-ru.nix { };

  pympler = callPackage ../development/python-modules/pympler { };

  pymsgbox = callPackage ../development/python-modules/pymsgbox { };

  pymsteams = callPackage ../development/python-modules/pymsteams { };

  py-multiaddr = callPackage ../development/python-modules/py-multiaddr { };

  py-multibase = callPackage ../development/python-modules/py-multibase { };

  py-multicodec = callPackage ../development/python-modules/py-multicodec { };

  py-multihash = callPackage ../development/python-modules/py-multihash { };

  pymumble = callPackage ../development/python-modules/pymumble { };

  pymunk = callPackage ../development/python-modules/pymunk {
    inherit (pkgs.darwin.apple_sdk.frameworks) ApplicationServices;
  };

  pymupdf = callPackage ../development/python-modules/pymupdf { };

  PyMVGLive = callPackage ../development/python-modules/pymvglive { };

  pymyq = callPackage ../development/python-modules/pymyq { };

  pymysensors = callPackage ../development/python-modules/pymysensors { };

  pymysql = callPackage ../development/python-modules/pymysql { };

  pymysqlsa = callPackage ../development/python-modules/pymysqlsa { };

  pymystem3 = callPackage ../development/python-modules/pymystem3 { };

  pynac = callPackage ../development/python-modules/pynac { };

  pynacl = callPackage ../development/python-modules/pynacl { };

  pynamecheap = callPackage ../development/python-modules/pynamecheap { };

  pynamodb = callPackage ../development/python-modules/pynamodb { };

  pynanoleaf = callPackage ../development/python-modules/pynanoleaf { };

  pync = callPackage ../development/python-modules/pync {
    inherit (pkgs) which;
  };

  pynello = callPackage ../development/python-modules/pynello { };

  pynest2d = callPackage ../development/python-modules/pynest2d { };

  pynetbox = callPackage ../development/python-modules/pynetbox { };

  pynetdicom = callPackage ../development/python-modules/pynetdicom { };

  pynetgear = callPackage ../development/python-modules/pynetgear { };

  pynina = callPackage ../development/python-modules/pynina { };

  pynisher = callPackage ../development/python-modules/pynisher { };

  pynmea2 = callPackage ../development/python-modules/pynmea2 { };

  pynput = callPackage ../development/python-modules/pynput { };

  pynrrd = callPackage ../development/python-modules/pynrrd { };

  pynvim = callPackage ../development/python-modules/pynvim { };

  pynvml = callPackage ../development/python-modules/pynvml { };

  pynzb = callPackage ../development/python-modules/pynzb { };

  pyobihai = callPackage ../development/python-modules/pyobihai { };

  pyocr = callPackage ../development/python-modules/pyocr {
    tesseract = pkgs.tesseract4;
  };

  pyoctoprintapi = callPackage ../development/python-modules/pyoctoprintapi { };

  pyodbc = callPackage ../development/python-modules/pyodbc { };

  pyogg = callPackage ../development/python-modules/pyogg { };

  pyombi = callPackage ../development/python-modules/pyombi { };

  pyomo = callPackage ../development/python-modules/pyomo { };

  pyp = callPackage ../development/python-modules/pyp {
    inherit (pkgs) jq;
  };

  pypng = callPackage ../development/python-modules/pypng { };

  phonemizer = callPackage ../development/python-modules/phonemizer { };

  pyopencl = callPackage ../development/python-modules/pyopencl {
    mesa_drivers = pkgs.mesa.drivers;
  };

  pyopengl = callPackage ../development/python-modules/pyopengl { };

  pyopengl-accelerate = callPackage ../development/python-modules/pyopengl-accelerate { };

  pyopenssl = callPackage ../development/python-modules/pyopenssl { };

  pyopenuv = callPackage ../development/python-modules/pyopenuv { };

  pyopnsense = callPackage ../development/python-modules/pyopnsense { };

  pyoppleio = callPackage ../development/python-modules/pyoppleio { };

  pyosf = callPackage ../development/python-modules/pyosf { };

  pyosmium = callPackage ../development/python-modules/pyosmium {
    inherit (pkgs) lz4;
  };

  pyotgw = callPackage ../development/python-modules/pyotgw { };

  pyotp = callPackage ../development/python-modules/pyotp { };

  pyowm = callPackage ../development/python-modules/pyowm { };

  pypamtest = pkgs.libpam-wrapper.override {
    enablePython = true;
    inherit python;
  };

  pypandoc = callPackage ../development/python-modules/pypandoc { };

  pyparser = callPackage ../development/python-modules/pyparser { };

  pyparsing = callPackage ../development/python-modules/pyparsing { };

  pyparted = callPackage ../development/python-modules/pyparted { };

  pypass = callPackage ../development/python-modules/pypass { };

  pypblib = callPackage ../development/python-modules/pypblib { };

  pypca = callPackage ../development/python-modules/pypca { };

  pypcap = callPackage ../development/python-modules/pypcap { };

  pypck = callPackage ../development/python-modules/pypck { };

  pypdf2 = callPackage ../development/python-modules/pypdf2 { };

  pypdf3 = callPackage ../development/python-modules/pypdf3 { };

  pypeg2 = callPackage ../development/python-modules/pypeg2 { };

  pyperclip = callPackage ../development/python-modules/pyperclip { };

  pyperf = callPackage ../development/python-modules/pyperf { };

  pyphen = callPackage ../development/python-modules/pyphen { };

  pyphotonfile = callPackage ../development/python-modules/pyphotonfile { };

  pypillowfight = callPackage ../development/python-modules/pypillowfight { };

  pypinyin = callPackage ../development/python-modules/pypinyin { };

  pypiserver = callPackage ../development/python-modules/pypiserver { };

  pyplaato  = callPackage ../development/python-modules/pyplaato { };

  pyplatec = callPackage ../development/python-modules/pyplatec { };

  pyppeteer = callPackage ../development/python-modules/pyppeteer { };

  pypresence = callPackage ../development/python-modules/pypresence { };

  pyprind = callPackage ../development/python-modules/pyprind { };

  pyprof2calltree = callPackage ../development/python-modules/pyprof2calltree { };

  pyproj = callPackage ../development/python-modules/pyproj { };

  pyprosegur = callPackage ../development/python-modules/pyprosegur { };

  pyptlib = callPackage ../development/python-modules/pyptlib { };

  pypubsub = callPackage ../development/python-modules/pypubsub { };

  pypugjs = callPackage ../development/python-modules/pypugjs { };

  pypykatz = callPackage ../development/python-modules/pypykatz { };

  pypytools = callPackage ../development/python-modules/pypytools { };

  pyqldb = callPackage ../development/python-modules/pyqldb { };

  pyqrcode = callPackage ../development/python-modules/pyqrcode { };

  pyqt-builder = callPackage ../development/python-modules/pyqt-builder { };

  pyqt4 = callPackage ../development/python-modules/pyqt/4.x.nix { };

  pyqt5 = callPackage ../development/python-modules/pyqt/5.x.nix { };

  pyqt5_sip = callPackage ../development/python-modules/pyqt/sip.nix { };

  pyqt5_with_qtmultimedia = self.pyqt5.override {
    withMultimedia = true;
  };

  /*
    `pyqt5_with_qtwebkit` should not be used by python libraries in
    pkgs/development/python-modules/*. Putting this attribute in
    `propagatedBuildInputs` may cause collisions.
  */
  pyqt5_with_qtwebkit = self.pyqt5.override {
    withWebKit = true;
  };

  pyqtgraph = callPackage ../development/python-modules/pyqtgraph { };

  pyqtwebengine = pkgs.libsForQt5.callPackage ../development/python-modules/pyqtwebengine {
    pythonPackages = self;
  };

  pyquery = callPackage ../development/python-modules/pyquery { };

  pyquaternion = callPackage ../development/python-modules/pyquaternion { };

  pyquil = callPackage ../development/python-modules/pyquil { };

  pyqvrpro = callPackage ../development/python-modules/pyqvrpro { };

  pyrabbit2 = callPackage ../development/python-modules/pyrabbit2 { };

  pyrad = callPackage ../development/python-modules/pyrad { };

  pyradios = callPackage ../development/python-modules/pyradios { };

  py-radix = callPackage ../development/python-modules/py-radix { };

  pyrainbird = callPackage ../development/python-modules/pyrainbird { };

  pyramid_beaker = callPackage ../development/python-modules/pyramid_beaker { };

  pyramid = callPackage ../development/python-modules/pyramid { };

  pyramid_chameleon = callPackage ../development/python-modules/pyramid_chameleon { };

  pyramid_exclog = callPackage ../development/python-modules/pyramid_exclog { };

  pyramid_hawkauth = callPackage ../development/python-modules/pyramid_hawkauth { };

  pyramid_jinja2 = callPackage ../development/python-modules/pyramid_jinja2 { };

  pyramid_mako = callPackage ../development/python-modules/pyramid_mako { };

  pyramid_multiauth = callPackage ../development/python-modules/pyramid_multiauth { };

  pyrealsense2 = toPythonModule (pkgs.librealsense.override {
    enablePython = true;
    pythonPackages = self;
  });

  pyrealsense2WithCuda = toPythonModule (pkgs.librealsenseWithCuda.override {
    cudaSupport = true;
    enablePython = true;
    pythonPackages = self;
  });

  pyrealsense2WithoutCuda = toPythonModule (pkgs.librealsenseWithoutCuda.override {
    enablePython = true;
    pythonPackages = self;
  });

  pyrect = callPackage ../development/python-modules/pyrect { };

  pyregion = callPackage ../development/python-modules/pyregion { };

  pyres = callPackage ../development/python-modules/pyres { };

  pyric = callPackage ../development/python-modules/pyric { };

  pyrisco = callPackage ../development/python-modules/pyrisco { };

  pyrituals = callPackage ../development/python-modules/pyrituals { };

  pyRFC3339 = callPackage ../development/python-modules/pyrfc3339 { };

  pyrmvtransport = callPackage ../development/python-modules/pyrmvtransport { };

  Pyro4 = callPackage ../development/python-modules/pyro4 { };

  Pyro5 = callPackage ../development/python-modules/pyro5 { };

  pyroma = callPackage ../development/python-modules/pyroma { };

  pyro-api = callPackage ../development/python-modules/pyro-api { };

  pyro-ppl = callPackage ../development/python-modules/pyro-ppl { };

  pyroute2 = callPackage ../development/python-modules/pyroute2 { };

  pyrr = callPackage ../development/python-modules/pyrr { };

  pyrsistent = callPackage ../development/python-modules/pyrsistent { };

  PyRSS2Gen = callPackage ../development/python-modules/pyrss2gen { };

  pyrtlsdr = callPackage ../development/python-modules/pyrtlsdr { };

  pyruckus = callPackage ../development/python-modules/pyruckus { };

  pysaj = callPackage ../development/python-modules/pysaj { };

  pysam = callPackage ../development/python-modules/pysam { };

  pysaml2 = callPackage ../development/python-modules/pysaml2 {
    inherit (pkgs) xmlsec;
  };

  pysatochip = callPackage ../development/python-modules/pysatochip { };

  pysc2 = callPackage ../development/python-modules/pysc2 { };

  pyscard = callPackage ../development/python-modules/pyscard {
    inherit (pkgs.darwin.apple_sdk.frameworks) PCSC;
  };

  pyscf = callPackage ../development/python-modules/pyscf { };

  pyschedule = callPackage ../development/python-modules/pyschedule { };

  pyscreenshot = callPackage ../development/python-modules/pyscreenshot { };

  pyscreeze = callPackage ../development/python-modules/pyscreeze { };

  py_scrypt = callPackage ../development/python-modules/py_scrypt { };

  pyscrypt = callPackage ../development/python-modules/pyscrypt { };

  pyscss = callPackage ../development/python-modules/pyscss { };

  pysdcp = callPackage ../development/python-modules/pysdcp { };

  pysdl2 = callPackage ../development/python-modules/pysdl2 { };

  pysearpc = toPythonModule (pkgs.libsearpc.override {
    python3 = self.python;
  });

  pysecuritas = callPackage ../development/python-modules/pysecuritas { };

  pysendfile = callPackage ../development/python-modules/pysendfile { };

  pysensibo = callPackage ../development/python-modules/pysensibo { };

  pysensors = callPackage ../development/python-modules/pysensors { };

  pyserial-asyncio = callPackage ../development/python-modules/pyserial-asyncio { };

  pyserial = callPackage ../development/python-modules/pyserial { };

  pysftp = callPackage ../development/python-modules/pysftp { };

  pysha3 = callPackage ../development/python-modules/pysha3 { };

  pyshp = callPackage ../development/python-modules/pyshp { };

  pyside2-tools = toPythonModule (callPackage ../development/python-modules/pyside2-tools {
    inherit (pkgs) cmake qt5;
  });

  pyside2 = toPythonModule (callPackage ../development/python-modules/pyside2 {
    inherit (pkgs) cmake ninja qt5;
  });

  pyside = callPackage ../development/python-modules/pyside {
    inherit (pkgs) mesa;
  };

  pysideShiboken = callPackage ../development/python-modules/pyside/shiboken.nix {
    inherit (pkgs) libxml2 libxslt;
  };

  pysideTools = callPackage ../development/python-modules/pyside/tools.nix { };

  pysigma = callPackage ../development/python-modules/pysigma { };

  pysigma-backend-elasticsearch = callPackage ../development/python-modules/pysigma-backend-elasticsearch { };

  pysigma-backend-opensearch = callPackage ../development/python-modules/pysigma-backend-opensearch { };

  pysigma-backend-qradar = callPackage ../development/python-modules/pysigma-backend-qradar { };

  pysigma-backend-splunk = callPackage ../development/python-modules/pysigma-backend-splunk { };

  pysigma-backend-insightidr = callPackage ../development/python-modules/pysigma-backend-insightidr { };

  pysigma-pipeline-crowdstrike = callPackage ../development/python-modules/pysigma-pipeline-crowdstrike { };

  pysigma-pipeline-sysmon = callPackage ../development/python-modules/pysigma-pipeline-sysmon { };

  pysigma-pipeline-windows = callPackage ../development/python-modules/pysigma-pipeline-windows { };

  pysignalclirestapi = callPackage ../development/python-modules/pysignalclirestapi { };

  pysigset = callPackage ../development/python-modules/pysigset { };

  pysimplegui = callPackage ../development/python-modules/pysimplegui { };

  pysingleton = callPackage ../development/python-modules/pysingleton { };

  pyslurm = callPackage ../development/python-modules/pyslurm {
    inherit (pkgs) slurm;
  };

  pysma = callPackage ../development/python-modules/pysma { };

  pysmappee = callPackage ../development/python-modules/pysmappee { };

  pysmart = callPackage ../development/python-modules/pysmart { };

  pysmartapp = callPackage ../development/python-modules/pysmartapp { };

  pySmartDL = callPackage ../development/python-modules/pySmartDL { };

  pysmartthings = callPackage ../development/python-modules/pysmartthings { };

  pysmb = callPackage ../development/python-modules/pysmb { };

  pysmbc = callPackage ../development/python-modules/pysmbc { };

  pysmf = callPackage ../development/python-modules/pysmf { };

  pysmi = callPackage ../development/python-modules/pysmi { };

  pysml = callPackage ../development/python-modules/pysml { };

  pysmt = callPackage ../development/python-modules/pysmt { };

  pysnmp = callPackage ../development/python-modules/pysnmp { };

  pysnmp-pyasn1 = callPackage ../development/python-modules/pysnmp-pyasn1 { };

  pysnmp-pysmi = callPackage ../development/python-modules/pysnmp-pysmi { };

  pysnmplib = callPackage ../development/python-modules/pysnmplib { };

  pysnooper = callPackage ../development/python-modules/pysnooper { };

  pysnow = callPackage ../development/python-modules/pysnow { };

  pysocks = callPackage ../development/python-modules/pysocks { };

  pysolr = callPackage ../development/python-modules/pysolr { };

  pysoma = callPackage ../development/python-modules/pysoma { };

  py-sonic = callPackage ../development/python-modules/py-sonic { };

  pysonos = callPackage ../development/python-modules/pysonos { };

  pysoundfile = self.soundfile; # Alias added 23-06-2019

  pyspark = callPackage ../development/python-modules/pyspark { };

  pysparse = callPackage ../development/python-modules/pysparse { };

  pyspcwebgw = callPackage ../development/python-modules/pyspcwebgw { };

  pyspf = callPackage ../development/python-modules/pyspf { };

  pyspice = callPackage ../development/python-modules/pyspice { };

  pyspiflash = callPackage ../development/python-modules/pyspiflash { };

  pyspinel = callPackage ../development/python-modules/pyspinel { };

  pyspnego = callPackage ../development/python-modules/pyspnego { };

  pysptk = callPackage ../development/python-modules/pysptk { };

  pysqlcipher3 = callPackage ../development/python-modules/pysqlcipher3 {
    inherit (pkgs) sqlcipher;
  };

  pysqueezebox = callPackage ../development/python-modules/pysqueezebox { };

  pysrim = callPackage ../development/python-modules/pysrim { };

  pysrt = callPackage ../development/python-modules/pysrt { };

  pyssim = callPackage ../development/python-modules/pyssim { };

  pystache = callPackage ../development/python-modules/pystache { };

  pystemd = callPackage ../development/python-modules/pystemd {
    inherit (pkgs) systemd;
  };

  PyStemmer = callPackage ../development/python-modules/pystemmer { };

  pystray = callPackage ../development/python-modules/pystray { };

  py_stringmatching = callPackage ../development/python-modules/py_stringmatching { };

  pysvg-py3 = callPackage ../development/python-modules/pysvg-py3 { };

  pysvn = callPackage ../development/python-modules/pysvn {
    inherit (pkgs) bash subversion apr aprutil expat neon openssl;
  };

  pyswitchbot = callPackage ../development/python-modules/pyswitchbot { };

  pysychonaut = callPackage ../development/python-modules/pysychonaut { };

  pysyncobj = callPackage ../development/python-modules/pysyncobj { };

  pytabix = callPackage ../development/python-modules/pytabix { };

  pytado = callPackage ../development/python-modules/pytado { };

  pytaglib = callPackage ../development/python-modules/pytaglib { };

  pytankerkoenig = callPackage ../development/python-modules/pytankerkoenig { };

  pytap2 = callPackage ../development/python-modules/pytap2 { };

  pytautulli = callPackage ../development/python-modules/pytautulli { };

  pyte = callPackage ../development/python-modules/pyte { };

  pytenable = callPackage ../development/python-modules/pytenable { };

  pytelegrambotapi = callPackage ../development/python-modules/pyTelegramBotAPI { };

  pytesseract = callPackage ../development/python-modules/pytesseract { };

  pytest = callPackage ../development/python-modules/pytest { };

  pytest-aio = callPackage ../development/python-modules/pytest-aio { };

  pytest-aiohttp = callPackage ../development/python-modules/pytest-aiohttp { };

  pytest-annotate = callPackage ../development/python-modules/pytest-annotate { };

  pytest-ansible = callPackage ../development/python-modules/pytest-ansible { };

  pytest-arraydiff = callPackage ../development/python-modules/pytest-arraydiff { };

  pytest-astropy = callPackage ../development/python-modules/pytest-astropy { };

  pytest-astropy-header = callPackage ../development/python-modules/pytest-astropy-header { };

  pytest-asyncio = callPackage ../development/python-modules/pytest-asyncio { };

  pytest-bdd = callPackage ../development/python-modules/pytest-bdd { };

  pytest-benchmark = callPackage ../development/python-modules/pytest-benchmark { };

  pytest-black = callPackage ../development/python-modules/pytest-black { };

  pytest-cache = self.pytestcache; # added 2021-01-04
  pytestcache = callPackage ../development/python-modules/pytestcache { };

  pytest-cases = callPackage ../development/python-modules/pytest-cases{ };

  pytest-catchlog = callPackage ../development/python-modules/pytest-catchlog { };

  pytest-celery = callPackage ../development/python-modules/pytest-celery { };

  pytest-check = callPackage ../development/python-modules/pytest-check { };

  pytest-cid = callPackage ../development/python-modules/pytest-cid { };

  pytest-click = callPackage ../development/python-modules/pytest-click { };

  pytest-console-scripts = callPackage ../development/python-modules/pytest-console-scripts { };

  pytest-cov = callPackage ../development/python-modules/pytest-cov { };

  pytest-cram = callPackage ../development/python-modules/pytest-cram { };

  pytest-datadir = callPackage ../development/python-modules/pytest-datadir { };

  pytest-datafiles = callPackage ../development/python-modules/pytest-datafiles { };

  pytest-dependency = callPackage ../development/python-modules/pytest-dependency { };

  pytest-describe = callPackage ../development/python-modules/pytest-describe { };

  pytest-django = callPackage ../development/python-modules/pytest-django { };

  pytest-doctestplus = callPackage ../development/python-modules/pytest-doctestplus { };

  pytest-dotenv = callPackage ../development/python-modules/pytest-dotenv { };

  pytest-env = callPackage ../development/python-modules/pytest-env { };

  pytest-error-for-skips = callPackage ../development/python-modules/pytest-error-for-skips { };

  pytest-expect = callPackage ../development/python-modules/pytest-expect { };

  pytest-factoryboy = callPackage ../development/python-modules/pytest-factoryboy { };

  pytest-filter-subpackage = callPackage ../development/python-modules/pytest-filter-subpackage { };

  pytest-fixture-config = callPackage ../development/python-modules/pytest-fixture-config { };

  pytest-flake8 = callPackage ../development/python-modules/pytest-flake8 { };

  pytest-flakes = callPackage ../development/python-modules/pytest-flakes { };

  pytest-flask = callPackage ../development/python-modules/pytest-flask { };

  pytest-forked = callPackage ../development/python-modules/pytest-forked { };

  pytest-freezegun = callPackage ../development/python-modules/pytest-freezegun { };

  pytest-helpers-namespace = callPackage ../development/python-modules/pytest-helpers-namespace { };

  pytest-html = callPackage ../development/python-modules/pytest-html { };

  pytest-httpbin = callPackage ../development/python-modules/pytest-httpbin { };

  pytest-httpserver = callPackage ../development/python-modules/pytest-httpserver { };

  pytest-httpx = callPackage ../development/python-modules/pytest-httpx { };

  pytest-instafail = callPackage ../development/python-modules/pytest-instafail { };

  pytest-isort = callPackage ../development/python-modules/pytest-isort { };

  pytest-json-report = callPackage ../development/python-modules/pytest-json-report { };

  pytest-lazy-fixture = callPackage ../development/python-modules/pytest-lazy-fixture { };

  pytest-localserver = callPackage ../development/python-modules/pytest-localserver { };

  pytest-logdog = callPackage ../development/python-modules/pytest-logdog{ };

  pytest-metadata = callPackage ../development/python-modules/pytest-metadata { };

  pytest-mock = callPackage ../development/python-modules/pytest-mock { };

  pytest-mockservers = callPackage ../development/python-modules/pytest-mockservers { };

  pytest-mpl = callPackage ../development/python-modules/pytest-mpl { };

  pytest-mypy = callPackage ../development/python-modules/pytest-mypy { };

  pytest-mypy-plugins = callPackage ../development/python-modules/pytest-mypy-plugins { };

  pytest-openfiles = callPackage ../development/python-modules/pytest-openfiles { };

  pytest-order = callPackage ../development/python-modules/pytest-order { };

  pytest-ordering = callPackage ../development/python-modules/pytest-ordering { };

  pytest-param-files = callPackage ../development/python-modules/pytest-param-files { };

  pytest-pylint = callPackage ../development/python-modules/pytest-pylint { };

  pytest-qt = callPackage ../development/python-modules/pytest-qt { };

  pytest-quickcheck = callPackage ../development/python-modules/pytest-quickcheck { };

  pytest-raises = callPackage ../development/python-modules/pytest-raises { };

  pytest-raisesregexp = callPackage ../development/python-modules/pytest-raisesregexp { };

  pytest-raisin = callPackage ../development/python-modules/pytest-raisin { };

  pytest-randomly = callPackage ../development/python-modules/pytest-randomly { };

  pytest-random-order = callPackage ../development/python-modules/pytest-random-order { };

  pytest-regressions = callPackage ../development/python-modules/pytest-regressions { };

  pytest-relaxed = callPackage ../development/python-modules/pytest-relaxed { };

  pytest-remotedata = callPackage ../development/python-modules/pytest-remotedata { };

  pytest-repeat = callPackage ../development/python-modules/pytest-repeat { };

  pytest-rerunfailures = callPackage ../development/python-modules/pytest-rerunfailures { };

  pytest-resource-path = callPackage ../development/python-modules/pytest-resource-path { };

  pytest-runner = callPackage ../development/python-modules/pytest-runner { };

  pytest-sanic = callPackage ../development/python-modules/pytest-sanic {
    sanic = self.sanic.override { doCheck = false; };
  };

  pytest-server-fixtures = callPackage ../development/python-modules/pytest-server-fixtures { };

  pytest-services = callPackage ../development/python-modules/pytest-services { };

  pytest-snapshot = callPackage ../development/python-modules/pytest-snapshot { };

  pytest-shutil = callPackage ../development/python-modules/pytest-shutil { };

  python-status = callPackage ../development/python-modules/python-status { };

  python-string-utils = callPackage ../development/python-modules/python-string-utils { };

  pytest-socket = callPackage ../development/python-modules/pytest-socket { };

  pytest-subprocess = callPackage ../development/python-modules/pytest-subprocess { };

  pytest-subtesthack = callPackage ../development/python-modules/pytest-subtesthack { };

  pytest-subtests = callPackage ../development/python-modules/pytest-subtests { };

  pytest-sugar = callPackage ../development/python-modules/pytest-sugar { };

  pytest-test-utils = callPackage ../development/python-modules/pytest-test-utils { };

  pytest-testmon = callPackage ../development/python-modules/pytest-testmon { };

  pytest-timeout = callPackage ../development/python-modules/pytest-timeout { };

  pytest-tornado = callPackage ../development/python-modules/pytest-tornado { };

  pytest-tornasync = callPackage ../development/python-modules/pytest-tornasync { };

  pytest-trio = callPackage ../development/python-modules/pytest-trio { };

  pytest-twisted = callPackage ../development/python-modules/pytest-twisted { };

  pytest-unordered = callPackage ../development/python-modules/pytest-unordered { };

  pytest-vcr = callPackage ../development/python-modules/pytest-vcr { };

  pytest-virtualenv = callPackage ../development/python-modules/pytest-virtualenv { };

  pytest-warnings = callPackage ../development/python-modules/pytest-warnings { };

  pytest-watch = callPackage ../development/python-modules/pytest-watch { };

  pytest-xdist = callPackage ../development/python-modules/pytest-xdist { };

  pytest-xprocess = callPackage ../development/python-modules/pytest-xprocess { };

  pytest-xvfb = callPackage ../development/python-modules/pytest-xvfb { };

  python3-application = callPackage ../development/python-modules/python3-application { };

  python3-eventlib = callPackage ../development/python-modules/python3-eventlib { };

  python3-gnutls = callPackage ../development/python-modules/python3-gnutls { };

  python3-openid = callPackage ../development/python-modules/python3-openid { };

  python-awair = callPackage ../development/python-modules/python-awair { };

  python3-saml = callPackage ../development/python-modules/python3-saml { };

  python-axolotl = callPackage ../development/python-modules/python-axolotl { };

  python-axolotl-curve25519 = callPackage ../development/python-modules/python-axolotl-curve25519 { };

  python-barcode = callPackage ../development/python-modules/python-barcode { };

  python-baseconv = callPackage ../development/python-modules/python-baseconv { };

  python-benedict = callPackage ../development/python-modules/python-benedict { };

  python-bidi = callPackage ../development/python-modules/python-bidi { };

  python-binance = callPackage ../development/python-modules/python-binance { };

  python-box = callPackage ../development/python-modules/python-box { };

  python-cinderclient = callPackage ../development/python-modules/python-cinderclient { };

  python-constraint = callPackage ../development/python-modules/python-constraint { };

  python-crontab = callPackage ../development/python-modules/python-crontab { };

  python-ctags3 = callPackage ../development/python-modules/python-ctags3 { };

  python-daemon = callPackage ../development/python-modules/python-daemon { };

  python-datemath = callPackage ../development/python-modules/python-datemath { };

  python-dateutil = callPackage ../development/python-modules/dateutil { };

  python-dbusmock = callPackage ../development/python-modules/python-dbusmock { };

  pythondialog = callPackage ../development/python-modules/pythondialog { };

  python-didl-lite = callPackage ../development/python-modules/python-didl-lite { };

  python-docx = callPackage ../development/python-modules/python-docx { };

  python-doi = callPackage ../development/python-modules/python-doi { };

  python-dotenv = callPackage ../development/python-modules/python-dotenv { };

  python-editor = callPackage ../development/python-modules/python-editor { };

  python-family-hub-local = callPackage ../development/python-modules/python-family-hub-local { };

  python-fsutil = callPackage ../development/python-modules/python-fsutil { };

  pythonefl = callPackage ../development/python-modules/python-efl { };

  pythonegardia = callPackage ../development/python-modules/pythonegardia { };

  python-engineio = callPackage ../development/python-modules/python-engineio { };

  python-etcd = callPackage ../development/python-modules/python-etcd { };

  python-ethtool = callPackage ../development/python-modules/python-ethtool { };

  python_fedora = callPackage ../development/python-modules/python_fedora { };

  python-fontconfig = callPackage ../development/python-modules/python-fontconfig { };

  python-forecastio = callPackage ../development/python-modules/python-forecastio { };

  python-frontmatter = callPackage ../development/python-modules/python-frontmatter { };

  python-gammu = callPackage ../development/python-modules/python-gammu { };

  python-gitlab = callPackage ../development/python-modules/python-gitlab { };

  python-gnupg = callPackage ../development/python-modules/python-gnupg { };

  python-gvm = callPackage ../development/python-modules/python-gvm { };

  python-hglib = callPackage ../development/python-modules/python-hglib { };

  python-homewizard-energy = callPackage ../development/python-modules/python-homewizard-energy { };

  python-hosts = callPackage ../development/python-modules/python-hosts { };

  python-hpilo = callPackage ../development/python-modules/python-hpilo { };

  python-http-client = callPackage ../development/python-modules/python-http-client { };

  python-i18n = callPackage ../development/python-modules/python-i18n { };

  pythonix = callPackage ../development/python-modules/pythonix {
    nix = pkgs.nixVersions.nix_2_3;
    meson = pkgs.meson.override { python3 = self.python; };
  };

  python-jenkins = callPackage ../development/python-modules/python-jenkins { };

  python-jose = callPackage ../development/python-modules/python-jose { };

  python-json-logger = callPackage ../development/python-modules/python-json-logger { };

  python-jsonrpc-server = callPackage ../development/python-modules/python-jsonrpc-server { };

  python_keyczar = callPackage ../development/python-modules/python_keyczar { };

  python-ldap-test = callPackage ../development/python-modules/python-ldap-test { };

  python-Levenshtein = callPackage ../development/python-modules/python-levenshtein { };

  python-linux-procfs = callPackage ../development/python-modules/python-linux-procfs { };

  python-logstash = callPackage ../development/python-modules/python-logstash { };

  python-louvain = callPackage ../development/python-modules/python-louvain { };

  python-lsp-jsonrpc = callPackage ../development/python-modules/python-lsp-jsonrpc { };

  python-lsp-server = callPackage ../development/python-modules/python-lsp-server { };

  python-ly = callPackage ../development/python-modules/python-ly { };

  python-lzf = callPackage ../development/python-modules/python-lzf { };

  python-lzo = callPackage ../development/python-modules/python-lzo {
    inherit (pkgs) lzo;
  };

  python-magic = callPackage ../development/python-modules/python-magic { };

  python-manilaclient = callPackage ../development/python-modules/python-manilaclient { };

  python-mapnik = let
    boost = pkgs.boost175.override {
      enablePython = true;
      inherit python;
    };
  in callPackage ../development/python-modules/python-mapnik {
    inherit (pkgs) pkg-config cairo harfbuzz icu libjpeg libpng libtiff libwebp proj zlib;
    inherit boost;
    mapnik = pkgs.mapnik.override {
      inherit python boost;
    };
  };

  python-markdown-math = callPackage ../development/python-modules/python-markdown-math { };

  python-miio = callPackage ../development/python-modules/python-miio { };

  python-mimeparse = callPackage ../development/python-modules/python-mimeparse { };

  python-mnist = callPackage ../development/python-modules/python-mnist { };

  python-mpv-jsonipc = callPackage ../development/python-modules/python-mpv-jsonipc { };

  python-multipart = callPackage ../development/python-modules/python-multipart { };

  python-mystrom = callPackage ../development/python-modules/python-mystrom { };

  python-nest = callPackage ../development/python-modules/python-nest { };

  pythonnet = callPackage
    ../development/python-modules/pythonnet {
      # Using `mono > 5`, tests are failing..
      mono = pkgs.mono5;
    };

  python-nmap = callPackage ../development/python-modules/python-nmap { };

  python-nomad = callPackage ../development/python-modules/python-nomad { };

  python-novaclient = callPackage ../development/python-modules/python-novaclient { };

  python-oauth2 = callPackage ../development/python-modules/python-oauth2 { };

  pythonocc-core = toPythonModule (callPackage ../development/python-modules/pythonocc-core {
    inherit (pkgs) fontconfig rapidjson;
    inherit (pkgs.xorg) libX11 libXi libXmu libXext;
    inherit (pkgs.darwin.apple_sdk.frameworks) Cocoa;
  });

  python-olm = callPackage ../development/python-modules/python-olm { };

  python-opendata-transport = callPackage ../development/python-modules/python-opendata-transport { };

  python-openstackclient = callPackage ../development/python-modules/python-openstackclient { };

  python_openzwave = callPackage ../development/python-modules/python_openzwave { };

  python-osc = callPackage ../development/python-modules/python-osc { };

  python-packer = callPackage ../development/python-modules/python-packer { };

  python-pae = callPackage ../development/python-modules/python-pae { };

  python-pam = callPackage ../development/python-modules/python-pam {
    inherit (pkgs) pam;
  };

  python-periphery = callPackage ../development/python-modules/python-periphery { };

  python-picnic-api = callPackage ../development/python-modules/python-picnic-api { };

  python-pidfile = callPackage ../development/python-modules/python-pidfile { };

  python-pipedrive = callPackage ../development/python-modules/python-pipedrive { };

  python-pkcs11 = callPackage ../development/python-modules/python-pkcs11 { };

  python-prctl = callPackage ../development/python-modules/python-prctl { };

  python-ptrace = callPackage ../development/python-modules/python-ptrace { };

  python-pushover = callPackage ../development/python-modules/pushover { };

  python-rapidjson = callPackage ../development/python-modules/python-rapidjson { };

  python-rabbitair = callPackage ../development/python-modules/python-rabbitair { };

  python-redis-lock = callPackage ../development/python-modules/python-redis-lock { };

  python-registry = callPackage ../development/python-modules/python-registry { };

  python-rtmidi = callPackage ../development/python-modules/python-rtmidi {
    inherit (pkgs.darwin.apple_sdk.frameworks) CoreAudio CoreMIDI CoreServices;
  };

  python-sat = callPackage ../development/python-modules/python-sat { };

  python-simple-hipchat = callPackage ../development/python-modules/python-simple-hipchat { };

  python-slugify = callPackage ../development/python-modules/python-slugify { };

  python-smarttub = callPackage ../development/python-modules/python-smarttub { };

  python-snap7 = callPackage ../development/python-modules/python-snap7 {
    inherit (pkgs) snap7;
  };

  python-snappy = callPackage ../development/python-modules/python-snappy {
    inherit (pkgs) snappy;
  };

  python-socketio = callPackage ../development/python-modules/python-socketio { };

  python-socks = callPackage ../development/python-modules/python-socks { };

  python-sql = callPackage ../development/python-modules/python-sql { };

  python-stdnum = callPackage ../development/python-modules/python-stdnum { };

  python-telegram = callPackage ../development/python-modules/python-telegram { };

  python-telegram-bot = callPackage ../development/python-modules/python-telegram-bot { };

  python-toolbox = callPackage ../development/python-modules/python-toolbox { };

  python-trovo = callPackage ../development/python-modules/python-trovo { };

  python-twitch-client = callPackage ../development/python-modules/python-twitch-client { };

  python-twitter = callPackage ../development/python-modules/python-twitter { };

  python-u2flib-host = callPackage ../development/python-modules/python-u2flib-host { };

  python-uinput = callPackage ../development/python-modules/python-uinput { };

  python-unshare = callPackage ../development/python-modules/python-unshare { };

  python-utils = callPackage ../development/python-modules/python-utils { };

  python-vagrant = callPackage ../development/python-modules/python-vagrant { };

  python-velbus = callPackage ../development/python-modules/python-velbus { };

  python-vipaccess = callPackage ../development/python-modules/python-vipaccess { };

  python-vlc = callPackage ../development/python-modules/python-vlc { };

  python-whois = callPackage ../development/python-modules/python-whois { };

  python-wifi = callPackage ../development/python-modules/python-wifi { };

  python-wink = callPackage ../development/python-modules/python-wink { };

  python-xmp-toolkit = callPackage ../development/python-modules/python-xmp-toolkit { };

  python-zbar = callPackage ../development/python-modules/python-zbar { };

  pythran = callPackage ../development/python-modules/pythran {
    inherit (pkgs.llvmPackages) openmp;
  };

  pyeapi = callPackage ../development/python-modules/pyeapi { };

  pyeverlights = callPackage ../development/python-modules/pyeverlights { };

  pyinfra = callPackage ../development/python-modules/pyinfra { };

  pytibber = callPackage ../development/python-modules/pytibber { };

  pytile = callPackage ../development/python-modules/pytile { };

  pytimeparse = callPackage ../development/python-modules/pytimeparse { };

  pytm = callPackage ../development/python-modules/pytm { };

  pytmx = callPackage ../development/python-modules/pytmx { };

  pytoml = callPackage ../development/python-modules/pytoml { };

  pytomlpp = callPackage ../development/python-modules/pytomlpp { };

  pytools = callPackage ../development/python-modules/pytools { };

  pytorch = callPackage ../development/python-modules/pytorch {
    cudaSupport = pkgs.config.cudaSupport or false;
    inherit (pkgs.darwin.apple_sdk.frameworks) CoreServices;
    inherit (pkgs.darwin) libobjc;
  };

  pytorch-bin = callPackage ../development/python-modules/pytorch/bin.nix { };

  pytorch-lightning = callPackage ../development/python-modules/pytorch-lightning { };

  pytorch-metric-learning = callPackage ../development/python-modules/pytorch-metric-learning { };

  pytorch-pfn-extras = callPackage ../development/python-modules/pytorch-pfn-extras { };

  pytorchWithCuda = self.pytorch.override {
    cudaSupport = true;
  };

  pytorchWithoutCuda = self.pytorch.override {
    cudaSupport = false;
  };

  pytraccar = callPackage ../development/python-modules/pytraccar { };

  pytradfri = callPackage ../development/python-modules/pytradfri { };

  pytrafikverket = callPackage ../development/python-modules/pytrafikverket { };

  pytransportnsw = callPackage ../development/python-modules/pytransportnsw { };

  pytransportnswv2 = callPackage ../development/python-modules/pytransportnswv2 { };

  pytrends = callPackage ../development/python-modules/pytrends { };

  pytricia = callPackage ../development/python-modules/pytricia { };

  pyttsx3 = callPackage ../development/python-modules/pyttsx3 { };

  pytube = callPackage ../development/python-modules/pytube { };

  pytun = callPackage ../development/python-modules/pytun { };

  pyturbojpeg = callPackage ../development/python-modules/pyturbojpeg { };

  pytweening = callPackage ../development/python-modules/pytweening { };

  pytz = callPackage ../development/python-modules/pytz { };

  pytz-deprecation-shim = callPackage ../development/python-modules/pytz-deprecation-shim { };

  pytzdata = callPackage ../development/python-modules/pytzdata { };

  pyu2f = callPackage ../development/python-modules/pyu2f { };

  pyuavcan = callPackage
    ../development/python-modules/pyuavcan { # this version pinpoint to anold version is necessary due to a regression
      nunavut = self.nunavut.overridePythonAttrs (old: rec {
        version = "0.2.3";
        src = old.src.override {
          inherit version;
          sha256 = "0x8a9h4mc2r2yz49s9arsbs4bn3h25mvmg4zbgksm9hcyi9536x5";
        };
      });
    };

  pyudev = callPackage ../development/python-modules/pyudev {
    inherit (pkgs) udev;
  };

  pyunbound = callPackage ../tools/networking/unbound/python.nix { };

  pyunifi = callPackage ../development/python-modules/pyunifi { };

  pyunifiprotect = callPackage ../development/python-modules/pyunifiprotect { };

  pyupdate = callPackage ../development/python-modules/pyupdate { };

  pyupgrade = callPackage ../development/python-modules/pyupgrade { };

  pyuptimerobot = callPackage ../development/python-modules/pyuptimerobot { };

  pyusb = callPackage ../development/python-modules/pyusb {
    inherit (pkgs) libusb1;
  };

  pyuseragents = callPackage ../development/python-modules/pyuseragents { };

  pyutilib = callPackage ../development/python-modules/pyutilib { };

  pyuv = callPackage ../development/python-modules/pyuv { };

  py-vapid = callPackage ../development/python-modules/py-vapid { };

  pyvcd = callPackage ../development/python-modules/pyvcd { };

  pyvcf = callPackage ../development/python-modules/pyvcf { };

  pyvera = callPackage ../development/python-modules/pyvera { };

  pyverilog = callPackage ../development/python-modules/pyverilog { };

  pyversasense = callPackage ../development/python-modules/pyversasense { };

  pyvesync = callPackage ../development/python-modules/pyvesync { };

  pyvex = callPackage ../development/python-modules/pyvex { };

  pyvicare = callPackage ../development/python-modules/pyvicare { };

  pyvis = callPackage ../development/python-modules/pyvis { };

  pyvisa = callPackage ../development/python-modules/pyvisa { };

  pyvisa-py = callPackage ../development/python-modules/pyvisa-py { };

  pyviz-comms = callPackage ../development/python-modules/pyviz-comms { };

  pyvizio = callPackage ../development/python-modules/pyvizio { };

  pyvips = callPackage ../development/python-modules/pyvips {
    inherit (pkgs) vips glib;
  };

  pyvlx = callPackage ../development/python-modules/pyvlx { };

  pyvmomi = callPackage ../development/python-modules/pyvmomi { };

  pyvo = callPackage ../development/python-modules/pyvo { };

  pyvolumio = callPackage ../development/python-modules/pyvolumio { };

  pyvoro = callPackage ../development/python-modules/pyvoro { };

  pywal = callPackage ../development/python-modules/pywal { };

  pywatchman = callPackage ../development/python-modules/pywatchman { };

  pywavelets = callPackage ../development/python-modules/pywavelets { };

  pywayland = callPackage ../development/python-modules/pywayland { };

  pywbem = callPackage ../development/python-modules/pywbem {
    inherit (pkgs) libxml2;
  };

  pyweatherflowrest = callPackage ../development/python-modules/pyweatherflowrest { };

  pywebpush = callPackage ../development/python-modules/pywebpush { };

  pywebview = callPackage ../development/python-modules/pywebview { };

  pywemo = callPackage ../development/python-modules/pywemo { };

  pywerview = callPackage ../development/python-modules/pywerview { };

  pywick = callPackage ../development/python-modules/pywick { };

  pywilight = callPackage ../development/python-modules/pywilight { };

  pywinrm = callPackage ../development/python-modules/pywinrm { };

  pywizlight = callPackage ../development/python-modules/pywizlight { };

  pywlroots = callPackage ../development/python-modules/pywlroots { };

  pyws66i = callPackage ../development/python-modules/pyws66i { };

  pyxattr = callPackage ../development/python-modules/pyxattr { };

  pyworld = callPackage ../development/python-modules/pyworld { };

  pyx = callPackage ../development/python-modules/pyx { };

  pyxb = callPackage ../development/python-modules/pyxb { };

  pyxbe = callPackage ../development/python-modules/pyxbe { };

  pyxdg = callPackage ../development/python-modules/pyxdg { };

  pyxeoma = callPackage ../development/python-modules/pyxeoma { };

  pyxiaomigateway = callPackage ../development/python-modules/pyxiaomigateway { };

  pyxl3 = callPackage ../development/python-modules/pyxl3 { };

  pyxnat = callPackage ../development/python-modules/pyxnat { };

  pyyaml = callPackage ../development/python-modules/pyyaml { };

  pyyaml-env-tag = callPackage ../development/python-modules/pyyaml-env-tag { };

  pyzerproc = callPackage ../development/python-modules/pyzerproc { };

  pyzmq = callPackage ../development/python-modules/pyzmq { };

  pyzufall = callPackage ../development/python-modules/pyzufall { };

  qcelemental = callPackage ../development/python-modules/qcelemental { };

  qcengine = callPackage ../development/python-modules/qcengine { };

  qcs-api-client = callPackage ../development/python-modules/qcs-api-client { };

  qdarkstyle = callPackage ../development/python-modules/qdarkstyle { };

  qdldl = callPackage ../development/python-modules/qdldl { };

  qds_sdk = callPackage ../development/python-modules/qds_sdk { };

  qiling = callPackage ../development/python-modules/qiling { };

  qimage2ndarray = callPackage ../development/python-modules/qimage2ndarray { };

  qingping-ble = callPackage ../development/python-modules/qingping-ble { };

  qiskit = callPackage ../development/python-modules/qiskit { };

  qiskit-aer = callPackage ../development/python-modules/qiskit-aer { };

  qiskit-finance = callPackage ../development/python-modules/qiskit-finance { };

  qiskit-ibmq-provider = callPackage ../development/python-modules/qiskit-ibmq-provider { };

  qiskit-ignis = callPackage ../development/python-modules/qiskit-ignis { };

  qiskit-machine-learning = callPackage ../development/python-modules/qiskit-machine-learning { };

  qiskit-nature = callPackage ../development/python-modules/qiskit-nature { };

  qiskit-optimization = callPackage ../development/python-modules/qiskit-optimization { };

  qiskit-terra = callPackage ../development/python-modules/qiskit-terra { };

  qnap-qsw = callPackage ../development/python-modules/qnap-qsw{ };

  qnapstats = callPackage ../development/python-modules/qnapstats { };

  qrcode = callPackage ../development/python-modules/qrcode { };

  qreactor = callPackage ../development/python-modules/qreactor { };

  qscintilla-qt4 = callPackage ../development/python-modules/qscintilla-qt4 { };

  qscintilla-qt5 = pkgs.libsForQt5.callPackage ../development/python-modules/qscintilla-qt5 {
    pythonPackages = self;
  };

  qscintilla = self.qscintilla-qt5;

  qstylizer = callPackage ../development/python-modules/qstylizer { };

  qt5reactor = callPackage ../development/python-modules/qt5reactor { };

  qtawesome = callPackage ../development/python-modules/qtawesome { };

  qtconsole = callPackage ../development/python-modules/qtconsole { };

  qtpy = callPackage ../development/python-modules/qtpy { };

  qualysclient = callPackage ../development/python-modules/qualysclient { };

  quamash = callPackage ../development/python-modules/quamash { };

  quandl = callPackage ../development/python-modules/quandl { };

  # TODO: rename this
  Quandl = callPackage ../development/python-modules/quandl { }; # alias for an older package which did not support Python 3

  quantities = callPackage ../development/python-modules/quantities { };

  quantum-gateway = callPackage ../development/python-modules/quantum-gateway { };

  querystring_parser = callPackage ../development/python-modules/querystring-parser { };

  questionary = callPackage ../development/python-modules/questionary { };

  queuelib = callPackage ../development/python-modules/queuelib { };

  qutip = callPackage ../development/python-modules/qutip { };

  qmk-dotty-dict = callPackage ../development/python-modules/qmk-dotty-dict { };

  r2pipe = callPackage ../development/python-modules/r2pipe { };

  rabbitpy = callPackage ../development/python-modules/rabbitpy { };

  rachiopy = callPackage ../development/python-modules/rachiopy { };

  radicale_infcloud = callPackage ../development/python-modules/radicale_infcloud { };

  radio_beam = callPackage ../development/python-modules/radio_beam { };

  radios = callPackage ../development/python-modules/radios { };

  radiotherm = callPackage ../development/python-modules/radiotherm { };

  radish-bdd = callPackage ../development/python-modules/radish-bdd { };

  railroad-diagrams = callPackage ../development/python-modules/railroad-diagrams { };

  rainbowstream = callPackage ../development/python-modules/rainbowstream { };

  raincloudy = callPackage ../development/python-modules/raincloudy { };

  ramlfications = callPackage ../development/python-modules/ramlfications { };

  random2 = callPackage ../development/python-modules/random2 { };

  rangehttpserver = callPackage ../development/python-modules/rangehttpserver { };

  rapidfuzz = callPackage ../development/python-modules/rapidfuzz { };

  rapidfuzz-capi = callPackage ../development/python-modules/rapidfuzz-capi { };

  rarfile = callPackage ../development/python-modules/rarfile {
    inherit (pkgs) libarchive;
  };

  rasterio = callPackage ../development/python-modules/rasterio { };

  ratelim = callPackage ../development/python-modules/ratelim { };

  ratelimit = callPackage ../development/python-modules/ratelimit { };

  ratelimiter = callPackage ../development/python-modules/ratelimiter { };

  raven = callPackage ../development/python-modules/raven { };

  rawkit = callPackage ../development/python-modules/rawkit { };

  rbtools = callPackage ../development/python-modules/rbtools { };

  rcssmin = callPackage ../development/python-modules/rcssmin { };

  rdflib = callPackage ../development/python-modules/rdflib { };

  rdkit = callPackage ../development/python-modules/rdkit { };

  re-assert = callPackage ../development/python-modules/re-assert { };

  readability-lxml = callPackage ../development/python-modules/readability-lxml { };

  readchar = callPackage ../development/python-modules/readchar { };

  readlike = callPackage ../development/python-modules/readlike { };

  readme = callPackage ../development/python-modules/readme { };

  readme_renderer = callPackage ../development/python-modules/readme_renderer { };

  readthedocs-sphinx-ext = callPackage ../development/python-modules/readthedocs-sphinx-ext { };

  rebulk = callPackage ../development/python-modules/rebulk { };

  recaptcha_client = callPackage ../development/python-modules/recaptcha_client { };

  recoll = toPythonModule (pkgs.recoll.override {
    python3Packages = self;
  });

  recommonmark = callPackage ../development/python-modules/recommonmark { };

  recordlinkage = callPackage ../development/python-modules/recordlinkage { };

  redbaron = callPackage ../development/python-modules/redbaron { };

  redis = callPackage ../development/python-modules/redis { };

  rednose = callPackage ../development/python-modules/rednose { };

  reedsolo = callPackage ../development/python-modules/reedsolo { };

  reflink = callPackage ../development/python-modules/reflink { };

  regenmaschine = callPackage ../development/python-modules/regenmaschine { };

  regex = callPackage ../development/python-modules/regex { };

  regional = callPackage ../development/python-modules/regional { };

  reikna = callPackage ../development/python-modules/reikna { };

  related = callPackage ../development/python-modules/related { };

  relatorio = callPackage ../development/python-modules/relatorio { };

  releases = callPackage ../development/python-modules/releases { };

  remarshal = callPackage ../development/python-modules/remarshal { };

  renault-api = callPackage ../development/python-modules/renault-api { };

  rencode = callPackage ../development/python-modules/rencode { };

  reorder-python-imports = callPackage ../development/python-modules/reorder-python-imports { };

  reolink = callPackage ../development/python-modules/reolink { };

  reparser = callPackage ../development/python-modules/reparser { };

  repocheck = callPackage ../development/python-modules/repocheck { };

  reportengine = callPackage ../development/python-modules/reportengine { };

  reportlab = callPackage ../development/python-modules/reportlab { };

  repoze_lru = callPackage ../development/python-modules/repoze_lru { };

  repoze_sphinx_autointerface = callPackage ../development/python-modules/repoze_sphinx_autointerface { };

  repoze_who = callPackage ../development/python-modules/repoze_who { };

  reproject = callPackage ../development/python-modules/reproject { };

  reqif = callPackage ../development/python-modules/reqif { };

  requests-aws4auth = callPackage ../development/python-modules/requests-aws4auth { };

  requests-cache = callPackage ../development/python-modules/requests-cache { };

  requests-credssp = callPackage ../development/python-modules/requests-credssp { };

  requests-hawk = callPackage ../development/python-modules/requests-hawk { };

  requests = callPackage ../development/python-modules/requests { };

  requests_download = callPackage ../development/python-modules/requests_download { };

  requestsexceptions = callPackage ../development/python-modules/requestsexceptions { };

  requests-file = callPackage ../development/python-modules/requests-file { };

  requests-futures = callPackage ../development/python-modules/requests-futures { };

  requests-http-signature = callPackage ../development/python-modules/requests-http-signature { };

  requests-kerberos = callPackage ../development/python-modules/requests-kerberos { };

  requests-mock = callPackage ../development/python-modules/requests-mock { };

  requests_ntlm = callPackage ../development/python-modules/requests_ntlm { };

  requests-oauthlib = callPackage ../development/python-modules/requests-oauthlib { };

  requests-pkcs12 = callPackage ../development/python-modules/requests-pkcs12 { };

  requests-toolbelt = callPackage ../development/python-modules/requests-toolbelt { };

  requests-unixsocket = callPackage ../development/python-modules/requests-unixsocket { };

  requirements-detector = callPackage ../development/python-modules/requirements-detector { };

  requirements-parser = callPackage ../development/python-modules/requirements-parser { };

  resampy = callPackage ../development/python-modules/resampy { };

  resolvelib = callPackage ../development/python-modules/resolvelib { };

  responses = callPackage ../development/python-modules/responses { };

  respx = callPackage ../development/python-modules/respx { };

  restfly = callPackage ../development/python-modules/restfly { };

  restrictedpython = callPackage ../development/python-modules/restrictedpython { };

  restructuredtext_lint = callPackage ../development/python-modules/restructuredtext_lint { };

  restview = callPackage ../development/python-modules/restview { };

  result = callPackage ../development/python-modules/result { };

  rethinkdb = callPackage ../development/python-modules/rethinkdb { };

  retry = callPackage ../development/python-modules/retry { };

  retry_decorator = callPackage ../development/python-modules/retry_decorator { };

  retrying = callPackage ../development/python-modules/retrying { };

  retworkx = callPackage ../development/python-modules/retworkx { };

  rfc3339 = callPackage ../development/python-modules/rfc3339 { };

  rfc3339-validator = callPackage ../development/python-modules/rfc3339-validator { };

  rfc3986 = callPackage ../development/python-modules/rfc3986 { };

  rfc3987 = callPackage ../development/python-modules/rfc3987 { };

  rfc6555 = callPackage ../development/python-modules/rfc6555 { };

  rfc7464 = callPackage ../development/python-modules/rfc7464 { };

  rfcat = callPackage ../development/python-modules/rfcat { };

  rflink = callPackage ../development/python-modules/rflink { };

  rich = callPackage ../development/python-modules/rich { };

  rich-rst = callPackage ../development/python-modules/rich-rst { };

  rig = callPackage ../development/python-modules/rig { };

  ring-doorbell = callPackage ../development/python-modules/ring-doorbell { };

<<<<<<< HEAD
  ripe-atlas-sagan = callPackage ../development/python-modules/ripe-atlas-sagan { };
=======
  ripe-atlas-cousteau = callPackage ../development/python-modules/ripe-atlas-cousteau { };
>>>>>>> 279e8eaf

  riprova = callPackage ../development/python-modules/riprova { };

  ripser = callPackage ../development/python-modules/ripser { };

  rising = callPackage ../development/python-modules/rising { };

  ritassist = callPackage ../development/python-modules/ritassist { };

  rivet = toPythonModule (pkgs.rivet.override {
    python3 = python;
  });

  rjpl = callPackage ../development/python-modules/rjpl { };

  rjsmin = callPackage ../development/python-modules/rjsmin { };

  rki-covid-parser = callPackage ../development/python-modules/rki-covid-parser { };

  rlax = callPackage ../development/python-modules/rlax { };

  rl-coach = callPackage ../development/python-modules/rl-coach { };

  rlp = callPackage ../development/python-modules/rlp { };

  rmcl = callPackage ../development/python-modules/rmcl { };

  rmrl = callPackage ../development/python-modules/rmrl { };

  rnc2rng = callPackage ../development/python-modules/rnc2rng { };

  rnginline = callPackage ../development/python-modules/rnginline { };

  rns = callPackage ../development/python-modules/rns { };

  robomachine = callPackage ../development/python-modules/robomachine { };

  robot-detection = callPackage ../development/python-modules/robot-detection { };

  robotframework = callPackage ../development/python-modules/robotframework { };

  robotframework-databaselibrary = callPackage ../development/python-modules/robotframework-databaselibrary { };

  robotframework-requests = callPackage ../development/python-modules/robotframework-requests { };

  robotframework-selenium2library = callPackage ../development/python-modules/robotframework-selenium2library { };

  robotframework-seleniumlibrary = callPackage ../development/python-modules/robotframework-seleniumlibrary { };

  robotframework-sshlibrary = callPackage ../development/python-modules/robotframework-sshlibrary { };

  robotframework-tools = callPackage ../development/python-modules/robotframework-tools { };

  robotstatuschecker = callPackage ../development/python-modules/robotstatuschecker { };

  robotsuite = callPackage ../development/python-modules/robotsuite { };

  rocket-errbot = callPackage ../development/python-modules/rocket-errbot { };

  roku = callPackage ../development/python-modules/roku { };

  rokuecp = callPackage ../development/python-modules/rokuecp { };

  rollbar = callPackage ../development/python-modules/rollbar { };

  roman = callPackage ../development/python-modules/roman { };

  roombapy = callPackage ../development/python-modules/roombapy { };

  roonapi = callPackage ../development/python-modules/roonapi { };

  ronin = callPackage ../development/python-modules/ronin { };

  rope = callPackage ../development/python-modules/rope { };

  ropgadget = callPackage ../development/python-modules/ropgadget { };

  ropper = callPackage ../development/python-modules/ropper { };

  routes = callPackage ../development/python-modules/routes { };

  rova = callPackage ../development/python-modules/rova { };

  rpcq = callPackage ../development/python-modules/rpcq { };

  rpdb = callPackage ../development/python-modules/rpdb { };

  rpi-bad-power = callPackage ../development/python-modules/rpi-bad-power { };

  rpi-gpio = callPackage ../development/python-modules/rpi-gpio { };

  rpi-gpio2 = callPackage ../development/python-modules/rpi-gpio2 { };

  rplcd = callPackage ../development/python-modules/rplcd { };

  rply = callPackage ../development/python-modules/rply { };

  rpm = toPythonModule (pkgs.rpm.override {
    inherit python;
  });

  rpmfile = callPackage ../development/python-modules/rpmfile { };

  rpmfluff = callPackage ../development/python-modules/rpmfluff { };

  rpy2 = callPackage ../development/python-modules/rpy2 { };

  rpyc = callPackage ../development/python-modules/rpyc { };

  rq = callPackage ../development/python-modules/rq { };

  rsa = callPackage ../development/python-modules/rsa { };

  rst2ansi = callPackage ../development/python-modules/rst2ansi { };

  rstcheck = callPackage ../development/python-modules/rstcheck { };

  rstcheck-core = callPackage ../development/python-modules/rstcheck-core { };

  rtmidi-python = callPackage ../development/python-modules/rtmidi-python {
    inherit (pkgs.darwin.apple_sdk.frameworks) CoreAudio CoreMIDI CoreServices;
  };

  rtoml = callPackage ../development/python-modules/rtoml { };

  Rtree = callPackage ../development/python-modules/Rtree {
    inherit (pkgs) libspatialindex;
  };

  rtslib = callPackage ../development/python-modules/rtslib { };

  rtsp-to-webrtc = callPackage ../development/python-modules/rtsp-to-webrtc { };

  ruamel-base = callPackage ../development/python-modules/ruamel-base { };

  ruamel-yaml = callPackage ../development/python-modules/ruamel-yaml { };

  ruamel-yaml-clib = callPackage ../development/python-modules/ruamel-yaml-clib { };

  rubymarshal = callPackage ../development/python-modules/rubymarshal { };

  ruffus = callPackage ../development/python-modules/ruffus { };

  runway-python = callPackage ../development/python-modules/runway-python { };

  ruyaml = callPackage ../development/python-modules/ruyaml { };

  rx = callPackage ../development/python-modules/rx { };

  rxv = callPackage ../development/python-modules/rxv { };

  rzpipe = callPackage ../development/python-modules/rzpipe { };

  s2clientprotocol = callPackage ../development/python-modules/s2clientprotocol { };

  s3fs = callPackage ../development/python-modules/s3fs { };

  s3transfer = callPackage ../development/python-modules/s3transfer { };

  s3-credentials = callPackage ../development/python-modules/s3-credentials { };

  sabyenc3 = callPackage ../development/python-modules/sabyenc3 { };

  sabyenc = callPackage ../development/python-modules/sabyenc { };

  sacn = callPackage ../development/python-modules/sacn { };

  sacremoses = callPackage ../development/python-modules/sacremoses { };

  safe = callPackage ../development/python-modules/safe { };

  safeio = callPackage ../development/python-modules/safeio { };

  safety = callPackage ../development/python-modules/safety { };

  sagemaker = callPackage ../development/python-modules/sagemaker { };

  salmon-mail = callPackage ../development/python-modules/salmon-mail { };

  sane = callPackage ../development/python-modules/sane {
    inherit (pkgs) sane-backends;
  };

  saneyaml = callPackage ../development/python-modules/saneyaml { };

  sampledata = callPackage ../development/python-modules/sampledata { };

  samplerate = callPackage ../development/python-modules/samplerate { };

  samsungctl = callPackage ../development/python-modules/samsungctl { };

  samsungtvws = callPackage ../development/python-modules/samsungtvws { };

  sanic = callPackage ../development/python-modules/sanic {
    # Don't pass any `sanic` to avoid dependency loops.  `sanic-testing`
    # has special logic to disable tests when this is the case.
    sanic-testing = self.sanic-testing.override { sanic = null; };
  };

  sanic-auth = callPackage ../development/python-modules/sanic-auth { };

  sanic-routing = callPackage ../development/python-modules/sanic-routing { };

  sanic-testing = callPackage ../development/python-modules/sanic-testing { };

  sansio-multipart = callPackage ../development/python-modules/sansio-multipart { };

  sarif-om = callPackage ../development/python-modules/sarif-om { };

  sarge = callPackage ../development/python-modules/sarge { };

  sasmodels = callPackage ../development/python-modules/sasmodels { };

  scales = callPackage ../development/python-modules/scales { };

  scancode-toolkit = callPackage ../development/python-modules/scancode-toolkit { };

  scapy = callPackage ../development/python-modules/scapy { };

  schedule = callPackage ../development/python-modules/schedule { };

  schema = callPackage ../development/python-modules/schema { };

  schema-salad = callPackage ../development/python-modules/schema-salad { };

  schiene = callPackage ../development/python-modules/schiene { };

  schwifty = callPackage ../development/python-modules/schwifty { };

  scikit-bio = callPackage ../development/python-modules/scikit-bio { };

  scikit-build = callPackage ../development/python-modules/scikit-build { };

  scikit-fmm = callPackage ../development/python-modules/scikit-fmm { };

  scikit-fuzzy = callPackage ../development/python-modules/scikit-fuzzy { };

  scikit-hep-testdata = callPackage ../development/python-modules/scikit-hep-testdata { };

  scikitimage = callPackage ../development/python-modules/scikit-image { };

  scikit-learn = callPackage ../development/python-modules/scikit-learn {
    inherit (pkgs) gfortran glibcLocales;
  };

  scikit-learn-extra = callPackage ../development/python-modules/scikit-learn-extra { };

  scikit-misc = callPackage ../development/python-modules/scikit-misc { };

  scikit-optimize = callPackage ../development/python-modules/scikit-optimize { };

  scikits-odes = callPackage ../development/python-modules/scikits-odes { };

  scikit-tda = callPackage ../development/python-modules/scikit-tda { };

  scipy = callPackage ../development/python-modules/scipy { };

  scmrepo = callPackage ../development/python-modules/scmrepo { };

  scour = callPackage ../development/python-modules/scour { };

  scp = callPackage ../development/python-modules/scp { };

  scramp = callPackage ../development/python-modules/scramp { };

  scrap-engine = callPackage ../development/python-modules/scrap-engine { };

  scrapy = callPackage ../development/python-modules/scrapy { };

  scrapy-deltafetch = callPackage ../development/python-modules/scrapy-deltafetch { };

  scrapy-fake-useragent = callPackage ../development/python-modules/scrapy-fake-useragent { };

  scrapy-splash = callPackage ../development/python-modules/scrapy-splash { };

  screeninfo = callPackage ../development/python-modules/screeninfo { };

  screenlogicpy = callPackage ../development/python-modules/screenlogicpy { };

  scripttest = callPackage ../development/python-modules/scripttest { };

  scikit-survival = callPackage ../development/python-modules/scikit-survival { };

  scs = callPackage ../development/python-modules/scs { };

  sdds = callPackage ../development/python-modules/sdds { };

  sdnotify = callPackage ../development/python-modules/sdnotify { };

  seaborn = callPackage ../development/python-modules/seaborn { };

  seabreeze = callPackage ../development/python-modules/seabreeze { };

  seaserv = toPythonModule (pkgs.seafile-server.override {
    python3 = self.python;
  });

  seatconnect = callPackage ../development/python-modules/seatconnect { };

  seccomp = callPackage ../development/python-modules/seccomp { };

  secp256k1 = callPackage ../development/python-modules/secp256k1 {
    inherit (pkgs) secp256k1;
  };

  secretstorage = callPackage ../development/python-modules/secretstorage { };

  secure = callPackage ../development/python-modules/secure { };

  securetar = callPackage ../development/python-modules/securetar { };

  seekpath = callPackage ../development/python-modules/seekpath { };

  segments = callPackage ../development/python-modules/segments { };

  segno = callPackage ../development/python-modules/segno { };

  segyio = toPythonModule (callPackage ../development/python-modules/segyio {
    inherit (pkgs) cmake ninja;
  });

  selectors2 = callPackage ../development/python-modules/selectors2 { };

  selenium = callPackage ../development/python-modules/selenium { };

  semantic-version = callPackage ../development/python-modules/semantic-version { };

  semver = callPackage ../development/python-modules/semver { };

  send2trash = callPackage ../development/python-modules/send2trash { };

  sendgrid = callPackage ../development/python-modules/sendgrid { };

  sense-energy = callPackage ../development/python-modules/sense-energy { };

  sensor-state-data = callPackage ../development/python-modules/sensor-state-data { };

  sensorpush-ble = callPackage ../development/python-modules/sensorpush-ble { };

  sentencepiece = callPackage ../development/python-modules/sentencepiece {
    inherit (pkgs) sentencepiece;
  };

  sentinel = callPackage ../development/python-modules/sentinel { };

  sentinels = callPackage ../development/python-modules/sentinels { };

  sentry-sdk = callPackage ../development/python-modules/sentry-sdk { };

  sepaxml = callPackage ../development/python-modules/sepaxml { };

  seqdiag = callPackage ../development/python-modules/seqdiag { };

  seqeval = callPackage ../development/python-modules/seqeval { };

  sequoia = disabledIf isPyPy (toPythonModule (pkgs.sequoia.override {
    pythonPackages = self;
    pythonSupport = true;
  }));

  serpent = callPackage ../development/python-modules/serpent { };

  serpy = callPackage ../development/python-modules/serpy { };

  servefile = callPackage ../development/python-modules/servefile { };

  serverlessrepo = callPackage ../development/python-modules/serverlessrepo { };

  service-identity = callPackage ../development/python-modules/service-identity { };

  setproctitle = callPackage ../development/python-modules/setproctitle { };

  setupmeta = callPackage ../development/python-modules/setupmeta { };

  setuptools-declarative-requirements = callPackage ../development/python-modules/setuptools-declarative-requirements { };

  setuptools-git = callPackage ../development/python-modules/setuptools-git { };

  setuptools-lint = callPackage ../development/python-modules/setuptools-lint { };

  setuptools-rust = callPackage ../development/python-modules/setuptools-rust { };

  setuptools-scm = callPackage ../development/python-modules/setuptools-scm { };

  setuptools-scm-git-archive = callPackage ../development/python-modules/setuptools-scm-git-archive { };

  setuptoolsTrial = callPackage ../development/python-modules/setuptoolstrial { };

  seventeentrack = callPackage ../development/python-modules/seventeentrack { };

  sexpdata = callPackage ../development/python-modules/sexpdata { };

  sfepy = callPackage ../development/python-modules/sfepy { };

  sgmllib3k = callPackage ../development/python-modules/sgmllib3k { };

  shamir-mnemonic = callPackage ../development/python-modules/shamir-mnemonic { };

  shap = callPackage ../development/python-modules/shap { };

  shapely = callPackage ../development/python-modules/shapely { };

  sharedmem = callPackage ../development/python-modules/sharedmem { };

  sharkiq = callPackage ../development/python-modules/sharkiq { };

  sh = callPackage ../development/python-modules/sh { };

  shellescape = callPackage ../development/python-modules/shellescape { };

  shellingham = callPackage ../development/python-modules/shellingham { };

  shiboken2 = toPythonModule (callPackage ../development/python-modules/shiboken2 {
    inherit (pkgs) cmake llvmPackages qt5;
  });

  shippai = callPackage ../development/python-modules/shippai { };

  shiv = callPackage ../development/python-modules/shiv { };

  shodan = callPackage ../development/python-modules/shodan { };

  shortuuid = callPackage ../development/python-modules/shortuuid { };

  shouldbe = callPackage ../development/python-modules/shouldbe { };

  should-dsl = callPackage ../development/python-modules/should-dsl { };

  showit = callPackage ../development/python-modules/showit { };

  shtab = callPackage ../development/python-modules/shtab { };

  shutilwhich = callPackage ../development/python-modules/shutilwhich { };

  sievelib = callPackage ../development/python-modules/sievelib { };

  signedjson = callPackage ../development/python-modules/signedjson { };

  sigrok = callPackage ../development/python-modules/sigrok { };

  sigtools = callPackage ../development/python-modules/sigtools { };

  simanneal = callPackage ../development/python-modules/simanneal { };

  simber = callPackage ../development/python-modules/simber { };

  simpleaudio = callPackage ../development/python-modules/simpleaudio { };

  simplebayes = callPackage ../development/python-modules/simplebayes { };

  simpleeval = callPackage ../development/python-modules/simpleeval { };

  simplefix = callPackage ../development/python-modules/simplefix { };

  simplegeneric = callPackage ../development/python-modules/simplegeneric { };

  simplehound = callPackage ../development/python-modules/simplehound { };

  simplejson = callPackage ../development/python-modules/simplejson { };

  simplekml = callPackage ../development/python-modules/simplekml { };

  simplenote = callPackage ../development/python-modules/simplenote { };

  simple-di = callPackage ../development/python-modules/simple-di { };

  simple-rest-client = callPackage ../development/python-modules/simple-rest-client { };

  simple-rlp = callPackage ../development/python-modules/simple-rlp { };

  simple-salesforce = callPackage ../development/python-modules/simple-salesforce { };

  simple-websocket-server = callPackage ../development/python-modules/simple-websocket-server { };

  simplisafe-python = callPackage ../development/python-modules/simplisafe-python { };

  simpy = callPackage ../development/python-modules/simpy { };

  single-version = callPackage ../development/python-modules/single-version { };

  signify = callPackage ../development/python-modules/signify { };

  siobrultech-protocols = callPackage ../development/python-modules/siobrultech-protocols { };

  siosocks = callPackage ../development/python-modules/siosocks { };

  sip = callPackage ../development/python-modules/sip { };

  sip_4 = callPackage ../development/python-modules/sip/4.x.nix { };

  six = callPackage ../development/python-modules/six { };

  sjcl = callPackage ../development/python-modules/sjcl { };

  skein = callPackage ../development/python-modules/skein { };

  skidl = callPackage ../development/python-modules/skidl { };

  sklearn-deap = callPackage ../development/python-modules/sklearn-deap { };

  skodaconnect = callPackage ../development/python-modules/skodaconnect { };

  skorch = callPackage ../development/python-modules/skorch { };

  skybellpy = callPackage ../development/python-modules/skybellpy { };

  skytemple-dtef = callPackage ../development/python-modules/skytemple-dtef { };

  skytemple-eventserver = callPackage ../development/python-modules/skytemple-eventserver { };

  skytemple-files = callPackage ../development/python-modules/skytemple-files { };

  skytemple-icons = callPackage ../development/python-modules/skytemple-icons { };

  skytemple-rust = callPackage ../development/python-modules/skytemple-rust {
    inherit (pkgs.darwin.apple_sdk.frameworks) Foundation;
  };

  skytemple-ssb-debugger = callPackage ../development/python-modules/skytemple-ssb-debugger { };

  slack-sdk = callPackage ../development/python-modules/slack-sdk { };

  slackclient = callPackage ../development/python-modules/slackclient { };

  sleekxmpp = callPackage ../development/python-modules/sleekxmpp { };

  sleepyq = callPackage ../development/python-modules/sleepyq { };

  slicedimage = callPackage ../development/python-modules/slicedimage { };

  slicer = callPackage ../development/python-modules/slicer { };

  slicerator = callPackage ../development/python-modules/slicerator { };

  slither-analyzer = callPackage ../development/python-modules/slither-analyzer { };

  slixmpp = callPackage ../development/python-modules/slixmpp {
    inherit (pkgs) gnupg;
  };

  slob = callPackage ../development/python-modules/slob { };

  slowapi = callPackage ../development/python-modules/slowapi { };

  slugid = callPackage ../development/python-modules/slugid { };

  sly = callPackage ../development/python-modules/sly { };

  smart-meter-texas = callPackage ../development/python-modules/smart-meter-texas { };

  smart-open = callPackage ../development/python-modules/smart-open { };

  smarthab = callPackage ../development/python-modules/smarthab { };

  smartypants = callPackage ../development/python-modules/smartypants { };

  smbprotocol = callPackage ../development/python-modules/smbprotocol { };

  smbus-cffi = callPackage ../development/python-modules/smbus-cffi { };

  smbus2 = callPackage ../development/python-modules/smbus2 { };

  smdebug-rulesconfig = callPackage ../development/python-modules/smdebug-rulesconfig { };

  smhi-pkg = callPackage ../development/python-modules/smhi-pkg { };

  smmap = callPackage ../development/python-modules/smmap { };

  smpplib = callPackage ../development/python-modules/smpplib { };

  snack = toPythonModule (pkgs.newt.override {
    inherit (self) python;
  });

  snakebite = callPackage ../development/python-modules/snakebite { };

  snakeviz = callPackage ../development/python-modules/snakeviz { };

  snapcast = callPackage ../development/python-modules/snapcast { };

  snapshottest = callPackage ../development/python-modules/snapshottest { };

  sniffio = callPackage ../development/python-modules/sniffio { };

  snitun = callPackage ../development/python-modules/snitun { };

  snowballstemmer = callPackage ../development/python-modules/snowballstemmer { };

  snowflake-connector-python = callPackage ../development/python-modules/snowflake-connector-python { };

  snowflake-sqlalchemy = callPackage ../development/python-modules/snowflake-sqlalchemy { };

  snscrape = callPackage ../development/python-modules/snscrape { };

  snuggs = callPackage ../development/python-modules/snuggs { };

  soapysdr = toPythonModule (pkgs.soapysdr.override {
    inherit (self) python;
    usePython = true;
  });

  soapysdr-with-plugins = toPythonModule (pkgs.soapysdr-with-plugins.override {
    inherit (self) python;
    usePython = true;
  });

  socketio-client = callPackage ../development/python-modules/socketio-client { };

  social-auth-app-django = callPackage ../development/python-modules/social-auth-app-django { };

  social-auth-core = callPackage ../development/python-modules/social-auth-core { };

  socialscan = callPackage ../development/python-modules/socialscan { };

  socid-extractor =  callPackage ../development/python-modules/socid-extractor { };

  sockjs = callPackage ../development/python-modules/sockjs { };

  sockjs-tornado = callPackage ../development/python-modules/sockjs-tornado { };

  socksio = callPackage ../development/python-modules/socksio { };

  socksipy-branch = callPackage ../development/python-modules/socksipy-branch { };

  soco = callPackage ../development/python-modules/soco { };

  softlayer = callPackage ../development/python-modules/softlayer { };

  solaredge = callPackage ../development/python-modules/solaredge { };

  solax = callPackage ../development/python-modules/solax { };

  solc-select = callPackage ../development/python-modules/solc-select { };

  solo-python = disabledIf (!pythonAtLeast "3.6") (callPackage ../development/python-modules/solo-python { });

  somajo = callPackage ../development/python-modules/somajo { };

  somecomfort = callPackage ../development/python-modules/somecomfort { };

  somfy-mylink-synergy = callPackage ../development/python-modules/somfy-mylink-synergy { };

  sonarr = callPackage ../development/python-modules/sonarr { };

  sopel = callPackage ../development/python-modules/sopel { };

  sorl_thumbnail = callPackage ../development/python-modules/sorl_thumbnail { };

  sortedcollections = callPackage ../development/python-modules/sortedcollections { };

  sortedcontainers = callPackage ../development/python-modules/sortedcontainers { };

  soundcloud-v2 = callPackage ../development/python-modules/soundcloud-v2 { };

  sounddevice = callPackage ../development/python-modules/sounddevice { };

  soundfile = callPackage ../development/python-modules/soundfile { };

  soupsieve = callPackage ../development/python-modules/soupsieve { };

  spacy = callPackage ../development/python-modules/spacy { };

  spacy-alignments = callPackage ../development/python-modules/spacy-alignments { };

  spacy-legacy = callPackage ../development/python-modules/spacy/legacy.nix { };

  spacy-loggers = callPackage ../development/python-modules/spacy-loggers { };

  spacy_models = callPackage ../development/python-modules/spacy/models.nix { };

  spacy-pkuseg = callPackage ../development/python-modules/spacy-pkuseg { };

  spacy-transformers = callPackage ../development/python-modules/spacy-transformers { };

  spake2 = callPackage ../development/python-modules/spake2 { };

  spark_parser = callPackage ../development/python-modules/spark_parser { };

  sparklines = callPackage ../development/python-modules/sparklines { };

  sparqlwrapper = callPackage ../development/python-modules/sparqlwrapper { };

  sparse = callPackage ../development/python-modules/sparse { };

  spdx-tools = callPackage ../development/python-modules/spdx-tools { };

  speaklater = callPackage ../development/python-modules/speaklater { };

  speaklater3 = callPackage ../development/python-modules/speaklater3 { };

  spectral-cube = callPackage ../development/python-modules/spectral-cube { };

  speedtest-cli = callPackage ../development/python-modules/speedtest-cli { };

  spglib = callPackage ../development/python-modules/spglib { };

  sphfile = callPackage ../development/python-modules/sphfile { };

  spiderpy = callPackage ../development/python-modules/spiderpy { };

  spinners = callPackage ../development/python-modules/spinners { };

  sphinx-better-theme = callPackage ../development/python-modules/sphinx-better-theme { };

  sphinx-book-theme = callPackage ../development/python-modules/sphinx-book-theme { };

  sphinx-comments = callPackage ../development/python-modules/sphinx-comments { };

  sphinx-design = callPackage ../development/python-modules/sphinx-design { };

  sphinx-external-toc = callPackage ../development/python-modules/sphinx-external-toc { };

  sphinx-fortran = callPackage ../development/python-modules/sphinx-fortran { };

  sphinx-jupyterbook-latex = callPackage ../development/python-modules/sphinx-jupyterbook-latex { };

  sphinx-multitoc-numbering = callPackage ../development/python-modules/sphinx-multitoc-numbering { };

  sphinx-pytest = callPackage ../development/python-modules/sphinx-pytest { };

  sphinx-thebe = callPackage ../development/python-modules/sphinx-thebe { };

  sphinx-togglebutton = callPackage ../development/python-modules/sphinx-togglebutton { };

  sphinxcontrib-actdiag = callPackage ../development/python-modules/sphinxcontrib-actdiag { };

  sphinxcontrib-apidoc = callPackage ../development/python-modules/sphinxcontrib-apidoc { };

  sphinxcontrib-applehelp = callPackage ../development/python-modules/sphinxcontrib-applehelp { };

  sphinxcontrib-autoapi = callPackage ../development/python-modules/sphinxcontrib-autoapi { };

  sphinxcontrib-bayesnet = callPackage ../development/python-modules/sphinxcontrib-bayesnet { };

  sphinxcontrib-bibtex = callPackage ../development/python-modules/sphinxcontrib-bibtex { };

  sphinxcontrib-blockdiag = callPackage ../development/python-modules/sphinxcontrib-blockdiag { };

  sphinxcontrib-confluencebuilder = callPackage ../development/python-modules/sphinxcontrib-confluencebuilder { };

  sphinxcontrib-devhelp = callPackage ../development/python-modules/sphinxcontrib-devhelp { };

  sphinxcontrib-excel-table = callPackage ../development/python-modules/sphinxcontrib-excel-table { };

  sphinxcontrib-fulltoc = callPackage ../development/python-modules/sphinxcontrib-fulltoc { };

  sphinxcontrib-htmlhelp = callPackage ../development/python-modules/sphinxcontrib-htmlhelp { };

  sphinxcontrib_httpdomain = callPackage ../development/python-modules/sphinxcontrib_httpdomain { };

  sphinxcontrib-jsmath = callPackage ../development/python-modules/sphinxcontrib-jsmath { };

  sphinxcontrib-katex = callPackage ../development/python-modules/sphinxcontrib-katex { };

  sphinxcontrib-nwdiag = callPackage ../development/python-modules/sphinxcontrib-nwdiag { };

  sphinxcontrib_newsfeed = callPackage ../development/python-modules/sphinxcontrib_newsfeed { };

  sphinxcontrib-openapi = callPackage ../development/python-modules/sphinxcontrib-openapi { };

  sphinxcontrib-plantuml = callPackage ../development/python-modules/sphinxcontrib-plantuml {
    inherit (pkgs) plantuml;
  };

  sphinxcontrib-programoutput = callPackage ../development/python-modules/sphinxcontrib-programoutput { };

  sphinxcontrib-qthelp = callPackage ../development/python-modules/sphinxcontrib-qthelp { };

  sphinxcontrib-serializinghtml = callPackage ../development/python-modules/sphinxcontrib-serializinghtml { };

  sphinxcontrib-seqdiag = callPackage ../development/python-modules/sphinxcontrib-seqdiag { };

  sphinxcontrib-spelling = callPackage ../development/python-modules/sphinxcontrib-spelling { };

  sphinxcontrib-tikz = callPackage ../development/python-modules/sphinxcontrib-tikz {
    texLive = pkgs.texlive.combine { inherit (pkgs.texlive) scheme-small standalone pgfplots; };
  };

  sphinxcontrib-websupport = callPackage ../development/python-modules/sphinxcontrib-websupport { };

  sphinx = callPackage ../development/python-modules/sphinx { };

  sphinx-argparse = callPackage ../development/python-modules/sphinx-argparse { };

  sphinx-autobuild = callPackage ../development/python-modules/sphinx-autobuild { };

  sphinx-autodoc-typehints = callPackage ../development/python-modules/sphinx-autodoc-typehints { };

  sphinx-basic-ng = callPackage ../development/python-modules/sphinx-basic-ng { };

  sphinx-copybutton = callPackage ../development/python-modules/sphinx-copybutton { };

  sphinx-inline-tabs = callPackage ../development/python-modules/sphinx-inline-tabs { };

  sphinx-jinja = callPackage ../development/python-modules/sphinx-jinja { };

  sphinx-markdown-parser = callPackage ../development/python-modules/sphinx-markdown-parser { };

  sphinx-material = callPackage ../development/python-modules/sphinx-material { };

  sphinx-navtree = callPackage ../development/python-modules/sphinx-navtree { };

  sphinx_pypi_upload = callPackage ../development/python-modules/sphinx_pypi_upload { };

  sphinx-rtd-theme = callPackage ../development/python-modules/sphinx-rtd-theme { };

  sphinx-serve = callPackage ../development/python-modules/sphinx-serve { };

  sphinx-testing = callPackage ../development/python-modules/sphinx-testing { };

  sphinxext-opengraph = callPackage ../development/python-modules/sphinxext-opengraph { };

  spidev = callPackage ../development/python-modules/spidev { };

  splinter = callPackage ../development/python-modules/splinter { };

  spotipy = callPackage ../development/python-modules/spotipy { };

  spsdk = callPackage ../development/python-modules/spsdk { };

  spur = callPackage ../development/python-modules/spur { };

  spyder = callPackage ../development/python-modules/spyder { };

  spyder-kernels = callPackage ../development/python-modules/spyder-kernels { };

  spyse-python = callPackage ../development/python-modules/spyse-python { };

  sqlalchemy = callPackage ../development/python-modules/sqlalchemy { };

  sqlalchemy-citext = callPackage ../development/python-modules/sqlalchemy-citext { };

  sqlalchemy-continuum = callPackage ../development/python-modules/sqlalchemy-continuum { };

  sqlalchemy-i18n = callPackage ../development/python-modules/sqlalchemy-i18n { };

  sqlalchemy-jsonfield = callPackage ../development/python-modules/sqlalchemy-jsonfield { };

  sqlalchemy-migrate = callPackage ../development/python-modules/sqlalchemy-migrate { };

  sqlalchemy-mixins = callPackage ../development/python-modules/sqlalchemy-mixins { };

  sqlalchemy-utils = callPackage ../development/python-modules/sqlalchemy-utils { };

  sqlitedict = callPackage ../development/python-modules/sqlitedict { };

  sqlite-fts4 = callPackage ../development/python-modules/sqlite-fts4 { };

  sqlite-utils = callPackage ../development/python-modules/sqlite-utils { };

  sqlmap = callPackage ../development/python-modules/sqlmap { };

  sqlobject = callPackage ../development/python-modules/sqlobject { };

  sqlparse = callPackage ../development/python-modules/sqlparse { };

  sqlsoup = callPackage ../development/python-modules/sqlsoup { };

  srp = callPackage ../development/python-modules/srp { };

  srpenergy = callPackage ../development/python-modules/srpenergy { };

  srptools = callPackage ../development/python-modules/srptools { };

  srsly = callPackage ../development/python-modules/srsly { };

  srt = callPackage ../development/python-modules/srt { };

  srvlookup = callPackage ../development/python-modules/srvlookup { };

  ssdeep = callPackage ../development/python-modules/ssdeep {
    inherit (pkgs) ssdeep;
  };

  ssdp = callPackage ../development/python-modules/ssdp { };

  sseclient = callPackage ../development/python-modules/sseclient { };

  sseclient-py = callPackage ../development/python-modules/sseclient-py { };

  ssh-mitm = callPackage ../development/python-modules/ssh-mitm { };

  sshpubkeys = callPackage ../development/python-modules/sshpubkeys { };

  sshtunnel = callPackage ../development/python-modules/sshtunnel { };

  sslib = callPackage ../development/python-modules/sslib { };

  stack-data = callPackage ../development/python-modules/stack-data { };

  stanza = callPackage ../development/python-modules/stanza { };

  starlette = callPackage ../development/python-modules/starlette {
    inherit (pkgs.darwin.apple_sdk.frameworks) ApplicationServices;
  };

  starkbank-ecdsa = callPackage ../development/python-modules/starkbank-ecdsa { };

  starline = callPackage ../development/python-modules/starline { };

  stashy = callPackage ../development/python-modules/stashy { };

  staticjinja = callPackage ../development/python-modules/staticjinja { };

  statistics = callPackage ../development/python-modules/statistics { };

  statmake = callPackage ../development/python-modules/statmake { };

  statsd = callPackage ../development/python-modules/statsd { };

  statsmodels = callPackage ../development/python-modules/statsmodels { };

  stdiomask = callPackage ../development/python-modules/stdiomask { };

  stdlib-list = callPackage ../development/python-modules/stdlib-list { };

  steamodd = callPackage ../development/python-modules/steamodd { };

  stem = callPackage ../development/python-modules/stem { };

  stestr = callPackage ../development/python-modules/stestr { };

  stevedore = callPackage ../development/python-modules/stevedore { };

  stickytape = callPackage ../development/python-modules/stickytape { };

  stim = callPackage ../development/python-modules/stim { };

  stm32loader = callPackage ../development/python-modules/stm32loader { };

  stone = callPackage ../development/python-modules/stone { };

  stookalert = callPackage ../development/python-modules/stookalert { };

  stopit = callPackage ../development/python-modules/stopit { };

  strategies = callPackage ../development/python-modules/strategies { };

  stravalib = callPackage ../development/python-modules/stravalib { };

  strawberry-graphql = callPackage ../development/python-modules/strawberry-graphql { };

  streamdeck = callPackage ../development/python-modules/streamdeck { };

  streaming-form-data = callPackage ../development/python-modules/streaming-form-data { };

  streamlabswater = callPackage ../development/python-modules/streamlabswater { };

  streamz = callPackage ../development/python-modules/streamz { };

  strenum =  callPackage ../development/python-modules/strenum { };

  strict-rfc3339 = callPackage ../development/python-modules/strict-rfc3339 { };

  strictyaml = callPackage ../development/python-modules/strictyaml { };

  stringcase = callPackage ../development/python-modules/stringcase { };

  stringly = callPackage ../development/python-modules/stringly { };

  stripe = callPackage ../development/python-modules/stripe { };

  striprtf = callPackage ../development/python-modules/striprtf { };

  structlog = callPackage ../development/python-modules/structlog { };

  stumpy = callPackage ../development/python-modules/stumpy { };

  stups-cli-support = callPackage ../development/python-modules/stups-cli-support { };

  stups-fullstop = callPackage ../development/python-modules/stups-fullstop { };

  stups-pierone = callPackage ../development/python-modules/stups-pierone { };

  stups-tokens = callPackage ../development/python-modules/stups-tokens { };

  stups-zign = callPackage ../development/python-modules/stups-zign { };

  stytra = callPackage ../development/python-modules/stytra { };

  subarulink = callPackage ../development/python-modules/subarulink { };

  subdownloader = callPackage ../development/python-modules/subdownloader { };

  subliminal = callPackage ../development/python-modules/subliminal { };

  subprocess-tee = callPackage ../development/python-modules/subprocess-tee { };

  subunit = callPackage ../development/python-modules/subunit {
    inherit (pkgs) subunit cppunit check;
  };

  subunit2sql = callPackage ../development/python-modules/subunit2sql { };

  subzerod = callPackage ../development/python-modules/subzerod { };

  suds-jurko = callPackage ../development/python-modules/suds-jurko { };

  sumo = callPackage ../development/python-modules/sumo { };

  sumtypes = callPackage ../development/python-modules/sumtypes { };

  sunpy = callPackage ../development/python-modules/sunpy { };

  sunwatcher = callPackage ../development/python-modules/sunwatcher { };

  supervise_api = callPackage ../development/python-modules/supervise_api { };

  supervisor = callPackage ../development/python-modules/supervisor { };

  superqt = callPackage ../development/python-modules/superqt { };

  sure = callPackage ../development/python-modules/sure { };

  surepy = callPackage ../development/python-modules/surepy { };

  surt = callPackage ../development/python-modules/surt { };

  survey = callPackage ../development/python-modules/survey { };

  suseapi = callPackage ../development/python-modules/suseapi { };

  svg2tikz = callPackage ../development/python-modules/svg2tikz { };

  svglib = callPackage ../development/python-modules/svglib { };

  svg-path = callPackage ../development/python-modules/svg-path { };

  svgwrite = callPackage ../development/python-modules/svgwrite { };

  swagger-spec-validator = callPackage ../development/python-modules/swagger-spec-validator { };

  swagger-ui-bundle = callPackage ../development/python-modules/swagger-ui-bundle { };

  swift = callPackage ../development/python-modules/swift { };

  swisshydrodata = callPackage ../development/python-modules/swisshydrodata { };

  swspotify = callPackage ../development/python-modules/swspotify { };

  sybil = callPackage ../development/python-modules/sybil { };

  symengine = callPackage ../development/python-modules/symengine {
    inherit (pkgs) symengine;
  };

  sympy = callPackage ../development/python-modules/sympy { };

  syncer = callPackage ../development/python-modules/syncer { };

  synergy = callPackage ../development/python-modules/synergy { };

  synologydsm-api = callPackage ../development/python-modules/synologydsm-api { };

  syslog-rfc5424-formatter = callPackage ../development/python-modules/syslog-rfc5424-formatter { };

  systembridge = callPackage ../development/python-modules/systembridge { };

  systemd = callPackage ../development/python-modules/systemd {
    inherit (pkgs) systemd;
  };

  sysv_ipc = callPackage ../development/python-modules/sysv_ipc { };

  tableaudocumentapi = callPackage ../development/python-modules/tableaudocumentapi { };

  tables = callPackage ../development/python-modules/tables { };

  tablib = callPackage ../development/python-modules/tablib { };

  tabula-py = callPackage ../development/python-modules/tabula-py { };

  tabulate = callPackage ../development/python-modules/tabulate { };

  tabview = callPackage ../development/python-modules/tabview { };

  tadasets = callPackage ../development/python-modules/tadasets { };

  tag-expressions = callPackage ../development/python-modules/tag-expressions { };

  tago = callPackage ../development/python-modules/tago { };

  tahoma-api = callPackage ../development/python-modules/tahoma-api { };

  tailer = callPackage ../development/python-modules/tailer { };

  tailscale = callPackage ../development/python-modules/tailscale { };

  tappy = callPackage ../development/python-modules/tappy { };

  tasklib = callPackage ../development/python-modules/tasklib { };

  taskw = callPackage ../development/python-modules/taskw { };

  tatsu = callPackage ../development/python-modules/tatsu { };

  taxi = callPackage ../development/python-modules/taxi { };

  tblib = callPackage ../development/python-modules/tblib { };

  tbm-utils = callPackage ../development/python-modules/tbm-utils { };

  teamcity-messages = callPackage ../development/python-modules/teamcity-messages { };

  telegram = callPackage ../development/python-modules/telegram { };

  telethon = callPackage ../development/python-modules/telethon {
    inherit (pkgs) openssl;
  };

  telethon-session-sqlalchemy = callPackage ../development/python-modules/telethon-session-sqlalchemy { };

  teletype = callPackage ../development/python-modules/teletype { };

  telfhash = callPackage ../development/python-modules/telfhash { };

  temescal = callPackage ../development/python-modules/temescal { };

  tempest = callPackage ../development/python-modules/tempest { };

  tempita = callPackage ../development/python-modules/tempita { };

  tempora = callPackage ../development/python-modules/tempora { };

  tenacity = callPackage ../development/python-modules/tenacity { };

  tensorboard-data-server = callPackage ../development/python-modules/tensorboard-data-server { };

  tensorboard-plugin-profile = callPackage ../development/python-modules/tensorboard-plugin-profile { };

  tensorboard-plugin-wit = callPackage ../development/python-modules/tensorboard-plugin-wit { };

  tensorboard = callPackage ../development/python-modules/tensorboard { };

  tensorboardx = callPackage ../development/python-modules/tensorboardx { };

  tensorflow-bin = callPackage ../development/python-modules/tensorflow/bin.nix {
    cudaSupport = pkgs.config.cudaSupport or false;
  };

  tensorflow-build = callPackage ../development/python-modules/tensorflow {
    inherit (pkgs.darwin) cctools;
    cudaSupport = pkgs.config.cudaSupport or false;
    inherit (self.tensorflow-bin) cudaPackages;
    inherit (pkgs.darwin.apple_sdk.frameworks) Foundation Security;
    flatbuffers-core = pkgs.flatbuffers;
    flatbuffers-python = self.flatbuffers;
    protobuf-core = pkgs.protobuf;
    protobuf-python = self.protobuf;
    lmdb-core = pkgs.lmdb;
  };

  tensorflow-datasets = callPackage ../development/python-modules/tensorflow-datasets { };

  tensorflow-estimator = callPackage ../development/python-modules/tensorflow-estimator { };

  tensorflow-metadata = callPackage ../development/python-modules/tensorflow-metadata { };

  tensorflow-probability = callPackage ../development/python-modules/tensorflow-probability { };

  tensorflow = self.tensorflow-build;

  tensorflowWithCuda = self.tensorflow.override {
    cudaSupport = true;
  };

  tensorflowWithoutCuda = self.tensorflow.override {
    cudaSupport = false;
  };

  tensorly = callPackage ../development/python-modules/tensorly { };

  tensorrt = callPackage ../development/python-modules/tensorrt { };

  tellduslive = callPackage ../development/python-modules/tellduslive { };

  termcolor = callPackage ../development/python-modules/termcolor { };

  terminado = callPackage ../development/python-modules/terminado { };

  terminaltables = callPackage ../development/python-modules/terminaltables { };

  termplotlib = callPackage ../development/python-modules/termplotlib { };

  termstyle = callPackage ../development/python-modules/termstyle { };

  tern = callPackage ../development/python-modules/tern { };

  tesla-powerwall = callPackage ../development/python-modules/tesla-powerwall { };

  tesla-wall-connector = callPackage ../development/python-modules/tesla-wall-connector { };

  teslajsonpy = callPackage ../development/python-modules/teslajsonpy { };

  tess = callPackage ../development/python-modules/tess { };

  tesserocr = callPackage ../development/python-modules/tesserocr { };

  testcontainers = callPackage ../development/python-modules/testcontainers { };

  testfixtures = callPackage ../development/python-modules/testfixtures { };

  textfsm = callPackage ../development/python-modules/textfsm { };

  textile = callPackage ../development/python-modules/textile { };

  textual = callPackage ../development/python-modules/textual { };

  testing-common-database = callPackage ../development/python-modules/testing-common-database { };

  testing-postgresql = callPackage ../development/python-modules/testing-postgresql { };

  testpath = callPackage ../development/python-modules/testpath { };

  testrepository = callPackage ../development/python-modules/testrepository { };

  testresources = callPackage ../development/python-modules/testresources { };

  testscenarios = callPackage ../development/python-modules/testscenarios { };

  testtools = callPackage ../development/python-modules/testtools { };

  test-tube = callPackage ../development/python-modules/test-tube { };

  textdistance = callPackage ../development/python-modules/textdistance { };

  textacy = callPackage ../development/python-modules/textacy { };

  texttable = callPackage ../development/python-modules/texttable { };

  text-unidecode = callPackage ../development/python-modules/text-unidecode { };

  textwrap3 = callPackage ../development/python-modules/textwrap3 { };

  textx = callPackage ../development/python-modules/textx { };

  tflearn = callPackage ../development/python-modules/tflearn { };

  tgcrypto = callPackage ../development/python-modules/tgcrypto { };

  theano-pymc = callPackage ../development/python-modules/theano-pymc { };

  Theano = callPackage ../development/python-modules/Theano rec {
    cudaSupport = pkgs.config.cudaSupport or false;
    cudnnSupport = cudaSupport;
  };

  TheanoWithCuda = self.Theano.override {
    cudaSupport = true;
    cudnnSupport = true;
  };

  TheanoWithoutCuda = self.Theano.override {
    cudaSupport = false;
    cudnnSupport = false;
  };

  thespian = callPackage ../development/python-modules/thespian { };

  thinc = callPackage ../development/python-modules/thinc {
    inherit (pkgs.darwin.apple_sdk.frameworks) Accelerate CoreFoundation CoreGraphics CoreVideo;
  };

  threadloop = callPackage ../development/python-modules/threadloop { };

  threadpool = callPackage ../development/python-modules/threadpool { };

  threadpoolctl = callPackage ../development/python-modules/threadpoolctl { };

  threat9-test-bed = callPackage ../development/python-modules/threat9-test-bed { };

  three-merge = callPackage ../development/python-modules/three-merge { };

  thrift = callPackage ../development/python-modules/thrift { };

  thriftpy2 = callPackage ../development/python-modules/thriftpy2 { };

  thumborPexif = callPackage ../development/python-modules/thumborpexif { };

  tkinter = callPackage ../development/python-modules/tkinter {
    py = python.override { x11Support=true; };
  };

  tidylib = callPackage ../development/python-modules/pytidylib { };

  tifffile = callPackage ../development/python-modules/tifffile { };

  tika = callPackage ../development/python-modules/tika { };

  tikzplotlib = callPackage ../development/python-modules/tikzplotlib { };

  tiledb = callPackage ../development/python-modules/tiledb {
    inherit (pkgs) tiledb;
  };

  tilequant = callPackage ../development/python-modules/tilequant { };

  tiler = callPackage ../development/python-modules/tiler { };

  tilestache = callPackage ../development/python-modules/tilestache { };

  timeago = callPackage ../development/python-modules/timeago { };

  timecop = callPackage ../development/python-modules/timecop { };

  timelib = callPackage ../development/python-modules/timelib { };

  time-machine = callPackage ../development/python-modules/time-machine { };

  timeout-decorator = callPackage ../development/python-modules/timeout-decorator { };

  timetagger = callPackage ../development/python-modules/timetagger { };

  timezonefinder = callPackage ../development/python-modules/timezonefinder { };

  tinycss2 = callPackage ../development/python-modules/tinycss2 { };

  tinycss = callPackage ../development/python-modules/tinycss { };

  tinydb = callPackage ../development/python-modules/tinydb { };

  tinyobjloader-py = callPackage ../development/python-modules/tinyobjloader-py { };

  tissue = callPackage ../development/python-modules/tissue { };

  titlecase = callPackage ../development/python-modules/titlecase { };

  tld = callPackage ../development/python-modules/tld { };

  tldextract = callPackage ../development/python-modules/tldextract { };

  tlsh = callPackage ../development/python-modules/tlsh { };

  tlslite-ng = callPackage ../development/python-modules/tlslite-ng { };

  tls-parser = callPackage ../development/python-modules/tls-parser { };

  tmb = callPackage ../development/python-modules/tmb { };

  todoist = callPackage ../development/python-modules/todoist { };

  toggl-cli = callPackage ../development/python-modules/toggl-cli { };

  token-bucket = callPackage ../development/python-modules/token-bucket { };

  tokenizers = callPackage ../development/python-modules/tokenizers {
    inherit (pkgs.darwin.apple_sdk.frameworks) Security;
  };

  tokenize-rt = toPythonModule (callPackage ../development/python-modules/tokenize-rt { });

  tokenlib = callPackage ../development/python-modules/tokenlib { };

  tololib = callPackage ../development/python-modules/tololib { };

  toml = callPackage ../development/python-modules/toml { };

  tomli = callPackage ../development/python-modules/tomli { };

  tomli-w = callPackage ../development/python-modules/tomli-w { };

  tomlkit = callPackage ../development/python-modules/tomlkit { };

  toolz = callPackage ../development/python-modules/toolz { };

  toonapi = callPackage ../development/python-modules/toonapi { };

  toposort = callPackage ../development/python-modules/toposort { };

  torch-tb-profiler = callPackage ../development/python-modules/torch-tb-profiler/default.nix { };

  torchaudio-bin = callPackage ../development/python-modules/torchaudio/bin.nix { };

  torchgpipe = callPackage ../development/python-modules/torchgpipe { };

  torchmetrics = callPackage ../development/python-modules/torchmetrics { };

  torchinfo = callPackage ../development/python-modules/torchinfo { };

  torchvision = callPackage ../development/python-modules/torchvision { };

  torchvision-bin = callPackage ../development/python-modules/torchvision/bin.nix { };

  tornado = callPackage ../development/python-modules/tornado { };

  # Used by circus and grab-site, 2020-08-29
  tornado_4 = callPackage ../development/python-modules/tornado/4.nix { };

  # Used by streamlit, 2021-01-29
  tornado_5 = callPackage ../development/python-modules/tornado/5.nix { };

  torpy = callPackage ../development/python-modules/torpy { };

  torrequest = callPackage ../development/python-modules/torrequest { };

  total-connect-client = callPackage ../development/python-modules/total-connect-client { };

  towncrier = callPackage ../development/python-modules/towncrier {
    inherit (pkgs) git;
  };

  tox = callPackage ../development/python-modules/tox { };

  tpm2-pytss = callPackage ../development/python-modules/tpm2-pytss { };

  tqdm = callPackage ../development/python-modules/tqdm { };

  traceback2 = callPackage ../development/python-modules/traceback2 { };

  tracing = callPackage ../development/python-modules/tracing { };

  trackpy = callPackage ../development/python-modules/trackpy { };

  traitlets = callPackage ../development/python-modules/traitlets { };

  traits = callPackage ../development/python-modules/traits { };

  traitsui = callPackage ../development/python-modules/traitsui { };

  traittypes = callPackage ../development/python-modules/traittypes { };

  transaction = callPackage ../development/python-modules/transaction { };

  transformers = callPackage ../development/python-modules/transformers { };

  transforms3d = callPackage ../development/python-modules/transforms3d { };

  transip = callPackage ../development/python-modules/transip { };

  transitions = callPackage ../development/python-modules/transitions { };

  translatepy = callPackage ../development/python-modules/translatepy { };

  translationstring = callPackage ../development/python-modules/translationstring { };

  transmission-rpc = callPackage ../development/python-modules/transmission-rpc { };

  transmissionrpc = callPackage ../development/python-modules/transmissionrpc { };

  trectools = callPackage ../development/python-modules/trectools { };

  treelog = callPackage ../development/python-modules/treelog { };

  treeo = callPackage ../development/python-modules/treeo { };

  treex = callPackage ../development/python-modules/treex { };

  treq = callPackage ../development/python-modules/treq { };

  trezor_agent = callPackage ../development/python-modules/trezor_agent { };

  trezor = callPackage ../development/python-modules/trezor { };

  trfl = callPackage ../development/python-modules/trfl { };

  trimesh = callPackage ../development/python-modules/trimesh { };

  trio = callPackage ../development/python-modules/trio {
    inherit (pkgs) coreutils;
  };

  trio-asyncio = callPackage ../development/python-modules/trio-asyncio { };

  trio-websocket = callPackage ../development/python-modules/trio-websocket { };

  trueskill = callPackage ../development/python-modules/trueskill { };

  trustme = callPackage ../development/python-modules/trustme { };

  trytond = callPackage ../development/python-modules/trytond { };

  ttls = callPackage ../development/python-modules/ttls { };

  ttp = callPackage ../development/python-modules/ttp { };

  ttp-templates = callPackage ../development/python-modules/ttp-templates { };

  tubes = callPackage ../development/python-modules/tubes { };

  tunigo = callPackage ../development/python-modules/tunigo { };

  tubeup = callPackage ../development/python-modules/tubeup { };

  tumpa = callPackage ../development/python-modules/tumpa {
    inherit (pkgs.libsForQt5) wrapQtAppsHook;
  };

  turnt = callPackage ../development/python-modules/turnt { };

  tuya-iot-py-sdk = callPackage ../development/python-modules/tuya-iot-py-sdk { };

  tuyaha = callPackage ../development/python-modules/tuyaha { };

  tvdb_api = callPackage ../development/python-modules/tvdb_api { };

  tweedledum = callPackage ../development/python-modules/tweedledum { };

  tweepy = callPackage ../development/python-modules/tweepy { };

  twentemilieu = callPackage ../development/python-modules/twentemilieu { };

  twiggy = callPackage ../development/python-modules/twiggy { };

  twilio = callPackage ../development/python-modules/twilio { };

  twill = callPackage ../development/python-modules/twill { };

  twine = callPackage ../development/python-modules/twine { };

  twinkly-client = callPackage ../development/python-modules/twinkly-client { };

  twisted = callPackage ../development/python-modules/twisted { };

  twitch-python = callPackage ../development/python-modules/twitch-python { };

  twitchapi = callPackage ../development/python-modules/twitchapi { };

  twitter = callPackage ../development/python-modules/twitter { };

  twitter-common-collections = callPackage ../development/python-modules/twitter-common-collections { };

  twitter-common-confluence = callPackage ../development/python-modules/twitter-common-confluence { };

  twitter-common-dirutil = callPackage ../development/python-modules/twitter-common-dirutil { };

  twitter-common-lang = callPackage ../development/python-modules/twitter-common-lang { };

  twitter-common-log = callPackage ../development/python-modules/twitter-common-log { };

  twitter-common-options = callPackage ../development/python-modules/twitter-common-options { };

  twitterapi = callPackage ../development/python-modules/twitterapi { };

  twofish = callPackage ../development/python-modules/twofish { };

  txaio = callPackage ../development/python-modules/txaio { };

  txamqp = callPackage ../development/python-modules/txamqp { };

  txdbus = callPackage ../development/python-modules/txdbus { };

  txgithub = callPackage ../development/python-modules/txgithub { };

  txredisapi = callPackage ../development/python-modules/txredisapi { };

  txrequests = callPackage ../development/python-modules/txrequests { };

  txtorcon = callPackage ../development/python-modules/txtorcon { };

  txzmq = callPackage ../development/python-modules/txzmq { };

  typecode = callPackage ../development/python-modules/typecode { };

  typecode-libmagic = callPackage ../development/python-modules/typecode/libmagic.nix {
    inherit (pkgs) file zlib;
  };

  typed-ast = callPackage ../development/python-modules/typed-ast { };

  typed-settings = callPackage ../development/python-modules/typed-settings { };

  typeguard = callPackage ../development/python-modules/typeguard { };

  typer = callPackage ../development/python-modules/typer { };

  types-dateutil = callPackage ../development/python-modules/types-dateutil { };

  types-decorator = callPackage ../development/python-modules/types-decorator { };

  types-docutils = callPackage ../development/python-modules/types-docutils { };

  types-enum34 = callPackage ../development/python-modules/types-enum34 { };

  types-freezegun = callPackage ../development/python-modules/types-freezegun { };

  types-futures = callPackage ../development/python-modules/types-futures { };

  types-ipaddress = callPackage ../development/python-modules/types-ipaddress { };

  types-protobuf = callPackage ../development/python-modules/types-protobuf { };

  types-pytz = callPackage ../development/python-modules/types-pytz { };

  types-pyyaml = callPackage ../development/python-modules/types-pyyaml { };

  types-redis = callPackage ../development/python-modules/types-redis { };

  types-requests = callPackage ../development/python-modules/types-requests { };

  types-setuptools = callPackage ../development/python-modules/types-setuptools { };

  types-tabulate = callPackage ../development/python-modules/types-tabulate { };

  types-toml = callPackage ../development/python-modules/types-toml { };

  types-typed-ast = callPackage ../development/python-modules/types-typed-ast { };

  types-urllib3 = callPackage ../development/python-modules/types-urllib3 { };

  typesentry = callPackage ../development/python-modules/typesentry { };

  typesystem = callPackage ../development/python-modules/typesystem { };

  typical = callPackage ../development/python-modules/typical { };

  typing = null;

  typing-extensions = callPackage ../development/python-modules/typing-extensions { };

  typing-inspect = callPackage ../development/python-modules/typing-inspect { };

  typogrify = callPackage ../development/python-modules/typogrify { };

  tzdata = callPackage ../development/python-modules/tzdata { };

  tzlocal = callPackage ../development/python-modules/tzlocal { };

  uamqp = callPackage ../development/python-modules/uamqp {
    inherit (pkgs.darwin.apple_sdk.frameworks) CFNetwork CoreFoundation Security;
  };

  ua-parser = callPackage ../development/python-modules/ua-parser { };

  uarray = callPackage ../development/python-modules/uarray { };

  uasiren = callPackage ../development/python-modules/uasiren { };

  uc-micro-py = callPackage ../development/python-modules/uc-micro-py { };

  udatetime = callPackage ../development/python-modules/udatetime { };

  ueberzug = callPackage ../development/python-modules/ueberzug {
    inherit (pkgs.xorg) libX11 libXext;
  };

  ufo2ft = callPackage ../development/python-modules/ufo2ft { };

  ufoLib2 = callPackage ../development/python-modules/ufoLib2 { };

  ufonormalizer = callPackage ../development/python-modules/ufonormalizer { };

  ufoprocessor = callPackage ../development/python-modules/ufoprocessor { };

  ueagle = callPackage ../development/python-modules/ueagle { };

  uharfbuzz = callPackage ../development/python-modules/uharfbuzz {
    inherit (pkgs.darwin.apple_sdk.frameworks) ApplicationServices;
  };

  ujson = callPackage ../development/python-modules/ujson { };

  ukkonen = callPackage ../development/python-modules/ukkonen { };

  ukpostcodeparser = callPackage ../development/python-modules/ukpostcodeparser { };

  ukrainealarm = callPackage ../development/python-modules/ukrainealarm { };

  ultraheat-api = callPackage ../development/python-modules/ultraheat-api { };

  umalqurra = callPackage ../development/python-modules/umalqurra { };

  umap-learn = callPackage ../development/python-modules/umap-learn { };

  u-msgpack-python = callPackage ../development/python-modules/u-msgpack-python { };

  unasync = callPackage ../development/python-modules/unasync { };

  uncertainties = callPackage ../development/python-modules/uncertainties { };

  uncompyle6 = callPackage ../development/python-modules/uncompyle6 { };

  unicodecsv = callPackage ../development/python-modules/unicodecsv { };

  unicodedata2 = callPackage ../development/python-modules/unicodedata2 { };

  unicode-slugify = callPackage ../development/python-modules/unicode-slugify { };

  unicorn = callPackage ../development/python-modules/unicorn {
    unicorn-emu = pkgs.unicorn;
  };

  unicrypto = callPackage ../development/python-modules/unicrypto { };

  unidecode = callPackage ../development/python-modules/unidecode { };

  unidic-lite = callPackage ../development/python-modules/unidic-lite { };

  unidiff = callPackage ../development/python-modules/unidiff { };

  unifi = callPackage ../development/python-modules/unifi { };

  unifi-discovery = callPackage ../development/python-modules/unifi-discovery { };

  unify = callPackage ../development/python-modules/unify { };

  unifiled = callPackage ../development/python-modules/unifiled { };

  units = callPackage ../development/python-modules/units { };

  unittest2 = callPackage ../development/python-modules/unittest2 { };

  unittest-data-provider = callPackage ../development/python-modules/unittest-data-provider { };

  unittest-xml-reporting = callPackage ../development/python-modules/unittest-xml-reporting { };

  univers = callPackage ../development/python-modules/univers { };

  unpaddedbase64 = callPackage ../development/python-modules/unpaddedbase64 { };

  unrardll = callPackage ../development/python-modules/unrardll { };

  unrpa = callPackage ../development/python-modules/unrpa { };

  untangle = callPackage ../development/python-modules/untangle { };

  untokenize = callPackage ../development/python-modules/untokenize { };

  uonet-request-signer-hebe = callPackage ../development/python-modules/uonet-request-signer-hebe { };

  upass = callPackage ../development/python-modules/upass { };

  upb-lib = callPackage ../development/python-modules/upb-lib { };

  upcloud-api = callPackage ../development/python-modules/upcloud-api { };

  update_checker = callPackage ../development/python-modules/update_checker { };

  update-copyright = callPackage ../development/python-modules/update-copyright { };

  update-dotdee = callPackage ../development/python-modules/update-dotdee { };

  upnpy = callPackage ../development/python-modules/upnpy { };

  uproot = callPackage ../development/python-modules/uproot { };

  uproot3 = callPackage ../development/python-modules/uproot3 { };

  uproot3-methods = callPackage ../development/python-modules/uproot3-methods { };

  uptime = callPackage ../development/python-modules/uptime { };

  uptime-kuma-monitor = callPackage ../development/python-modules/uptime-kuma-monitor { };

  uranium = callPackage ../development/python-modules/uranium { };

  uritemplate = callPackage ../development/python-modules/uritemplate { };

  uri-template = callPackage ../development/python-modules/uri-template { };

  uritools = callPackage ../development/python-modules/uritools { };

  url-normalize = callPackage ../development/python-modules/url-normalize { };

  urlextract = callPackage ../development/python-modules/urlextract { };

  urlgrabber = callPackage ../development/python-modules/urlgrabber { };

  urllib3 = callPackage ../development/python-modules/urllib3 { };

  urlpy = callPackage ../development/python-modules/urlpy { };

  urwid = callPackage ../development/python-modules/urwid { };

  urwidtrees = callPackage ../development/python-modules/urwidtrees { };

  urwid-readline = callPackage ../development/python-modules/urwid-readline { };

  usbrelay-py = callPackage ../os-specific/linux/usbrelay/python.nix { };

  usbtmc = callPackage ../development/python-modules/usbtmc { };

  us = callPackage ../development/python-modules/us { };

  user-agents = callPackage ../development/python-modules/user-agents { };

  userpath = callPackage ../development/python-modules/userpath { };

  ush = callPackage ../development/python-modules/ush { };

  utils = callPackage ../development/python-modules/utils { };

  uuid = callPackage ../development/python-modules/uuid { };

  uvcclient = callPackage ../development/python-modules/uvcclient { };

  uvicorn = callPackage ../development/python-modules/uvicorn { };

  uvloop = callPackage ../development/python-modules/uvloop {
    inherit (pkgs.darwin.apple_sdk.frameworks) ApplicationServices CoreServices;
  };

  vaa = callPackage ../development/python-modules/vaa { };

  validate-email = callPackage ../development/python-modules/validate-email { };

  validators = callPackage ../development/python-modules/validators { };

  validictory = callPackage ../development/python-modules/validictory { };

  validobj = callPackage ../development/python-modules/validobj { };

  validphys2 = callPackage ../development/python-modules/validphys2 { };

  vallox-websocket-api = callPackage ../development/python-modules/vallox-websocket-api { };

  vapoursynth = callPackage ../development/python-modules/vapoursynth {
    inherit (pkgs) vapoursynth;
  };

  variants = callPackage ../development/python-modules/variants { };

  varint = callPackage ../development/python-modules/varint { };

  vcrpy = callPackage ../development/python-modules/vcrpy { };

  vcver = callPackage ../development/python-modules/vcver { };

  vcversioner = callPackage ../development/python-modules/vcversioner { };

  vdf = callPackage ../development/python-modules/vdf { };

  vdirsyncer = callPackage ../development/python-modules/vdirsyncer { };

  vehicle = callPackage ../development/python-modules/vehicle { };

  vega = callPackage ../development/python-modules/vega { };

  vega_datasets = callPackage ../development/python-modules/vega_datasets { };

  venstarcolortouch = callPackage ../development/python-modules/venstarcolortouch { };

  venusian = callPackage ../development/python-modules/venusian { };

  velbus-aio = callPackage ../development/python-modules/velbus-aio { };

  verboselogs = callPackage ../development/python-modules/verboselogs { };

  versioneer = callPackage ../development/python-modules/versioneer { };

  versionfinder = callPackage ../development/python-modules/versionfinder { };

  versiontag = callPackage ../development/python-modules/versiontag { };

  versiontools = callPackage ../development/python-modules/versiontools { };

  vertica-python = callPackage ../development/python-modules/vertica-python { };

  veryprettytable = callPackage ../development/python-modules/veryprettytable { };

  videocr = callPackage ../development/python-modules/videocr { };

  vidstab = callPackage ../development/python-modules/vidstab { };

  ViennaRNA = toPythonModule pkgs.ViennaRNA;

  viewstate = callPackage ../development/python-modules/viewstate { };

  vilfo-api-client = callPackage ../development/python-modules/vilfo-api-client { };

  vincenty = callPackage ../development/python-modules/vincenty { };

  vine = callPackage ../development/python-modules/vine { };

  virtkey = callPackage ../development/python-modules/virtkey { };

  virtual-display = callPackage ../development/python-modules/virtual-display { };

  virtualenv = callPackage ../development/python-modules/virtualenv { };

  virtualenv-clone = callPackage ../development/python-modules/virtualenv-clone { };

  virtualenvwrapper = callPackage ../development/python-modules/virtualenvwrapper { };

  visitor = callPackage ../development/python-modules/visitor { };

  vispy = callPackage ../development/python-modules/vispy { };

  vivisect = callPackage ../development/python-modules/vivisect {
    inherit (pkgs.libsForQt5) wrapQtAppsHook;
  };

  viv-utils = callPackage ../development/python-modules/viv-utils { };

  vmprof = callPackage ../development/python-modules/vmprof { };

  vncdo = callPackage ../development/python-modules/vncdo { };

  vobject = callPackage ../development/python-modules/vobject { };

  volkszaehler = callPackage ../development/python-modules/volkszaehler { };

  voluptuous = callPackage ../development/python-modules/voluptuous { };

  voluptuous-serialize = callPackage ../development/python-modules/voluptuous-serialize { };

  volvooncall = callPackage ../development/python-modules/volvooncall { };

  vowpalwabbit = callPackage ../development/python-modules/vowpalwabbit { };

  vpk = callPackage ../development/python-modules/vpk { };

  vqgan-jax = callPackage ../development/python-modules/vqgan-jax { };

  vsts = callPackage ../development/python-modules/vsts { };

  vsts-cd-manager = callPackage ../development/python-modules/vsts-cd-manager { };

  vsure = callPackage ../development/python-modules/vsure { };

  vt-py = callPackage ../development/python-modules/vt-py { };

  vtk = toPythonModule (pkgs.vtk.override {
    pythonInterpreter = python;
    enablePython = true;
  });

  vulcan-api = callPackage ../development/python-modules/vulcan-api { };

  vultr = callPackage ../development/python-modules/vultr { };

  vulture = callPackage ../development/python-modules/vulture { };

  vxi11 = callPackage ../development/python-modules/vxi11 { };

  vyper = callPackage ../development/compilers/vyper { };

  w3lib = callPackage ../development/python-modules/w3lib { };

  wadllib = callPackage ../development/python-modules/wadllib { };

  waitress = callPackage ../development/python-modules/waitress { };

  waitress-django = callPackage ../development/python-modules/waitress-django { };

  wakeonlan = callPackage ../development/python-modules/wakeonlan { };

  wallbox = callPackage ../development/python-modules/wallbox { };

  Wand = callPackage ../development/python-modules/Wand { };

  wandb = callPackage ../development/python-modules/wandb { };

  warcio = callPackage ../development/python-modules/warcio { };

  warlock = callPackage ../development/python-modules/warlock { };

  warrant = callPackage ../development/python-modules/warrant { };

  warrant-lite = callPackage ../development/python-modules/warrant-lite { };

  waqiasync = callPackage ../development/python-modules/waqiasync { };

  wasabi = callPackage ../development/python-modules/wasabi { };

  wasm = callPackage ../development/python-modules/wasm { };

  wasmerPackages = pkgs.recurseIntoAttrs (callPackage ../development/python-modules/wasmer { });
  inherit (self.wasmerPackages) wasmer wasmer-compiler-cranelift wasmer-compiler-llvm wasmer-compiler-singlepass;

  watchdog = callPackage ../development/python-modules/watchdog {
    inherit (pkgs.darwin.apple_sdk.frameworks) CoreServices;
  };

  watchfiles = callPackage ../development/python-modules/watchfiles { };

  watchgod = callPackage ../development/python-modules/watchgod { };

  waterfurnace = callPackage ../development/python-modules/waterfurnace { };

  watermark = callPackage ../development/python-modules/watermark { };

  wavedrom = callPackage ../development/python-modules/wavedrom { };

  wavefile = callPackage ../development/python-modules/wavefile { };

  wavinsentio = callPackage ../development/python-modules/wavinsentio { };

  wazeroutecalculator = callPackage ../development/python-modules/wazeroutecalculator { };

  wcag-contrast-ratio = callPackage ../development/python-modules/wcag-contrast-ratio { };

  wcmatch = callPackage ../development/python-modules/wcmatch { };

  wcwidth = callPackage ../development/python-modules/wcwidth { };

  weasyprint = callPackage ../development/python-modules/weasyprint { };

  webargs = callPackage ../development/python-modules/webargs { };

  webassets = callPackage ../development/python-modules/webassets { };

  webauthn = callPackage ../development/python-modules/webauthn { };

  web = callPackage ../development/python-modules/web { };

  web-cache = callPackage ../development/python-modules/web-cache { };

  webcolors = callPackage ../development/python-modules/webcolors { };

  webdav4 = callPackage ../development/python-modules/webdav4 { };

  webdavclient3 = callPackage ../development/python-modules/webdavclient3 { };

  webencodings = callPackage ../development/python-modules/webencodings { };

  webexteamssdk = callPackage ../development/python-modules/webexteamssdk { };

  webhelpers = callPackage ../development/python-modules/webhelpers { };

  webob = callPackage ../development/python-modules/webob { };

  weboob = callPackage ../development/python-modules/weboob { };

  webrtcvad = callPackage ../development/python-modules/webrtcvad { };

  websocket-client = callPackage ../development/python-modules/websocket-client { };

  websockets = callPackage ../development/python-modules/websockets { };

  websockify = callPackage ../development/python-modules/websockify { };

  webssh = callPackage ../development/python-modules/webssh { };

  webtest = callPackage ../development/python-modules/webtest { };

  webtest-aiohttp = callPackage ../development/python-modules/webtest-aiohttp { };

  webthing = callPackage ../development/python-modules/webthing { };

  weconnect = callPackage ../development/python-modules/weconnect { };

  weconnect-mqtt = callPackage ../development/python-modules/weconnect-mqtt { };

  werkzeug = callPackage ../development/python-modules/werkzeug { };

  west = callPackage ../development/python-modules/west { };

  wfuzz = callPackage ../development/python-modules/wfuzz { };

  wget = callPackage ../development/python-modules/wget { };

  whatthepatch = callPackage ../development/python-modules/whatthepatch { };

  wheel = callPackage ../development/python-modules/wheel { };

  wheel-filename = callPackage ../development/python-modules/wheel-filename { };

  wheel-inspect = callPackage ../development/python-modules/wheel-inspect { };

  whichcraft = callPackage ../development/python-modules/whichcraft { };

  whirlpool-sixth-sense = callPackage ../development/python-modules/whirlpool-sixth-sense { };

  whisper = callPackage ../development/python-modules/whisper { };

  whispers = callPackage ../development/python-modules/whispers { };

  whitenoise = callPackage ../development/python-modules/whitenoise { };

  whodap = callPackage ../development/python-modules/whodap { };

  whois = callPackage ../development/python-modules/whois { };

  whoosh = callPackage ../development/python-modules/whoosh { };

  widgetsnbextension = callPackage ../development/python-modules/widgetsnbextension { };

  widlparser = callPackage ../development/python-modules/widlparser { };

  wiffi = callPackage ../development/python-modules/wiffi { };

  wifi = callPackage ../development/python-modules/wifi { };

  willow = callPackage ../development/python-modules/willow { };

  winacl = callPackage ../development/python-modules/winacl { };

  winsspi = callPackage ../development/python-modules/winsspi { };

  wktutils = callPackage ../development/python-modules/wktutils { };

  wled = callPackage ../development/python-modules/wled { };

  woob = callPackage ../development/python-modules/woob { };

  woodblock = callPackage ../development/python-modules/woodblock { };

  word2vec = callPackage ../development/python-modules/word2vec { };

  wordcloud = callPackage ../development/python-modules/wordcloud { };

  wordfreq = callPackage ../development/python-modules/wordfreq { };

  worldengine = callPackage ../development/python-modules/worldengine { };

  wrapio = callPackage ../development/python-modules/wrapio { };

  wrapt = callPackage ../development/python-modules/wrapt { };

  wrf-python = callPackage ../development/python-modules/wrf-python { };

  ws4py = callPackage ../development/python-modules/ws4py { };

  wsdiscovery = callPackage ../development/python-modules/wsdiscovery { };

  wsgi-intercept = callPackage ../development/python-modules/wsgi-intercept { };

  wsgidav = callPackage ../development/python-modules/wsgidav { };

  wsgiprox = callPackage ../development/python-modules/wsgiprox { };

  wsgiproxy2 = callPackage ../development/python-modules/wsgiproxy2 { };

  wsgitools = callPackage ../development/python-modules/wsgitools { };

  WSME = callPackage ../development/python-modules/WSME { };

  wsnsimpy = callPackage ../development/python-modules/wsnsimpy { };

  wsproto = callPackage ../development/python-modules/wsproto { };

  wtforms = callPackage ../development/python-modules/wtforms { };

  wtf-peewee = callPackage ../development/python-modules/wtf-peewee { };

  wurlitzer = callPackage ../development/python-modules/wurlitzer { };

  wxPython_4_0 = callPackage ../development/python-modules/wxPython/4.0.nix {
    inherit (pkgs.darwin.apple_sdk.frameworks) AudioToolbox Carbon Cocoa CoreFoundation IOKit OpenGL;
    wxGTK = pkgs.wxGTK30.override {
      withGtk2 = false;
      withWebKit = true;
    };
  };

  wxPython_4_1 = callPackage ../development/python-modules/wxPython/4.1.nix {
    wxGTK = pkgs.wxGTK31.override {
      withGtk2 = false;
      withWebKit = true;
    };
  };

  x11_hash = callPackage ../development/python-modules/x11_hash { };

  x256 = callPackage ../development/python-modules/x256 { };

  xapian = callPackage ../development/python-modules/xapian {
    inherit (pkgs) xapian;
  };

  xapp = callPackage ../development/python-modules/xapp {
    inherit (pkgs) gtk3 gobject-introspection polkit;
    inherit (pkgs.cinnamon) xapp;
  };

  xarray = callPackage ../development/python-modules/xarray { };

  xarray-einstats = callPackage ../development/python-modules/xarray-einstats { };

  xattr = callPackage ../development/python-modules/xattr { };

  xbox-webapi = callPackage ../development/python-modules/xbox-webapi { };

  xboxapi = callPackage ../development/python-modules/xboxapi { };

  xcffib = callPackage ../development/python-modules/xcffib { };

  xdg = callPackage ../development/python-modules/xdg { };

  xdis = callPackage ../development/python-modules/xdis { };

  xdot = callPackage ../development/python-modules/xdot {
    inherit (pkgs) graphviz;
  };

  xgboost = callPackage ../development/python-modules/xgboost {
    inherit (pkgs) xgboost;
  };

  xhtml2pdf = callPackage ../development/python-modules/xhtml2pdf { };

  xiaomi-ble = callPackage ../development/python-modules/xiaomi-ble { };

  xkbcommon = callPackage ../development/python-modules/xkbcommon { };

  xkcdpass = callPackage ../development/python-modules/xkcdpass { };

  xknx = callPackage ../development/python-modules/xknx { };

  xlib = callPackage ../development/python-modules/xlib { };

  xlrd = callPackage ../development/python-modules/xlrd { };

  xlsx2csv = callPackage ../development/python-modules/xlsx2csv { };

  XlsxWriter = callPackage ../development/python-modules/XlsxWriter { };

  xlwt = callPackage ../development/python-modules/xlwt { };

  xmind = callPackage ../development/python-modules/xmind { };

  xml2rfc = callPackage ../development/python-modules/xml2rfc { };

  xmldiff = callPackage ../development/python-modules/xmldiff { };

  xmljson = callPackage ../development/python-modules/xmljson { };

  xmlschema = callPackage ../development/python-modules/xmlschema { };

  xmlsec = callPackage ../development/python-modules/xmlsec {
    inherit (pkgs) libxslt libxml2 libtool pkg-config xmlsec;
  };

  xmltodict = callPackage ../development/python-modules/xmltodict { };

  xml-marshaller = callPackage ../development/python-modules/xml-marshaller { };

  xmodem = callPackage ../development/python-modules/xmodem { };

  xnd = callPackage ../development/python-modules/xnd { };

  xpath-expressions = callPackage ../development/python-modules/xpath-expressions { };

  xpybutil = callPackage ../development/python-modules/xpybutil { };

  xsdata = callPackage ../development/python-modules/xsdata { };

  xstatic-bootbox = callPackage ../development/python-modules/xstatic-bootbox { };

  xstatic-bootstrap = callPackage ../development/python-modules/xstatic-bootstrap { };

  xstatic = callPackage ../development/python-modules/xstatic { };

  xstatic-jquery = callPackage ../development/python-modules/xstatic-jquery { };

  xstatic-jquery-file-upload = callPackage ../development/python-modules/xstatic-jquery-file-upload { };

  xstatic-jquery-ui = callPackage ../development/python-modules/xstatic-jquery-ui { };

  xstatic-pygments = callPackage ../development/python-modules/xstatic-pygments { };

  xtensor-python = callPackage ../development/python-modules/xtensor-python { };

  xvfbwrapper = callPackage ../development/python-modules/xvfbwrapper {
    inherit (pkgs.xorg) xorgserver;
  };

  xxh = callPackage ../tools/networking/xxh { };

  xxhash = callPackage ../development/python-modules/xxhash { };

  yabadaba = callPackage ../development/python-modules/yabadaba { };

  yahooweather = callPackage ../development/python-modules/yahooweather { };

  yalesmartalarmclient = callPackage ../development/python-modules/yalesmartalarmclient { };

  yalexs = callPackage ../development/python-modules/yalexs { };

  yalexs-ble = callPackage ../development/python-modules/yalexs-ble { };

  yamale = callPackage ../development/python-modules/yamale { };

  yamlfix = callPackage ../development/python-modules/yamlfix { };

  yamllint = callPackage ../development/python-modules/yamllint { };

  yamlloader = callPackage ../development/python-modules/yamlloader { };

  yamlordereddictloader = callPackage ../development/python-modules/yamlordereddictloader { };

  yanc = callPackage ../development/python-modules/yanc { };

  yangson = callPackage ../development/python-modules/yangson { };

  yapf = callPackage ../development/python-modules/yapf { };

  yappi = callPackage ../development/python-modules/yappi { };

  Yapsy = callPackage ../development/python-modules/yapsy { };

  yara-python = callPackage ../development/python-modules/yara-python { };

  yarg = callPackage ../development/python-modules/yarg { };

  yarl = callPackage ../development/python-modules/yarl { };

  yaspin = callPackage ../development/python-modules/yaspin { };

  yaswfp = callPackage ../development/python-modules/yaswfp { };

  yattag = callPackage ../development/python-modules/yattag { };

  yacs = callPackage ../development/python-modules/yacs { };

  ydiff = callPackage ../development/python-modules/ydiff { };

  yeelight = callPackage ../development/python-modules/yeelight { };

  yfinance = callPackage ../development/python-modules/yfinance { };

  yoda = toPythonModule (pkgs.yoda.override { inherit python; });

  yolink-api = callPackage ../development/python-modules/yolink-api { };

  youless-api = callPackage ../development/python-modules/youless-api { };

  youtube-dl = callPackage ../tools/misc/youtube-dl { };

  youtube-dl-light = callPackage ../tools/misc/youtube-dl {
    ffmpegSupport = false;
  };

  yoyo-migrations = callPackage ../development/python-modules/yoyo-migrations { };

  yt-dlp = callPackage ../tools/misc/yt-dlp { };

  yt-dlp-light = callPackage ../tools/misc/yt-dlp {
    atomicparsleySupport = false;
    ffmpegSupport = false;
    rtmpSupport = false;
  };

  youtube-search = callPackage ../development/python-modules/youtube-search { };

  youtube-search-python = callPackage ../development/python-modules/youtube-search-python { };

  youtube-transcript-api = callPackage ../development/python-modules/youtube-transcript-api { };

  yowsup = callPackage ../development/python-modules/yowsup { };

  yq = callPackage ../development/python-modules/yq {
    inherit (pkgs) jq;
  };

  yte = callPackage ../development/python-modules/yte { };

  ytmusicapi = callPackage ../development/python-modules/ytmusicapi { };

  yubico-client = callPackage ../development/python-modules/yubico-client { };

  yutto = callPackage ../tools/misc/yutto { };

  z3c-checkversions = callPackage ../development/python-modules/z3c-checkversions { };

  z3 = (toPythonModule (pkgs.z3.override {
    inherit python;
  })).python;

  zadnegoale = callPackage ../development/python-modules/zadnegoale { };

  zake = callPackage ../development/python-modules/zake { };

  zarr = callPackage ../development/python-modules/zarr { };

  zc-buildout = callPackage ../development/python-modules/buildout { };

  zc_lockfile = callPackage ../development/python-modules/zc_lockfile { };

  zconfig = callPackage ../development/python-modules/zconfig { };

  zcs = callPackage ../development/python-modules/zcs { };

  zdaemon = callPackage ../development/python-modules/zdaemon { };

  zeek = (toPythonModule (pkgs.zeek.override {
    python3 = python;
  })).py;

  zeep = callPackage ../development/python-modules/zeep { };

  zeitgeist = (toPythonModule (pkgs.zeitgeist.override {
    python3 = python;
  })).py;

  zeroc-ice = callPackage ../development/python-modules/zeroc-ice { };

  zeroconf = callPackage ../development/python-modules/zeroconf { };

  zerorpc = callPackage ../development/python-modules/zerorpc { };

  zetup = callPackage ../development/python-modules/zetup { };

  zeversolarlocal = callPackage ../development/python-modules/zeversolarlocal { };

  zfec = callPackage ../development/python-modules/zfec { };

  zha-quirks = callPackage ../development/python-modules/zha-quirks { };

  zict = callPackage ../development/python-modules/zict { };

  zigpy = callPackage ../development/python-modules/zigpy { };

  zigpy-cc = callPackage ../development/python-modules/zigpy-cc { };

  zigpy-deconz = callPackage ../development/python-modules/zigpy-deconz { };

  zigpy-xbee = callPackage ../development/python-modules/zigpy-xbee { };

  zigpy-zigate = callPackage ../development/python-modules/zigpy-zigate { };

  zigpy-znp = callPackage ../development/python-modules/zigpy-znp { };

  zimports = callPackage ../development/python-modules/zimports { };

  zipfile36 = callPackage ../development/python-modules/zipfile36 { };

  zipp = callPackage ../development/python-modules/zipp { };

  zipstream = callPackage ../development/python-modules/zipstream { };

  zipstream-new = callPackage ../development/python-modules/zipstream-new { };

  zipstream-ng = callPackage ../development/python-modules/zipstream-ng { };

  zm-py = callPackage ../development/python-modules/zm-py { };

  zodb = callPackage ../development/python-modules/zodb { };

  zodbpickle = callPackage ../development/python-modules/zodbpickle { };

  zope_broken = callPackage ../development/python-modules/zope_broken { };

  zope-cachedescriptors = callPackage ../development/python-modules/zope-cachedescriptors { };

  zope_component = callPackage ../development/python-modules/zope_component { };

  zope_configuration = callPackage ../development/python-modules/zope_configuration { };

  zope_contenttype = callPackage ../development/python-modules/zope_contenttype { };

  zope_copy = callPackage ../development/python-modules/zope_copy { };

  zope-deferredimport = callPackage ../development/python-modules/zope-deferredimport { };

  zope_deprecation = callPackage ../development/python-modules/zope_deprecation { };

  zope_dottedname = callPackage ../development/python-modules/zope_dottedname { };

  zope_event = callPackage ../development/python-modules/zope_event { };

  zope_exceptions = callPackage ../development/python-modules/zope_exceptions { };

  zope_filerepresentation = callPackage ../development/python-modules/zope_filerepresentation { };

  zope-hookable = callPackage ../development/python-modules/zope-hookable { };

  zope_i18nmessageid = callPackage ../development/python-modules/zope_i18nmessageid { };

  zope_interface = callPackage ../development/python-modules/zope_interface { };

  zope_lifecycleevent = callPackage ../development/python-modules/zope_lifecycleevent { };

  zope_location = callPackage ../development/python-modules/zope_location { };

  zope_proxy = callPackage ../development/python-modules/zope_proxy { };

  zope_schema = callPackage ../development/python-modules/zope_schema { };

  zope_size = callPackage ../development/python-modules/zope_size { };

  zope-testbrowser = callPackage ../development/python-modules/zope-testbrowser { };

  zope_testing = callPackage ../development/python-modules/zope_testing { };

  zope_testrunner = callPackage ../development/python-modules/zope_testrunner { };

  zopfli = callPackage ../development/python-modules/zopfli {
    inherit (pkgs) zopfli;
  };

  zstandard = callPackage ../development/python-modules/zstandard { };

  zstd = callPackage ../development/python-modules/zstd {
    inherit (pkgs) zstd;
  };

  zulip = callPackage ../development/python-modules/zulip { };

  zwave-me-ws = callPackage ../development/python-modules/zwave-me-ws { };

  zwave-js-server-python = callPackage ../development/python-modules/zwave-js-server-python { };

  zxcvbn = callPackage ../development/python-modules/zxcvbn { };
}<|MERGE_RESOLUTION|>--- conflicted
+++ resolved
@@ -9530,11 +9530,9 @@
 
   ring-doorbell = callPackage ../development/python-modules/ring-doorbell { };
 
-<<<<<<< HEAD
+  ripe-atlas-cousteau = callPackage ../development/python-modules/ripe-atlas-cousteau { };
+
   ripe-atlas-sagan = callPackage ../development/python-modules/ripe-atlas-sagan { };
-=======
-  ripe-atlas-cousteau = callPackage ../development/python-modules/ripe-atlas-cousteau { };
->>>>>>> 279e8eaf
 
   riprova = callPackage ../development/python-modules/riprova { };
 
