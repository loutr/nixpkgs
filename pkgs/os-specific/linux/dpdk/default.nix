--- conflicted
+++ resolved
@@ -22,13 +22,9 @@
   enableParallelBuilding = true;
   outputs = [ "out" "kmod" "examples" ];
 
-<<<<<<< HEAD
   hardeningDisable = [ "pic" ];
 
-  buildPhase = ''
-=======
   configurePhase = ''
->>>>>>> b571a1a3
     make T=x86_64-native-linuxapp-gcc config
   '';
 
