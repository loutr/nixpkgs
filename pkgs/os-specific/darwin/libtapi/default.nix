{ lib, stdenv, fetchFromGitHub, cmake, python3, ncurses }:

stdenv.mkDerivation {
  name = "libtapi-1000.10.8";
  src = fetchFromGitHub {
    owner = "tpoechtrager";
    repo = "apple-libtapi";
    rev = "3cb307764cc5f1856c8a23bbdf3eb49dfc6bea48";
    sha256 = "1zb10p6xkls8x7wsdwgy9c0v16z97rfkgidii9ffq5rfczgvrhjh";
  };

  sourceRoot = "source/src/llvm";

  nativeBuildInputs = [ cmake python3 ];

  # ncurses is required here to avoid a reference to bootstrap-tools, which is
  # not allowed for the stdenv.
  buildInputs = [ ncurses ];

  cmakeFlags = [ "-DLLVM_INCLUDE_TESTS=OFF" ];

  # fixes: fatal error: 'clang/Basic/Diagnostic.h' file not found
  # adapted from upstream
  # https://github.com/tpoechtrager/apple-libtapi/blob/3cb307764cc5f1856c8a23bbdf3eb49dfc6bea48/build.sh#L58-L60
  preConfigure = ''
    INCLUDE_FIX="-I $PWD/projects/clang/include"
    INCLUDE_FIX+=" -I $PWD/build/projects/clang/include"

    cmakeFlagsArray+=(-DCMAKE_CXX_FLAGS="$INCLUDE_FIX")
  '';

  buildFlags = [ "clangBasic" "libtapi" ];

  installTargets = [ "install-libtapi" "install-tapi-headers" ];

<<<<<<< HEAD
  installTargets = [ "install-libtapi" "install-tapi-headers"];
=======
  postInstall = ''
    install_name_tool -id $out/lib/libtapi.dylib $out/lib/libtapi.dylib
  '';
>>>>>>> 61517de0

  meta = with lib; {
    license = licenses.apsl20;
    maintainers = with maintainers; [ matthewbauer ];
  };
}<|MERGE_RESOLUTION|>--- conflicted
+++ resolved
@@ -33,13 +33,9 @@
 
   installTargets = [ "install-libtapi" "install-tapi-headers" ];
 
-<<<<<<< HEAD
-  installTargets = [ "install-libtapi" "install-tapi-headers"];
-=======
   postInstall = ''
     install_name_tool -id $out/lib/libtapi.dylib $out/lib/libtapi.dylib
   '';
->>>>>>> 61517de0
 
   meta = with lib; {
     license = licenses.apsl20;
