--- conflicted
+++ resolved
@@ -97,13 +97,8 @@
   # Handbrake maintains a set of ffmpeg patches. In particular, these
   # patches are required for subtitle timing to work correctly. See:
   # https://github.com/HandBrake/HandBrake/issues/4029
-<<<<<<< HEAD
-  ffmpeg-version = "4.4.1";
-  ffmpeg-hb = (ffmpeg-full.override { withSdl2 = false; }).overrideAttrs (old: {
-=======
   ffmpeg-version = "5.1.1";
   ffmpeg-hb = ffmpeg_5-full.overrideAttrs (old: {
->>>>>>> ca42235b
     version = ffmpeg-version;
     src = fetchurl {
       url = "https://www.ffmpeg.org/releases/ffmpeg-${ffmpeg-version}.tar.bz2";
