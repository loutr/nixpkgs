{ stdenv, libXcomposite, libgnome-keyring, makeWrapper, udev, curl, alsaLib
, libXfixes, atk, gtk3, libXrender, pango, gnome3, cairo, freetype, fontconfig
, libX11, libXi, libxcb, libXext, libXcursor, glib, libXScrnSaver, libxkbfile, libXtst
, nss, nspr, cups, fetchurl, expat, gdk-pixbuf, libXdamage, libXrandr, dbus
, dpkg, makeDesktopItem, openssl, wrapGAppsHook, hicolor-icon-theme, at-spi2-atk, libuuid
, e2fsprogs, krb5
}:

with stdenv.lib;

let
  curlWithGnuTls = curl.override { gnutlsSupport = true; sslSupport = false; };
in
stdenv.mkDerivation rec {
<<<<<<< HEAD
  pname = "gitkraken";
  version = "6.1.1";
=======
  name = "gitkraken-${version}";
  version = "6.1.4";
>>>>>>> 8943fb5f

  src = fetchurl {
    url = "https://release.axocdn.com/linux/GitKraken-v${version}.deb";
    sha256 = "10m6pwdwdxj6x64bc7mrvlvwkgqrd5prh9xx7xhvbz55q6gx4vdr";
  };

  libPath = makeLibraryPath [
    stdenv.cc.cc.lib
    curlWithGnuTls
    udev
    libX11
    libXext
    libXcursor
    libXi
    libxcb
    glib
    libXScrnSaver
    libxkbfile
    libXtst
    nss
    nspr
    cups
    alsaLib
    expat
    gdk-pixbuf
    dbus
    libXdamage
    libXrandr
    atk
    pango
    cairo
    freetype
    fontconfig
    libXcomposite
    libXfixes
    libXrender
    gtk3
    libgnome-keyring
    openssl
    at-spi2-atk
    libuuid
    e2fsprogs
    krb5
  ];

  desktopItem = makeDesktopItem {
    name = "gitkraken";
    exec = "gitkraken";
    icon = "gitkraken";
    desktopName = "GitKraken";
    genericName = "Git Client";
    categories = "Application;Development;";
    comment = "Graphical Git client from Axosoft";
  };

  nativeBuildInputs = [ makeWrapper wrapGAppsHook ];
  buildInputs = [ dpkg gtk3 gnome3.adwaita-icon-theme hicolor-icon-theme ];

  unpackCmd = ''
    mkdir out
    dpkg -x $curSrc out
  '';

  installPhase = ''
    mkdir $out
    pushd usr
    pushd share
    substituteInPlace applications/gitkraken.desktop \
      --replace /usr/share/gitkraken $out/bin
    popd
    rm -rf bin/gitkraken share/lintian
    cp -av share bin $out/
    popd

    ln -s $out/share/gitkraken/gitkraken $out/bin/gitkraken
  '';

  postFixup = ''
    pushd $out/share/gitkraken
    patchelf --set-interpreter "$(cat $NIX_CC/nix-support/dynamic-linker)" gitkraken

    for file in $(find . -type f \( -name \*.node -o -name gitkraken -o -name \*.so\* \) ); do
      patchelf --set-rpath ${libPath}:$out/share/gitkraken $file || true
    done
    popd
  '';

  meta = {
    homepage = https://www.gitkraken.com/;
    description = "The downright luxurious and most popular Git client for Windows, Mac & Linux";
    license = licenses.unfree;
    platforms = platforms.linux;
    maintainers = with maintainers; [ xnwdd evanjs ];
  };
}<|MERGE_RESOLUTION|>--- conflicted
+++ resolved
@@ -12,13 +12,8 @@
   curlWithGnuTls = curl.override { gnutlsSupport = true; sslSupport = false; };
 in
 stdenv.mkDerivation rec {
-<<<<<<< HEAD
   pname = "gitkraken";
-  version = "6.1.1";
-=======
-  name = "gitkraken-${version}";
   version = "6.1.4";
->>>>>>> 8943fb5f
 
   src = fetchurl {
     url = "https://release.axocdn.com/linux/GitKraken-v${version}.deb";
