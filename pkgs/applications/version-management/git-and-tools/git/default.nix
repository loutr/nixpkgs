{ fetchurl, stdenv, curl, openssl, zlib, expat, perl, python, gettext, cpio
, gnugrep, gnused, gawk, coreutils # needed at runtime by git-filter-branch etc
, gzip, openssh, pcre2
, asciidoc, texinfo, xmlto, docbook2x, docbook_xsl, docbook_xml_dtd_45
, libxslt, tcl, tk, makeWrapper, libiconv
, svnSupport, subversionClient, perlLibs, smtpPerlLibs, gitwebPerlLibs
, guiSupport
, withManual ? true
, pythonSupport ? true
, withpcre2 ? true
, sendEmailSupport
, darwin
}:

let
<<<<<<< HEAD
  version = "2.16.3";
=======
  version = "2.17.0";
>>>>>>> 2ab84621
  svn = subversionClient.override { perlBindings = true; };
in

stdenv.mkDerivation {
  name = "git-${version}";

  src = fetchurl {
    url = "https://www.kernel.org/pub/software/scm/git/git-${version}.tar.xz";
<<<<<<< HEAD
    sha256 = "0j1dwvg5llnj3g0fp8hdgpms4hp90qw9f6509vqw30dhwplrjpfn";
=======
    sha256 = "1ismz7nsz8dgjmk782xr9s0mr2qh06f72pdcgbxfmnw1bvlya5p9";
>>>>>>> 2ab84621
  };

  hardeningDisable = [ "format" ];

  patches = [
    ./docbook2texi.patch
    ./symlinks-in-bin.patch
    ./git-sh-i18n.patch
    ./ssh-path.patch
    ./git-send-email-honor-PATH.patch
  ];

  postPatch = ''
    for x in connect.c git-gui/lib/remote_add.tcl ; do
      substituteInPlace "$x" \
        --subst-var-by ssh "${openssh}/bin/ssh"
    done
  '';

  buildInputs = [curl openssl zlib expat gettext cpio makeWrapper libiconv perl]
    ++ stdenv.lib.optionals withManual [ asciidoc texinfo xmlto docbook2x
         docbook_xsl docbook_xml_dtd_45 libxslt ]
    ++ stdenv.lib.optionals guiSupport [tcl tk]
    ++ stdenv.lib.optionals withpcre2 [ pcre2 ]
    ++ stdenv.lib.optionals stdenv.isDarwin [ darwin.Security ];


  # required to support pthread_cancel()
  NIX_LDFLAGS = stdenv.lib.optionalString (!stdenv.cc.isClang) "-lgcc_s"
              + stdenv.lib.optionalString (stdenv.isFreeBSD) "-lthr";

  makeFlags = "prefix=\${out} PERL_PATH=${perl}/bin/perl SHELL_PATH=${stdenv.shell} "
      + (if pythonSupport then "PYTHON_PATH=${python}/bin/python" else "NO_PYTHON=1")
      + (if stdenv.isSunOS then " INSTALL=install NO_INET_NTOP= NO_INET_PTON=" else "")
      + (if stdenv.isDarwin then " NO_APPLE_COMMON_CRYPTO=1" else " sysconfdir=/etc/ ")
      + (if stdenv.hostPlatform.isMusl then "NO_SYS_POLL_H=1 NO_GETTEXT=YesPlease" else "");

  # build git-credential-osxkeychain if darwin
  postBuild = stdenv.lib.optionalString stdenv.isDarwin ''
    pushd $PWD/contrib/credential/osxkeychain/
    make
    popd
  '';

  # FIXME: "make check" requires Sparse; the Makefile must be tweaked
  # so that `SPARSE_FLAGS' corresponds to the current architecture...
  #doCheck = true;

  installFlags = "NO_INSTALL_HARDLINKS=1"
    + (if withpcre2 then " USE_LIBPCRE2=1" else "");


  preInstall = stdenv.lib.optionalString stdenv.isDarwin ''
    mkdir -p $out/bin
    mv $PWD/contrib/credential/osxkeychain/git-credential-osxkeychain $out/bin
  '';

  postInstall =
    ''
      notSupported() {
        unlink $1 || true
      }

      # Install git-subtree.
      pushd contrib/subtree
      make
      make install ${stdenv.lib.optionalString withManual "install-doc"}
      popd
      rm -rf contrib/subtree

      # Install contrib stuff.
      mkdir -p $out/share/git
      mv contrib $out/share/git/
      ln -s "$out/share/git/contrib/credential/netrc/git-credential-netrc" $out/bin/
      mkdir -p $out/share/emacs/site-lisp
      ln -s "$out/share/git/contrib/emacs/"*.el $out/share/emacs/site-lisp/
      mkdir -p $out/etc/bash_completion.d
      ln -s $out/share/git/contrib/completion/git-completion.bash $out/etc/bash_completion.d/
      ln -s $out/share/git/contrib/completion/git-prompt.sh $out/etc/bash_completion.d/

      # grep is a runtime dependency, need to patch so that it's found
      substituteInPlace $out/libexec/git-core/git-sh-setup \
          --replace ' grep' ' ${gnugrep}/bin/grep' \
          --replace ' egrep' ' ${gnugrep}/bin/egrep'

      # Fix references to the perl, sed, awk and various coreutil binaries used by
      # shell scripts that git calls (e.g. filter-branch)
      SCRIPT="$(cat <<'EOS'
        BEGIN{
          @a=(
            '${perl}/bin/perl', '${gnugrep}/bin/grep', '${gnused}/bin/sed', '${gawk}/bin/awk',
            '${coreutils}/bin/cut', '${coreutils}/bin/basename', '${coreutils}/bin/dirname',
            '${coreutils}/bin/wc', '${coreutils}/bin/tr'
          );
        }
        foreach $c (@a) {
          $n=(split("/", $c))[-1];
          s|(?<=[^#][^/.-])\b''${n}(?=\s)|''${c}|g
        }
      EOS
      )"
      perl -0777 -i -pe "$SCRIPT" \
        $out/libexec/git-core/git-{sh-setup,filter-branch,merge-octopus,mergetool,quiltimport,request-pull,stash,submodule,subtree,web--browse}

      # Fix references to gettext.
      substituteInPlace $out/libexec/git-core/git-sh-i18n \
          --subst-var-by gettext ${gettext}

      # gzip (and optionally bzip2, xz, zip) are runtime dependencies for
      # gitweb.cgi, need to patch so that it's found
      sed -i -e "s|'compressor' => \['gzip'|'compressor' => ['${gzip}/bin/gzip'|" \
          $out/share/gitweb/gitweb.cgi
      # Give access to CGI.pm and friends (was removed from perl core in 5.22)
      for p in ${stdenv.lib.concatStringsSep " " gitwebPerlLibs}; do
          sed -i -e "/use CGI /i use lib \"$p/lib/perl5/site_perl\";" \
              "$out/share/gitweb/gitweb.cgi"
      done

      # Also put git-http-backend into $PATH, so that we can use smart
      # HTTP(s) transports for pushing
      ln -s $out/libexec/git-core/git-http-backend $out/bin/git-http-backend

      # wrap perl commands
      gitperllib=$out/lib/perl5/site_perl
      for i in ${builtins.toString perlLibs}; do
        gitperllib=$gitperllib:$i/lib/perl5/site_perl
      done
      wrapProgram $out/libexec/git-core/git-cvsimport \
                  --set GITPERLLIB "$gitperllib"
      wrapProgram $out/libexec/git-core/git-add--interactive \
                  --set GITPERLLIB "$gitperllib"
      wrapProgram $out/libexec/git-core/git-archimport \
                  --set GITPERLLIB "$gitperllib"
      wrapProgram $out/libexec/git-core/git-instaweb \
                  --set GITPERLLIB "$gitperllib"
      wrapProgram $out/libexec/git-core/git-cvsexportcommit \
                  --set GITPERLLIB "$gitperllib"
    ''

   + (if svnSupport then

      ''# wrap git-svn
        gitperllib=$out/lib/perl5/site_perl
        for i in ${builtins.toString perlLibs} ${svn.out}; do
          gitperllib=$gitperllib:$i/lib/perl5/site_perl
        done
        wrapProgram $out/libexec/git-core/git-svn     \
                     --set GITPERLLIB "$gitperllib"   \
                     --prefix PATH : "${svn.out}/bin" ''
       else '' # replace git-svn by notification script
        notSupported $out/libexec/git-core/git-svn
       '')

   + (if sendEmailSupport then
      ''# wrap git-send-email
        gitperllib=$out/lib/perl5/site_perl
        for i in ${builtins.toString smtpPerlLibs}; do
          gitperllib=$gitperllib:$i/lib/perl5/site_perl
        done
        wrapProgram $out/libexec/git-core/git-send-email \
                     --set GITPERLLIB "$gitperllib" ''
       else '' # replace git-send-email by notification script
        notSupported $out/libexec/git-core/git-send-email
       '')

   + stdenv.lib.optionalString withManual ''# Install man pages and Info manual
       make -j $NIX_BUILD_CORES -l $NIX_BUILD_CORES PERL_PATH="${perl}/bin/perl" cmd-list.made install install-info \
         -C Documentation ''

   + (if guiSupport then ''
       # Wrap Tcl/Tk programs
       for prog in bin/gitk libexec/git-core/{git-gui,git-citool,git-gui--askpass}; do
         sed -i -e "s|exec 'wish'|exec '${tk}/bin/wish'|g" \
                -e "s|exec wish|exec '${tk}/bin/wish'|g" \
                "$out/$prog"
       done
     '' else ''
       # Don't wrap Tcl/Tk, replace them by notification scripts
       for prog in bin/gitk libexec/git-core/git-gui; do
         notSupported "$out/$prog"
       done
     '')
   + stdenv.lib.optionalString stdenv.isDarwin ''
    # enable git-credential-osxkeychain by default if darwin
    cat > $out/etc/gitconfig << EOF
[credential]
	helper = osxkeychain
EOF
  '';


  enableParallelBuilding = true;

  meta = {
    homepage = https://git-scm.com/;
    description = "Distributed version control system";
    license = stdenv.lib.licenses.gpl2;

    longDescription = ''
      Git, a popular distributed version control system designed to
      handle very large projects with speed and efficiency.
    '';

    platforms = stdenv.lib.platforms.all;
    maintainers = with stdenv.lib.maintainers; [ peti the-kenny wmertens ];
  };
}<|MERGE_RESOLUTION|>--- conflicted
+++ resolved
@@ -13,11 +13,7 @@
 }:
 
 let
-<<<<<<< HEAD
-  version = "2.16.3";
-=======
   version = "2.17.0";
->>>>>>> 2ab84621
   svn = subversionClient.override { perlBindings = true; };
 in
 
@@ -26,11 +22,7 @@
 
   src = fetchurl {
     url = "https://www.kernel.org/pub/software/scm/git/git-${version}.tar.xz";
-<<<<<<< HEAD
-    sha256 = "0j1dwvg5llnj3g0fp8hdgpms4hp90qw9f6509vqw30dhwplrjpfn";
-=======
     sha256 = "1ismz7nsz8dgjmk782xr9s0mr2qh06f72pdcgbxfmnw1bvlya5p9";
->>>>>>> 2ab84621
   };
 
   hardeningDisable = [ "format" ];
