--- conflicted
+++ resolved
@@ -2,11 +2,7 @@
 
 stdenv.mkDerivation rec {
   pname = "symbiyosys";
-<<<<<<< HEAD
-  version = "2019.04.18";
-=======
   version = "2019.08.13";
->>>>>>> ffbb4d26
 
   src = fetchFromGitHub {
     owner  = "yosyshq";
