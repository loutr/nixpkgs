{stdenv, fetchurl, jre, makeWrapper}:

stdenv.mkDerivation rec {
<<<<<<< HEAD
  pname = "picard-tools";
  version = "2.20.4";
=======
  name = "picard-tools-${version}";
  version = "2.20.5";
>>>>>>> 8943fb5f

  src = fetchurl {
    url = "https://github.com/broadinstitute/picard/releases/download/${version}/picard.jar";
    sha256 = "107zlvp74ahpn652nfkipp80bbzf3fp812pi1ma42njk4wchah10";
  };

  nativeBuildInputs = [ makeWrapper ];
  buildInputs = [ jre ];

  phases = [ "installPhase" ];

  installPhase = ''
    mkdir -p $out/libexec/picard
    cp $src $out/libexec/picard/picard.jar
    mkdir -p $out/bin
    makeWrapper ${jre}/bin/java $out/bin/picard --add-flags "-jar $out/libexec/picard/picard.jar"
  '';

  meta = with stdenv.lib; {
    description = "Tools for high-throughput sequencing (HTS) data and formats such as SAM/BAM/CRAM and VCF";
    license = licenses.mit;
    homepage = https://broadinstitute.github.io/picard/;
    maintainers = with maintainers; [ jbedo ];
    platforms = platforms.all;
  };
}<|MERGE_RESOLUTION|>--- conflicted
+++ resolved
@@ -1,13 +1,8 @@
 {stdenv, fetchurl, jre, makeWrapper}:
 
 stdenv.mkDerivation rec {
-<<<<<<< HEAD
   pname = "picard-tools";
-  version = "2.20.4";
-=======
-  name = "picard-tools-${version}";
   version = "2.20.5";
->>>>>>> 8943fb5f
 
   src = fetchurl {
     url = "https://github.com/broadinstitute/picard/releases/download/${version}/picard.jar";
