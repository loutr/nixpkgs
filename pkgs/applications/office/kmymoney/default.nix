--- conflicted
+++ resolved
@@ -60,20 +60,13 @@
       "$out/share/kmymoney/weboob/kmymoneyweboob.py"
   '';
 
-<<<<<<< HEAD
   doInstallCheck = stdenv.hostPlatform == stdenv.buildPlatform;
+  installCheckInputs = [ xvfb_run ];
   installCheckPhase = let
     pluginPath = "${qtbase.bin}/${qtbase.qtPluginPrefix}";
   in lib.optionalString doInstallCheck ''
     QT_PLUGIN_PATH=${lib.escapeShellArg pluginPath} \
-      ${xvfb_run}/bin/xvfb-run -s '-screen 0 1024x768x24' make test \
-=======
-  doInstallCheck = true;
-  installCheckInputs = [ xvfb_run ];
-  installCheckPhase = ''
-    QT_PLUGIN_PATH=${lib.escapeShellArg "${qtbase.bin}/${qtbase.qtPluginPrefix}"} \
       xvfb-run -s '-screen 0 1024x768x24' make test \
->>>>>>> 9db2421d
       ARGS="-E '(reports-chart-test)'" # Test fails, so exclude it for now.
   '';
 
