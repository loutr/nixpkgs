{ stdenv, lib, fetchurl,
  dpkg,
  alsaLib,
  at-spi2-atk,
  atk,
  cairo,
  cups,
  dbus,
  expat,
  fontconfig,
  freetype,
  gdk_pixbuf,
  glib,
  gnome2,
  gtk3,
  libuuid,
  libX11,
  libXcomposite,
  libXcursor,
  libXdamage,
  libXext,
  libXfixes,
  libXi,
  libXrandr,
  libXrender,
  libXScrnSaver,
  libXtst,
  nspr,
  nss,
  pango,
  udev,
  xorg,
  zlib,
  xdg_utils
}:

let rpath = lib.makeLibraryPath [
    alsaLib
    at-spi2-atk
    atk
    cairo
    cups
    dbus
    expat
    fontconfig
    freetype
    gdk_pixbuf
    glib
    gnome2.GConf
    gtk3
    libuuid
    libX11
    libXcomposite
    libXcursor
    libXdamage
    libXext
    libXfixes
    libXi
    libXrandr
    libXrender
    libXScrnSaver
    libXtst
    nspr
    nss
    pango
    udev
    xorg.libxcb
    zlib
    xdg_utils
];


in stdenv.mkDerivation rec {
<<<<<<< HEAD
    pname = "brave";
    version = "0.25.2";
=======
    name = "brave";
    version = "0.56.12";
>>>>>>> daf3297c

    src = fetchurl {
        url = "https://github.com/brave/brave-browser/releases/download/v${version}/brave-browser_${version}_amd64.deb";
        sha256 = "1pvablwchpsm1fdhfp9kr2912yv4812r8prv5fn799qpflzxvyai";
    };

    dontConfigure = true;
    dontBuild = true;
    dontPatchELF = true;

    nativeBuildInputs = [ dpkg ];

    unpackPhase = "dpkg-deb --fsys-tarfile $src | tar -x --no-same-permissions --no-same-owner";

    installPhase = ''
        mkdir -p $out

        cp -R usr/* $out
        cp -R opt/ $out/opt

        export BINARYWRAPPER=$out/opt/brave.com/brave/brave-browser

        # Fix path to bash in $BINARYWRAPPER
        substituteInPlace $BINARYWRAPPER \
            --replace /bin/bash ${stdenv.shell}

        ln -sf $BINARYWRAPPER $out/bin/brave

        patchelf \
            --set-interpreter "$(cat $NIX_CC/nix-support/dynamic-linker)" \
            --set-rpath "${rpath}" $out/opt/brave.com/brave/brave

        # Fix paths
        substituteInPlace $out/share/applications/brave-browser.desktop \
            --replace /usr/bin/brave-browser $out/bin/brave
        substituteInPlace $out/share/gnome-control-center/default-apps/brave-browser.xml \
            --replace /opt/brave.com $out/opt/brave.com
        substituteInPlace $out/share/menu/brave-browser.menu \
            --replace /opt/brave.com $out/opt/brave.com
        substituteInPlace $out/opt/brave.com/brave/default-app-block \
            --replace /opt/brave.com $out/opt/brave.com

        # Correct icons location
        icon_sizes=("16" "22" "24" "32" "48" "64" "128" "256")

        for icon in ''${icon_sizes[*]}
        do
            mkdir -p $out/share/icons/hicolor/$icon\x$icon/apps
            ln -s $out/opt/brave.com/brave/product_logo_$icon.png $out/share/icons/hicolor/$icon\x$icon/apps/brave-browser.png
        done

        # Replace xdg-settings and xdg-mime
        ln -sf ${xdg_utils}/bin/xdg-settings $out/opt/brave.com/brave/xdg-settings
        ln -sf ${xdg_utils}/bin/xdg-mime $out/opt/brave.com/brave/xdg-mime
    '';

    meta = with stdenv.lib; {
        homepage = "https://brave.com/";
        description = "Privacy-oriented browser for Desktop and Laptop computers";
        longDescription = ''
          Brave browser blocks the ads and trackers that slow you down,
          chew up your bandwidth, and invade your privacy. Brave lets you
          contribute to your favorite creators automatically.
        '';
        license = licenses.mpl20;
        maintainers = [ maintainers.uskudnik ];
        platforms = [ "x86_64-linux" ];
    };
}<|MERGE_RESOLUTION|>--- conflicted
+++ resolved
@@ -71,13 +71,8 @@
 
 
 in stdenv.mkDerivation rec {
-<<<<<<< HEAD
     pname = "brave";
-    version = "0.25.2";
-=======
-    name = "brave";
     version = "0.56.12";
->>>>>>> daf3297c
 
     src = fetchurl {
         url = "https://github.com/brave/brave-browser/releases/download/v${version}/brave-browser_${version}_amd64.deb";
