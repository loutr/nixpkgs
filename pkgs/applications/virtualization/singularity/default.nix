{stdenv
, removeReferencesTo
, lib
, fetchgit
, fetchFromGitHub
, utillinux
, openssl
, coreutils
, gawk
, go
, which
, makeWrapper
, squashfsTools
, buildGoPackage}:

with lib;

buildGoPackage rec {
  name = "singularity-${version}";
<<<<<<< HEAD
  version = "3.0.1";

  src = fetchFromGitHub {
    owner = "sylabs";
    repo = "singularity";
    rev = "v${version}";
    sha256 = "1wpsd0il2ipa2n5cnbj8dzs095jycdryq2rx62kikbq7ahzz4fsi";
  };

  goPackagePath = "github.com/sylabs/singularity";
  goDeps = ./deps.nix;

  buildInputs = [ openssl ];
  nativeBuildInputs = [ removeReferencesTo utillinux which makeWrapper ];
  propagatedBuildInputs = [ coreutils squashfsTools ];
=======
  version = "2.6.1";
>>>>>>> 5d42605b

  postConfigure = ''
    find . -name vendor -type d -print0 | xargs -0 rm -rf

    cd go/src/github.com/sylabs/singularity

    patchShebangs .
<<<<<<< HEAD
    sed -i 's|defaultEnv := "/bin:/usr/bin:/sbin:/usr/sbin:/usr/local/bin:/usr/local/sbin"|defaultEnv := "${stdenv.lib.makeBinPath propagatedBuildInputs}"|' src/cmd/singularity/cli/singularity.go

    ./mconfig -V ${version} -p $bin --localstatedir=/var
    touch builddir/.dep-done
    touch builddir/vendors-done

    # Don't install SUID binaries
    sed -i 's/-m 4755/-m 755/g' builddir/Makefile

    # Point to base gopath
    sed -i "s|^cni_vendor_GOPATH :=.*\$|cni_vendor_GOPATH := $NIX_BUILD_TOP/go/src/github.com/containernetworking/plugins/plugins|" builddir/Makefile
=======
    substituteInPlace libexec/bootstrap-scripts/deffile-sections.sh \
      --replace /bin/cp ${coreutils}/bin/cp
>>>>>>> 5d42605b
  '';

  buildPhase = ''
    make -C builddir
  '';

<<<<<<< HEAD
  installPhase = ''
    make -C builddir install LOCALSTATEDIR=$bin/var
    chmod 755 $bin/libexec/singularity/bin/starter-suid
  '';

  postFixup = ''
    find $bin/ -type f -executable -exec remove-references-to -t ${go} '{}' + || true

    # These etc scripts shouldn't have their paths patched
    cp etc/actions/* $bin/etc/singularity/actions/
  '';
=======
  src = fetchFromGitHub {
    owner = "singularityware";
    repo = "singularity";
    rev = version;
    sha256 = "0q8qq9l3s6mv74km9h8gsn5mpd0m98dhmx8vph1jp6wnrr4xyfqf";
  };
>>>>>>> 5d42605b


  meta = with stdenv.lib; {
    homepage = http://www.sylabs.io/;
    description = "Application containers for linux";
    license = licenses.bsd3;
    platforms = platforms.linux;
    maintainers = [ maintainers.jbedo ];
  };
}<|MERGE_RESOLUTION|>--- conflicted
+++ resolved
@@ -17,7 +17,6 @@
 
 buildGoPackage rec {
   name = "singularity-${version}";
-<<<<<<< HEAD
   version = "3.0.1";
 
   src = fetchFromGitHub {
@@ -33,9 +32,6 @@
   buildInputs = [ openssl ];
   nativeBuildInputs = [ removeReferencesTo utillinux which makeWrapper ];
   propagatedBuildInputs = [ coreutils squashfsTools ];
-=======
-  version = "2.6.1";
->>>>>>> 5d42605b
 
   postConfigure = ''
     find . -name vendor -type d -print0 | xargs -0 rm -rf
@@ -43,7 +39,6 @@
     cd go/src/github.com/sylabs/singularity
 
     patchShebangs .
-<<<<<<< HEAD
     sed -i 's|defaultEnv := "/bin:/usr/bin:/sbin:/usr/sbin:/usr/local/bin:/usr/local/sbin"|defaultEnv := "${stdenv.lib.makeBinPath propagatedBuildInputs}"|' src/cmd/singularity/cli/singularity.go
 
     ./mconfig -V ${version} -p $bin --localstatedir=/var
@@ -55,17 +50,12 @@
 
     # Point to base gopath
     sed -i "s|^cni_vendor_GOPATH :=.*\$|cni_vendor_GOPATH := $NIX_BUILD_TOP/go/src/github.com/containernetworking/plugins/plugins|" builddir/Makefile
-=======
-    substituteInPlace libexec/bootstrap-scripts/deffile-sections.sh \
-      --replace /bin/cp ${coreutils}/bin/cp
->>>>>>> 5d42605b
   '';
 
   buildPhase = ''
     make -C builddir
   '';
 
-<<<<<<< HEAD
   installPhase = ''
     make -C builddir install LOCALSTATEDIR=$bin/var
     chmod 755 $bin/libexec/singularity/bin/starter-suid
@@ -77,15 +67,6 @@
     # These etc scripts shouldn't have their paths patched
     cp etc/actions/* $bin/etc/singularity/actions/
   '';
-=======
-  src = fetchFromGitHub {
-    owner = "singularityware";
-    repo = "singularity";
-    rev = version;
-    sha256 = "0q8qq9l3s6mv74km9h8gsn5mpd0m98dhmx8vph1jp6wnrr4xyfqf";
-  };
->>>>>>> 5d42605b
-
 
   meta = with stdenv.lib; {
     homepage = http://www.sylabs.io/;
