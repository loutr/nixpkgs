--- conflicted
+++ resolved
@@ -12,11 +12,7 @@
 
   src = fetchurl {
     url = "http://download.virtualbox.org/virtualbox/${version}/VBoxGuestAdditions_${version}.iso";
-<<<<<<< HEAD
-    sha256 = "222e003d038b757cd761361bb5da33123e0f9574af246fb95eb558593c8c7c76";
-=======
     sha256 = "a1e58f3a15cab81b82424c6382a490bb02377d78d537a57538692fa83ce448c7";
->>>>>>> 53e743fa
   };
 
   KERN_DIR = "${kernel.dev}/lib/modules/*/build";
