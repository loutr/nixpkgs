<section xmlns="http://docbook.org/ns/docbook" xmlns:xlink="http://www.w3.org/1999/xlink" xml:id="sec-release-22.05">
  <title>Release 22.05 (“Quokka”, 2022.05/??)</title>
  <para>
    In addition to numerous new and upgraded packages, this release has
    the following highlights:
  </para>
  <itemizedlist spacing="compact">
    <listitem>
      <para>
        Support is planned until the end of December 2022, handing over
        to 22.11.
      </para>
    </listitem>
  </itemizedlist>
  <section xml:id="sec-release-22.05-highlights">
    <title>Highlights</title>
    <itemizedlist>
      <listitem>
        <para>
          <literal>security.acme.defaults</literal> has been added to
          simplify configuring settings for many certificates at once.
          This also opens up the the option to use DNS-01 validation
          when using <literal>enableACME</literal> on web server virtual
          hosts (e.g.
          <literal>services.nginx.virtualHosts.*.enableACME</literal>).
        </para>
      </listitem>
      <listitem>
        <para>
          PHP 8.1 is now available
        </para>
      </listitem>
      <listitem>
        <para>
          Mattermost has been updated to version 6.2. Migrations may
          take a while, see the
          <link xlink:href="https://docs.mattermost.com/install/self-managed-changelog.html#release-v6.2-feature-release">upgrade
          notes</link>.
        </para>
      </listitem>
    </itemizedlist>
  </section>
  <section xml:id="sec-release-22.05-new-services">
    <title>New Services</title>
    <itemizedlist>
      <listitem>
        <para>
          <link xlink:href="https://github.com/intel/linux-sgx#install-the-intelr-sgx-psw">aesmd</link>,
          the Intel SGX Architectural Enclave Service Manager. Available
          as
          <link linkend="opt-services.aesmd.enable">services.aesmd</link>.
        </para>
      </listitem>
      <listitem>
        <para>
          <link xlink:href="https://docs.docker.com/engine/security/rootless/">rootless
          Docker</link>, a <literal>systemd --user</literal> Docker
          service which runs without root permissions. Available as
          <link xlink:href="options.html#opt-virtualisation.docker.rootless.enable">virtualisation.docker.rootless.enable</link>.
        </para>
      </listitem>
      <listitem>
        <para>
          <link xlink:href="https://conduit.rs/">matrix-conduit</link>,
          a simple, fast and reliable chat server powered by matrix.
          Available as
          <link xlink:href="option.html#opt-services.matrix-conduit.enable">services.matrix-conduit</link>.
        </para>
      </listitem>
      <listitem>
        <para>
          <link xlink:href="https://www.elastic.co/guide/en/beats/filebeat/current/filebeat-overview.html">filebeat</link>,
          a lightweight shipper for forwarding and centralizing log
          data. Available as
          <link linkend="opt-services.filebeat.enable">services.filebeat</link>.
        </para>
      </listitem>
      <listitem>
        <para>
          <link xlink:href="https://github.com/hifi/heisenbridge">heisenbridge</link>,
          a bouncer-style Matrix IRC bridge. Available as
          <link xlink:href="options.html#opt-services.heisenbridge.enable">services.heisenbridge</link>.
        </para>
      </listitem>
      <listitem>
        <para>
          <link xlink:href="https://github.com/ngoduykhanh/PowerDNS-Admin">PowerDNS-Admin</link>,
          a web interface for the PowerDNS server. Available at
          <link xlink:href="options.html#opt-services.powerdns-admin.enable">services.powerdns-admin</link>.
        </para>
      </listitem>
      <listitem>
        <para>
          <link xlink:href="https://maddy.email">maddy</link>, a
          composable all-in-one mail server. Available as
          <link xlink:href="options.html#opt-services.maddy.enable">services.maddy</link>.
        </para>
      </listitem>
      <listitem>
        <para>
          <link xlink:href="https://github.com/mgumz/mtr-exporter">mtr-exporter</link>,
          a Prometheus exporter for mtr metrics. Available as
          <link xlink:href="options.html#opt-services.mtr-exporter.enable">services.mtr-exporter</link>.
        </para>
      </listitem>
      <listitem>
        <para>
          <link xlink:href="https://tetrd.app">tetrd</link>, share your
          internet connection from your device to your PC and vice versa
          through a USB cable. Available at
          <link linkend="opt-services.tetrd.enable">services.tetrd</link>.
        </para>
      </listitem>
      <listitem>
        <para>
          <link xlink:href="https://github.com/JustArchiNET/ArchiSteamFarm">ArchiSteamFarm</link>,
          a C# application with primary purpose of idling Steam cards
          from multiple accounts simultaneously. Available as
          <link xlink:href="options.html#opt-services.archisteamfarm.enable">services.archisteamfarm</link>.
        </para>
      </listitem>
    </itemizedlist>
  </section>
  <section xml:id="sec-release-22.05-incompatibilities">
    <title>Backward Incompatibilities</title>
    <itemizedlist>
      <listitem>
        <para>
          <literal>pkgs.ghc</literal> now refers to
          <literal>pkgs.targetPackages.haskellPackages.ghc</literal>.
          This <emphasis>only</emphasis> makes a difference if you are
          cross-compiling and will ensure that
          <literal>pkgs.ghc</literal> always runs on the host platform
          and compiles for the target platform (similar to
          <literal>pkgs.gcc</literal> for example).
          <literal>haskellPackages.ghc</literal> still behaves as
          before, running on the build platform and compiling for the
          host platform (similar to <literal>stdenv.cc</literal>). This
          means you don’t have to adjust your derivations if you use
          <literal>haskellPackages.callPackage</literal>, but when using
          <literal>pkgs.callPackage</literal> and taking
          <literal>ghc</literal> as an input, you should now use
          <literal>buildPackages.ghc</literal> instead to ensure cross
          compilation keeps working (or switch to
          <literal>haskellPackages.callPackage</literal>).
        </para>
      </listitem>
      <listitem>
        <para>
          <literal>pkgs.emacsPackages.orgPackages</literal> is removed
          because org elpa is deprecated. The packages in the top level
          of <literal>pkgs.emacsPackages</literal>, such as org and
          org-contrib, refer to the ones in
          <literal>pkgs.emacsPackages.elpaPackages</literal> and
          <literal>pkgs.emacsPackages.nongnuPackages</literal> where the
          new versions will release.
        </para>
      </listitem>
      <listitem>
        <para>
          <literal>services.kubernetes.addons.dashboard</literal> was
          removed due to it being an outdated version.
        </para>
      </listitem>
      <listitem>
        <para>
          The MoinMoin wiki engine
          (<literal>services.moinmoin</literal>) has been removed,
          because Python 2 is being retired from nixpkgs.
        </para>
      </listitem>
      <listitem>
        <para>
          The <literal>wafHook</literal> hook now honors
          <literal>NIX_BUILD_CORES</literal> when
          <literal>enableParallelBuilding</literal> is not set
          explicitly. Packages can restore the old behaviour by setting
          <literal>enableParallelBuilding=false</literal>.
        </para>
      </listitem>
      <listitem>
        <para>
          <literal>pkgs.claws-mail-gtk2</literal>, representing Claws
          Mail’s older release version three, was removed in order to
          get rid of Python 2. Please switch to
          <literal>claws-mail</literal>, which is Claws Mail’s latest
          release based on GTK+3 and Python 3.
        </para>
      </listitem>
      <listitem>
        <para>
          The <literal>writers.writePython2</literal> and corresponding
          <literal>writers.writePython2Bin</literal> convenience
          functions to create executable Python 2 scripts in the store
          were removed in preparation of removal of the Python 2
          interpreter. Scripts have to be converted to Python 3 for use
          with <literal>writers.writePython3</literal> or
          <literal>writers.writePyPy2</literal> needs to be used.
        </para>
      </listitem>
      <listitem>
        <para>
          If you previously used
          <literal>/etc/docker/daemon.json</literal>, you need to
          incorporate the changes into the new option
          <literal>virtualisation.docker.daemon.settings</literal>.
        </para>
      </listitem>
      <listitem>
        <para>
          The <literal>autorestic</literal> package has been upgraded
          from 1.3.0 to 1.5.0 which introduces breaking changes in
          config file, check
          <link xlink:href="https://autorestic.vercel.app/migration/1.4_1.5">their
          migration guide</link> for more details.
        </para>
      </listitem>
      <listitem>
        <para>
          For <literal>pkgs.python3.pkgs.ipython</literal>, its direct
          dependency
          <literal>pkgs.python3.pkgs.matplotlib-inline</literal> (which
          is really an adapter to integrate matplotlib in ipython if it
          is installed) does not depend on
          <literal>pkgs.python3.pkgs.matplotlib</literal> anymore. This
          is closer to a non-Nix install of ipython. This has the added
          benefit to reduce the closure size of
          <literal>ipython</literal> from ~400MB to ~160MB (including
          ~100MB for python itself).
        </para>
      </listitem>
      <listitem>
        <para>
          <literal>documentation.man</literal> has been refactored to
          support choosing a man implementation other than GNU’s
          <literal>man-db</literal>. For this,
          <literal>documentation.man.manualPages</literal> has been
          renamed to
          <literal>documentation.man.man-db.manualPages</literal>. If
          you want to use the new alternative man implementation
          <literal>mandoc</literal>, add
          <literal>documentation.man = { enable = true; man-db.enable = false; mandoc.enable = true; }</literal>
          to your configuration.
        </para>
      </listitem>
      <listitem>
        <para>
          Normal users (with <literal>isNormalUser = true</literal>)
          which have non-empty <literal>subUidRanges</literal> or
          <literal>subGidRanges</literal> set no longer have additional
          implicit ranges allocated. To enable automatic allocation back
          set <literal>autoSubUidGidRange = true</literal>.
        </para>
      </listitem>
      <listitem>
        <para>
<<<<<<< HEAD
          The iputils package, which is installed by default, no longer
          provides the legacy tools <literal>tftpd</literal> and
          <literal>traceroute6</literal>. More tools
          (<literal>ninfod</literal>, <literal>rarpd</literal>, and
          <literal>rdisc</literal>) are going to be removed in the next
          release. See
          <link xlink:href="https://github.com/iputils/iputils/releases/tag/20211215">upstream’s
          release notes</link> for more details and available
          replacements.
=======
          <literal>idris2</literal> now requires
          <literal>--package</literal> when using packages
          <literal>contrib</literal> and <literal>network</literal>,
          while previously these idris2 packages were automatically
          loaded.
>>>>>>> cdfc59bb
        </para>
      </listitem>
      <listitem>
        <para>
          <literal>services.thelounge.private</literal> was removed in
          favor of <literal>services.thelounge.public</literal>, to
          follow with upstream changes.
        </para>
      </listitem>
    </itemizedlist>
  </section>
  <section xml:id="sec-release-22.05-notable-changes">
    <title>Other Notable Changes</title>
    <itemizedlist>
      <listitem>
        <para>
          The option
          <link linkend="opt-services.redis.servers">services.redis.servers</link>
          was added to support per-application
          <literal>redis-server</literal> which is more secure since
          Redis databases are only mere key prefixes without any
          configuration or ACL of their own. Backward-compatibility is
          preserved by mapping old
          <literal>services.redis.settings</literal> to
          <literal>services.redis.servers.&quot;&quot;.settings</literal>,
          but you are strongly encouraged to name each
          <literal>redis-server</literal> instance after the application
          using it, instead of keeping that nameless one. Except for the
          nameless
          <literal>services.redis.servers.&quot;&quot;</literal> still
          accessible at <literal>127.0.0.1:6379</literal>, and to the
          members of the Unix group <literal>redis</literal> through the
          Unix socket <literal>/run/redis/redis.sock</literal>, all
          other <literal>services.redis.servers.${serverName}</literal>
          are only accessible by default to the members of the Unix
          group <literal>redis-${serverName}</literal> through the Unix
          socket <literal>/run/redis-${serverName}/redis.sock</literal>.
        </para>
      </listitem>
      <listitem>
        <para>
          The
          <literal>writers.writePyPy2</literal>/<literal>writers.writePyPy3</literal>
          and corresponding
          <literal>writers.writePyPy2Bin</literal>/<literal>writers.writePyPy3Bin</literal>
          convenience functions to create executable Python 2/3 scripts
          using the PyPy interpreter were added.
        </para>
      </listitem>
      <listitem>
        <para>
          The <literal>influxdb2</literal> package was split into
          <literal>influxdb2-server</literal> and
          <literal>influxdb2-cli</literal>, matching the split that took
          place upstream. A combined <literal>influxdb2</literal>
          package is still provided in this release for backwards
          compatibilty, but will be removed at a later date.
        </para>
      </listitem>
      <listitem>
        <para>
          The <literal>services.unifi.openPorts</literal> option default
          value of <literal>true</literal> is now deprecated and will be
          changed to <literal>false</literal> in 22.11. Configurations
          using this default will print a warning when rebuilt.
        </para>
      </listitem>
      <listitem>
        <para>
          <literal>security.acme</literal> certificates will now
          correctly check for CA revokation before reaching their
          minimum age.
        </para>
      </listitem>
      <listitem>
        <para>
          Removing domains from
          <literal>security.acme.certs._name_.extraDomainNames</literal>
          will now correctly remove those domains during rebuild/renew.
        </para>
      </listitem>
      <listitem>
        <para>
          The option
          <link linkend="opt-programs.ssh.enableAskPassword">programs.ssh.enableAskPassword</link>
          was added, decoupling the setting of
          <literal>SSH_ASKPASS</literal> from
          <literal>services.xserver.enable</literal>. This allows easy
          usage in non-X11 environments, e.g. Wayland.
        </para>
      </listitem>
      <listitem>
        <para>
          The <literal>services.stubby</literal> module was converted to
          a
          <link xlink:href="https://github.com/NixOS/rfcs/blob/master/rfcs/0042-config-option.md">settings-style</link>
          configuration.
        </para>
      </listitem>
      <listitem>
        <para>
          The option <literal>services.duplicati.dataDir</literal> has
          been added to allow changing the location of duplicati’s
          files.
        </para>
      </listitem>
      <listitem>
        <para>
          <literal>fetchFromSourcehut</literal> now allows fetching
          repositories recursively using <literal>fetchgit</literal> or
          <literal>fetchhg</literal> if the argument
          <literal>fetchSubmodules</literal> is set to
          <literal>true</literal>.
        </para>
      </listitem>
      <listitem>
        <para>
          The option <literal>services.thelounge.plugins</literal> has
          been added to allow installing plugins for The Lounge. Plugins
          can be found in
          <literal>pkgs.theLoungePlugins.plugins</literal> and
          <literal>pkgs.theLoungePlugins.themes</literal>.
        </para>
      </listitem>
      <listitem>
        <para>
          The <literal>firmwareLinuxNonfree</literal> package has been
          renamed to <literal>linux-firmware</literal>.
        </para>
      </listitem>
    </itemizedlist>
  </section>
</section><|MERGE_RESOLUTION|>--- conflicted
+++ resolved
@@ -254,7 +254,15 @@
       </listitem>
       <listitem>
         <para>
-<<<<<<< HEAD
+          <literal>idris2</literal> now requires
+          <literal>--package</literal> when using packages
+          <literal>contrib</literal> and <literal>network</literal>,
+          while previously these idris2 packages were automatically
+          loaded.
+        </para>
+      </listitem>
+      <listitem>
+        <para>
           The iputils package, which is installed by default, no longer
           provides the legacy tools <literal>tftpd</literal> and
           <literal>traceroute6</literal>. More tools
@@ -264,13 +272,6 @@
           <link xlink:href="https://github.com/iputils/iputils/releases/tag/20211215">upstream’s
           release notes</link> for more details and available
           replacements.
-=======
-          <literal>idris2</literal> now requires
-          <literal>--package</literal> when using packages
-          <literal>contrib</literal> and <literal>network</literal>,
-          while previously these idris2 packages were automatically
-          loaded.
->>>>>>> cdfc59bb
         </para>
       </listitem>
       <listitem>
