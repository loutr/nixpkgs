# Release 24.05 (“Uakari”, 2024.05/??) {#sec-release-24.05}

Support is planned until the end of December 2024, handing over to 24.11.

## Highlights {#sec-release-24.05-highlights}

In addition to numerous new and upgraded packages, this release has the following highlights:

<!-- To avoid merge conflicts, consider adding your item at an arbitrary place in the list instead. -->

- `cryptsetup` has been upgraded from 2.6.1 to 2.7.0. Cryptsetup is a critical component enabling LUKS-based (but not only) full disk encryption.
  Take the time to review [the release notes](https://gitlab.com/cryptsetup/cryptsetup/-/raw/v2.7.0/docs/v2.7.0-ReleaseNotes).
  One of the highlight is that it is now possible to use hardware OPAL-based encryption of your disk with `cryptsetup`, it has a lot of caveats, see the above notes for the full details.

- `screen`'s module has been cleaned, and will now require you to set `programs.screen.enable` in order to populate `screenrc` and add the program to the environment.

- `linuxPackages_testing_bcachefs` is now fully deprecated by `linuxPackages_latest`, and is therefore no longer available.

- The default kernel package has been updated from 6.1 to 6.6. All supported kernels remain available.

- NixOS now installs a stub ELF loader that prints an informative error message when users attempt to run binaries not made for NixOS.
   - This can be disabled through the `environment.stub-ld.enable` option.
   - If you use `programs.nix-ld.enable`, no changes are needed. The stub will be disabled automatically.

- On flake-based NixOS configurations using `nixpkgs.lib.nixosSystem`, NixOS will automatically set `NIX_PATH` and the system-wide flake registry (`/etc/nix/registry.json`) to point `<nixpkgs>` and the unqualified flake path `nixpkgs` to the version of nixpkgs used to build the system.

  This makes `nix run nixpkgs#hello` and `nix-build '<nixpkgs>' -A hello` work out of the box with no added configuration, reusing dependencies already on the system.

  This may be undesirable if nix commands are not going to be run on the built system since it adds nixpkgs to the system closure. For such closure-size-constrained non-interactive systems, this setting should be disabled.

  To disable this, set [nixpkgs.flake.setNixPath](#opt-nixpkgs.flake.setNixPath) and [nixpkgs.flake.setFlakeRegistry](#opt-nixpkgs.flake.setFlakeRegistry) to false.

- Julia environments can now be built with arbitrary packages from the ecosystem using the `.withPackages` function. For example: `julia.withPackages ["Plots"]`.

- A new option `systemd.sysusers.enable` was added. If enabled, users and
  groups are created with systemd-sysusers instead of with a custom perl script.

- A new option `virtualisation.containers.cdi` was added. It contains `static` and `dynamic` attributes (corresponding to `/etc/cdi` and `/run/cdi` respectively) to configure the Container Device Interface (CDI).

- `virtualisation.docker.enableNvidia` and `virtualisation.podman.enableNvidia` options are deprecated. `virtualisation.containers.cdi.dynamic.nvidia.enable` should be used instead. This option will expose GPUs on containers with the `--device` CLI option. This is supported by Docker 25, Podman 3.2.0 and Singularity 4. Any container runtime that supports the CDI specification will take advantage of this feature.

- A new option `system.etc.overlay.enable` was added. If enabled, `/etc` is
  mounted via an overlayfs instead of being created by a custom perl script.

- NixOS AMIs are now uploaded regularly to a new AWS Account.
  Instructions on how to use them can be found on <https://nixos.github.io/amis>.
  We are working on integration the data into the NixOS homepage.
  The list in `nixos/modules/virtualisation/amazon-ec2-amis.nix` will stop
  being updated and will be removed in the future.

- It is now possible to have a completely perlless system (i.e. a system
  without perl). Previously, the NixOS activation depended on two perl scripts
  which can now be replaced via an opt-in mechanism. To make your system
  perlless, you can use the new perlless profile:
  ```
  { modulesPath, ... }: {
    imports = [ "${modulesPath}/profiles/perlless.nix" ];
  }
  ```

- Plasma 6 is now available and can be installed with `services.xserver.desktopManager.plasma6.enable = true;`. Plasma 5 will likely be deprecated in the next release (24.11). Note that Plasma 6 runs as Wayland by default, and the X11 session needs to be explicitly selected if necessary.

## New Services {#sec-release-24.05-new-services}

<!-- To avoid merge conflicts, consider adding your item at an arbitrary place in the list instead. -->

- [Handheld Daemon](https://github.com/hhd-dev/hhd), support for gaming handhelds like the Legion Go, ROG Ally, and GPD Win. Available as [services.handheld-daemon](#opt-services.handheld-daemon.enable).

- [Guix](https://guix.gnu.org), a functional package manager inspired by Nix. Available as [services.guix](#opt-services.guix.enable).

- [pyLoad](https://pyload.net/), a FOSS download manager written in Python. Available as [services.pyload](#opt-services.pyload.enable)

- [maubot](https://github.com/maubot/maubot), a plugin-based Matrix bot framework. Available as [services.maubot](#opt-services.maubot.enable).

- systemd's gateway, upload, and remote services, which provides ways of sending journals across the network. Enable using [services.journald.gateway](#opt-services.journald.gateway.enable), [services.journald.upload](#opt-services.journald.upload.enable), and [services.journald.remote](#opt-services.journald.remote.enable).

- [GNS3](https://www.gns3.com/), a network software emulator. Available as [services.gns3-server](#opt-services.gns3-server.enable).

- [pretalx](https://github.com/pretalx/pretalx), a conference planning tool. Available as [services.pretalx](#opt-services.pretalx.enable).

- [rspamd-trainer](https://gitlab.com/onlime/rspamd-trainer), script triggered by a helper which reads mails from a specific mail inbox and feeds them into rspamd for spam/ham training.

- [ollama](https://ollama.ai), server for running large language models locally.

- [hebbot](https://github.com/haecker-felix/hebbot), a Matrix bot to generate "This Week in X" like blog posts. Available as [services.hebbot](#opt-services.hebbot.enable).

- [Python Matter Server](https://github.com/home-assistant-libs/python-matter-server), a
  Matter Controller Server exposing websocket connections for use with other services, notably Home Assistant.
  Available as [services.matter-server](#opt-services.matter-server.enable)

- [Anki Sync Server](https://docs.ankiweb.net/sync-server.html), the official sync server built into recent versions of Anki. Available as [services.anki-sync-server](#opt-services.anki-sync-server.enable).
The pre-existing [services.ankisyncd](#opt-services.ankisyncd.enable) has been marked deprecated and will be dropped after 24.05 due to lack of maintenance of the anki-sync-server softwares.

- [transfer-sh](https://github.com/dutchcoders/transfer.sh), a tool that supports easy and fast file sharing from the command-line. Available as [services.transfer-sh](#opt-services.transfer-sh.enable).

- [Suwayomi Server](https://github.com/Suwayomi/Suwayomi-Server), a free and open source manga reader server that runs extensions built for [Tachiyomi](https://tachiyomi.org). Available as [services.suwayomi-server](#opt-services.suwayomi-server.enable).

- [ping_exporter](https://github.com/czerwonk/ping_exporter), a Prometheus exporter for ICMP echo requests. Available as [services.prometheus.exporters.ping](#opt-services.prometheus.exporters.ping.enable).

- [TigerBeetle](https://tigerbeetle.com/), a distributed financial accounting database designed for mission critical safety and performance. Available as [services.tigerbeetle](#opt-services.tigerbeetle.enable).

- [go-camo](https://github.com/cactus/go-camo), a secure image proxy server. Available as [services.go-camo](#opt-services.go-camo.enable).

- [Monado](https://monado.freedesktop.org/), an open source XR runtime. Available as [services.monado](#opt-services.monado.enable).

- [Clevis](https://github.com/latchset/clevis), a pluggable framework for automated decryption, used to unlock encrypted devices in initrd. Available as [boot.initrd.clevis.enable](#opt-boot.initrd.clevis.enable).

- [armagetronad](https://wiki.armagetronad.org), a mid-2000s 3D lightcycle game widely played at iD Tech Camps. You can define multiple servers using `services.armagetronad.<server>.enable`.

- [TuxClocker](https://github.com/Lurkki14/tuxclocker), a hardware control and monitoring program. Available as [programs.tuxclocker](#opt-programs.tuxclocker.enable).

- [ALVR](https://github.com/alvr-org/alvr), a VR desktop streamer. Available as [programs.alvr](#opt-programs.alvr.enable)

- [RustDesk](https://rustdesk.com), a full-featured open source remote control alternative for self-hosting and security with minimal configuration. Alternative to TeamViewer.

- [Scrutiny](https://github.com/AnalogJ/scrutiny), a S.M.A.R.T monitoring tool for hard disks with a web frontend.

- [systemd-lock-handler](https://git.sr.ht/~whynothugo/systemd-lock-handler/), a bridge between logind D-Bus events and systemd targets. Available as [services.systemd-lock-handler.enable](#opt-services.systemd-lock-handler.enable).

- [Mealie](https://nightly.mealie.io/), a self-hosted recipe manager and meal planner with a RestAPI backend and a reactive frontend application built in NuxtJS for a pleasant user experience for the whole family. Available as [services.mealie](#opt-services.mealie.enable)

## Backward Incompatibilities {#sec-release-24.05-incompatibilities}

<!-- To avoid merge conflicts, consider adding your item at an arbitrary place in the list instead. -->

- `himalaya` was updated to `v1.0.0-beta.3`, which introduces breaking changes. Check out the [release note](https://github.com/soywod/himalaya/releases/tag/v1.0.0-beta.3) for details.

- The `power.ups` module now generates `upsd.conf`, `upsd.users` and `upsmon.conf` automatically from a set of new configuration options. This breaks compatibility with existing `power.ups` setups where these files were created manually. Back up these files before upgrading NixOS.

- `unrar` was updated to v7. See [changelog](https://www.rarlab.com/unrar7notes.htm) for more information.

- `k3s` was updated to [v1.29](https://github.com/k3s-io/k3s/releases/tag/v1.29.1%2Bk3s2). See [changelog and upgrade notes](https://github.com/kubernetes/kubernetes/blob/master/CHANGELOG/CHANGELOG-1.29.md#urgent-upgrade-notes) for more information.

- `k9s` was updated to v0.31. There have been various breaking changes in the config file format,
  check out the changelog of [v0.29](https://github.com/derailed/k9s/releases/tag/v0.29.0),
  [v0.30](https://github.com/derailed/k9s/releases/tag/v0.30.0) and
  [v0.31](https://github.com/derailed/k9s/releases/tag/v0.31.0) for details. It is recommended
  to back up your current configuration and let k9s recreate the new base configuration.

<<<<<<< HEAD
- NixOS AMIs are now uploaded regularly to a new AWS Account.
  Instructions on how to use them can be found on <https://nixos.github.io/amis>.
  We are working on integration the data into the NixOS homepage.
  The list in `nixos/modules/virtualisation/amazon-ec2-amis.nix` will stop
  being updated and will be removed in the future.
=======
- The option `services.postgresql.ensureUsers._.ensurePermissions` has been removed as it's
  not declarative and is broken with newer postgresql versions. Consider using
  [](#opt-services.postgresql.ensureUsers._.ensureDBOwnership)
  instead or a tool that's more suited for managing the data inside a postgresql database.
>>>>>>> 91a2fbbc

- `idris2` was updated to v0.7.0. This version introduces breaking changes. Check out the [changelog](https://github.com/idris-lang/Idris2/blob/v0.7.0/CHANGELOG.md#v070) for details.

- `neo4j` has been updated to 5, you may want to read the [release notes for Neo4j 5](https://neo4j.com/release-notes/database/neo4j-5/)

- `services.neo4j.allowUpgrade` was removed and no longer has any effect. Neo4j 5 supports automatic rolling upgrades.

- `nitter` requires a `guest_accounts.jsonl` to be provided as a path or loaded into the default location at `/var/lib/nitter/guest_accounts.jsonl`. See [Guest Account Branch Deployment](https://github.com/zedeus/nitter/wiki/Guest-Account-Branch-Deployment) for details.

- `boot.supportedFilesystems` and `boot.initrd.supportedFilesystems` are now attribute sets instead of lists. Assignment from lists as done previously is still supported, but checking whether a filesystem is enabled must now by done using `supportedFilesystems.fs or false` instead of using `lib.elem "fs" supportedFilesystems` as was done previously.

- `services.aria2.rpcSecret` has been replaced with `services.aria2.rpcSecretFile`.
  This was done so that secrets aren't stored in the world-readable nix store.
  To migrate, you will have create a file with the same exact string, and change
  your module options to point to that file. For example, `services.aria2.rpcSecret =
  "mysecret"` becomes `services.aria2.rpcSecretFile = "/path/to/secret_file"`
  where the file `secret_file` contains the string `mysecret`.

- Invidious has changed its default database username from `kemal` to `invidious`. Setups involving an externally provisioned database (i.e. `services.invidious.database.createLocally == false`) should adjust their configuration accordingly. The old `kemal` user will not be removed automatically even when the database is provisioned automatically.(https://github.com/NixOS/nixpkgs/pull/265857)

- `inetutils` now has a lower priority to avoid shadowing the commonly used `util-linux`. If one wishes to restore the default priority, simply use `lib.setPrio 5 inetutils` or override with `meta.priority = 5`.

- `paperless`' `services.paperless.extraConfig` setting has been removed and converted to the freeform type and option named `services.paperless.settings`.

- `services.homepage-dashboard` now takes it's configuration using native Nix expressions, rather than dumping templated configurations into `/var/lib/homepage-dashboard` where they were previously managed manually. There are now new options which allow the configuration of bookmarks, services, widgets and custom CSS/JS natively in Nix.

- `hare` may now be cross-compiled. For that to work, however, `haredoc` needed to stop being built together with it. Thus, the latter is now its own package with the name of `haredoc`.

- The legacy and long deprecated systemd target `network-interfaces.target` has been removed. Use `network.target` instead.

- `services.frp.settings` now generates the frp configuration file in TOML format as [recommended by upstream](https://github.com/fatedier/frp#configuration-files), instead of the legacy INI format. This has also introduced other changes in the configuration file structure and options.
  - The `settings.common` section in the configuration is no longer valid and all the options form inside it now goes directly under `settings`.
  - The `_` separating words in the configuration options is removed so the options are now in camel case. For example: `server_addr` becomes `serverAddr`, `server_port` becomes `serverPort` etc.
  - Proxies are now defined with a new option `settings.proxies` which takes a list of proxies.
  - Consult the [upstream documentation](https://github.com/fatedier/frp#example-usage) for more details on the changes.

- `mkosi` was updated to v20. Parts of the user interface have changed. Consult the
  release notes of [v19](https://github.com/systemd/mkosi/releases/tag/v19) and
  [v20](https://github.com/systemd/mkosi/releases/tag/v20) for a list of changes.

- The `services.vikunja` systemd service now uses `vikunja` as dynamic user instead of `vikunja-api`. Database users might need to be changed.

- The `services.vikunja.setupNginx` setting has been removed. Users now need to setup the webserver configuration on their own with a proxy pass to the vikunja service.

- The `woodpecker-*` packages have been updated to v2 which includes [breaking changes](https://woodpecker-ci.org/docs/next/migrations#200).

- `services.nginx` will no longer advertise HTTP/3 availability automatically. This must now be manually added, preferably to each location block.
  Example:

  ```nix
    locations."/".extraConfig = ''
      add_header Alt-Svc 'h3=":$server_port"; ma=86400';
    '';
    locations."^~ /assets/".extraConfig = ''
      add_header Alt-Svc 'h3=":$server_port"; ma=86400';
    '';

  ```

- The package `optparse-bash` is now dropped due to upstream inactivity. Alternatives available in Nixpkgs include [`argc`](https://github.com/sigoden/argc), [`argbash`](https://github.com/matejak/argbash), [`bashly`](https://github.com/DannyBen/bashly) and [`gum`](https://github.com/charmbracelet/gum), to name a few.

- The `kanata` package has been updated to v1.5.0, which includes [breaking changes](https://github.com/jtroo/kanata/releases/tag/v1.5.0).

- The `craftos-pc` package has been updated to v2.8, which includes [breaking changes](https://github.com/MCJack123/craftos2/releases/tag/v2.8).
  - Files are now handled in binary mode; this could break programs with embedded UTF-8 characters.
  - The ROM was updated to match ComputerCraft version v1.109.2.
  - The bundled Lua was updated to Lua v5.2, which includes breaking changes. See the [Lua manual](https://www.lua.org/manual/5.2/manual.html#8) for more information.
  - The WebSocket API [was rewritten](https://github.com/MCJack123/craftos2/issues/337), which introduced breaking changes.

- The `gtest` package has been updated past v1.13.0, which requires C++14 or higher.

- The latest available version of Nextcloud is v28 (available as `pkgs.nextcloud28`). The installation logic is as follows:
  - If [`services.nextcloud.package`](#opt-services.nextcloud.package) is specified explicitly, this package will be installed (**recommended**)
  - If [`system.stateVersion`](#opt-system.stateVersion) is >=24.05, `pkgs.nextcloud28` will be installed by default.
  - If [`system.stateVersion`](#opt-system.stateVersion) is >=23.11, `pkgs.nextcloud27` will be installed by default.
  - Please note that an upgrade from v26 (or older) to v28 directly is not possible. Please upgrade to `nextcloud27` (or earlier) first. Nextcloud prohibits skipping major versions while upgrading. You can upgrade by declaring [`services.nextcloud.package = pkgs.nextcloud27;`](options.html#opt-services.nextcloud.package).

- The vendored third party libraries have been mostly removed from `cudaPackages.nsight_systems`, which we now only ship for `cudaPackages_11_8` and later due to outdated dependencies. Users comfortable with the vendored dependencies may use `overrideAttrs` to amend the `postPatch` phase and the `meta.broken` correspondingly. Alternatively, one could package the deprecated `boost170` locally, as required for `cudaPackages_11_4.nsight_systems`.

- The `cudaPackages` package scope has been updated to `cudaPackages_12`.

- Ada packages (libraries and tools) have been moved into the `gnatPackages` scope. `gnatPackages` uses the default GNAT compiler, `gnat12Packages` and `gnat13Packages` use the respective matching compiler version.

- `spark2014` has been renamed to `gnatprove`. A version of `gnatprove` matching different GNAT versions is available from the different `gnatPackages` sets.

- `services.resolved.fallbackDns` can now be used to disable the upstream fallback servers entirely by setting it to an empty list. To get the previous behaviour of the upstream defaults set it to null, the new default, instead.

- `xxd` has been moved from `vim` default output to its own output to reduce closure size. The canonical way to reference it across all platforms is `unixtools.xxd`.

- The `stalwart-mail` package has been updated to v0.5.3, which includes [breaking changes](https://github.com/stalwartlabs/mail-server/blob/v0.5.3/UPGRADING.md).

- `services.zope2` has been removed as `zope2` is unmaintained and was relying on Python2.

- `services.avahi.nssmdns` got split into `services.avahi.nssmdns4` and `services.avahi.nssmdns6` which enable the mDNS NSS switch for IPv4 and IPv6 respectively.
  Since most mDNS responders only register IPv4 addresses, most users want to keep the IPv6 support disabled to avoid long timeouts.

- A warning has been added for services that are
  `after = [ "network-online.target" ]` but do not depend on it (e.g. using
  `wants`), because the dependency that `multi-user.target` has on
  `network-online.target` is planned for removal.

- `services.pgbouncer` now has systemd support enabled and will log to journald. The default setting for `services.pgbouncer.logFile` is now `null` to disable logging to a separate log file.

- `services.archisteamfarm` no longer uses the abbreviation `asf` for its state directory (`/var/lib/asf`), user and group (both `asf`). Instead the long name `archisteamfarm` is used.
  Configurations with `system.stateVersion` 23.11 or earlier, default to the old stateDirectory until the 24.11 release and must either set the option explicitly or move the data to the new directory.

- `networking.iproute2.enable` now does not set `environment.etc."iproute2/rt_tables".text`.

  Setting `environment.etc."iproute2/{CONFIG_FILE_NAME}".text` will override the whole configuration file instead of appending it to the upstream configuration file.

  `CONFIG_FILE_NAME` includes `bpf_pinning`, `ematch_map`, `group`, `nl_protos`, `rt_dsfield`, `rt_protos`, `rt_realms`, `rt_scopes`, and `rt_tables`.

- `netbox` was updated to v3.7. `services.netbox.package` still defaults
  to v3.6 if `stateVersion` is earlier than 24.05. Refer to upstream's breaking
  changes [for
  v3.7.0](https://github.com/netbox-community/netbox/releases/tag/v3.7.0) and
  upgrade NetBox by changing `services.netbox.package`. Database migrations
  will be run automatically.

- The executable file names for `firefox-devedition`, `firefox-beta`, `firefox-esr` now matches their package names, which is consistent with the `firefox-*-bin` packages. The desktop entries are also updated so that you can have multiple editions of firefox in your app launcher.

- switch-to-configuration does not directly call systemd-tmpfiles anymore.
  Instead, the new artificial sysinit-reactivation.target is introduced which
  allows to restart multiple services that are ordered before sysinit.target
  and respect the ordering between the services.

- The `systemd.oomd` module behavior is changed as:

  - Raise ManagedOOMMemoryPressureLimit from 50% to 80%. This should make systemd-oomd kill things less often, and fix issues like [this](https://pagure.io/fedora-workstation/issue/358).
    Reference: [commit](https://src.fedoraproject.org/rpms/systemd/c/806c95e1c70af18f81d499b24cd7acfa4c36ffd6?branch=806c95e1c70af18f81d499b24cd7acfa4c36ffd6)

  - Remove swap policy. This helps prevent killing processes when user's swap is small.

  - Expand the memory pressure policy to system.slice, user-.slice, and all user owned slices. Reference: [commit](https://src.fedoraproject.org/rpms/systemd/c/7665e1796f915dedbf8e014f0a78f4f576d609bb)

  - `systemd.oomd.enableUserServices` is renamed to `systemd.oomd.enableUserSlices`.

- `security.pam.enableSSHAgentAuth` now requires `services.openssh.authorizedKeysFiles` to be non-empty,
  which is the case when `services.openssh.enable` is true. Previously, `pam_ssh_agent_auth` silently failed to work.

- The configuration format for `services.prometheus.exporters.snmp` changed with release 0.23.0.
  The module now includes an optional config check, that is enabled by default, to make the change obvious before any deployment.
  More information about the configuration syntax change is available in the [upstream repository](https://github.com/prometheus/snmp_exporter/blob/b75fc6b839ee3f3ccbee68bee55f1ae99555084a/auth-split-migration.md).

- [watchdogd](https://troglobit.com/projects/watchdogd/), a system and process supervisor using watchdog timers. Available as [services.watchdogd](#opt-services.watchdogd.enable).

- The `jdt-language-server` package now uses upstream's provided python wrapper instead of our own custom wrapper. This results in the following breaking and notable changes:

  - The main binary for the package is now named `jdtls` instead of `jdt-language-server`, equivalent to what most editors expect the binary to be named.

  - JVM arguments should now be provided with the `--jvm-arg` flag instead of setting `JAVA_OPTS`.

  - The `-data` path is no longer required to run the package, and will be set to point to a folder in `$TMP` if missing.

- `nomad` has been updated - note that HashiCorp recommends updating one minor version at a time. Please check [their upgrade guide](https://developer.hashicorp.com/nomad/docs/upgrade) for information on safely updating clusters and potential breaking changes.

  - `nomad` is now Nomad 1.7.x.

  - `nomad_1_4` has been removed, as it is now unsupported upstream.

- The `livebook` package is now built as a `mix release` instead of an `escript`.
  This means that configuration now has to be done using [environment variables](https://hexdocs.pm/livebook/readme.html#environment-variables) instead of command line arguments.
  This has the further implication that the `livebook` service configuration has changed:

  - The `erlang_node_short_name`, `erlang_node_name`, `port` and `options` configuration parameters are gone, and have been replaced with an `environment` parameter.
    Use the appropriate [environment variables](https://hexdocs.pm/livebook/readme.html#environment-variables) inside `environment` to configure the service instead.

## Other Notable Changes {#sec-release-24.05-notable-changes}

<!-- To avoid merge conflicts, consider adding your item at an arbitrary place in the list instead. -->

- `addDriverRunpath` has been added to facilitate the deprecation of the old `addOpenGLRunpath` setuphook. This change is motivated by the evolution of the setuphook to include all hardware acceleration.

- Cinnamon has been updated to 6.0. Please beware that the [Wayland session](https://blog.linuxmint.com/?p=4591) is still experimental in this release.

- New `boot.loader.systemd-boot.xbootldrMountPoint` allows setting up a separate [XBOOTLDR partition](https://uapi-group.org/specifications/specs/boot_loader_specification/) to store boot files. Useful on systems with a small EFI System partition that cannot be easily repartitioned.

- `boot.loader.systemd-boot` will now verify that `efiSysMountPoint` (and `xbootldrMountPoint` if configured) are mounted partitions.

- `services.postgresql.extraPlugins` changed its type from just a list of packages to also a function that returns such a list.
  For example a config line like ``services.postgresql.extraPlugins = with pkgs.postgresql_11.pkgs; [ postgis ];`` is recommended to be changed to ``services.postgresql.extraPlugins = ps: with ps; [ postgis ];``;

- The Matrix homeserver [Synapse](https://element-hq.github.io/synapse/) module now supports configuring UNIX domain socket [listeners](#opt-services.matrix-synapse.settings.listeners) through the `path` option.
  The default replication worker on the main instance has been migrated away from TCP sockets to UNIX domain sockets.

- Programs written in [Nim](https://nim-lang.org/) are built with libraries selected by lockfiles.
  The `nimPackages` and `nim2Packages` sets have been removed.
  See https://nixos.org/manual/nixpkgs/unstable#nim for more information.

- [Portunus](https://github.com/majewsky/portunus) has been updated to major version 2.
  This version of Portunus supports strong password hashes, but the legacy hash SHA-256 is also still supported to ensure a smooth migration of existing user accounts.
  After upgrading, follow the instructions on the [upstream release notes](https://github.com/majewsky/portunus/releases/tag/v2.0.0) to upgrade all user accounts to strong password hashes.
  Support for weak password hashes will be removed in NixOS 24.11.

- A stdenv's default set of hardening flags can now be set via its `bintools-wrapper`'s `defaultHardeningFlags` argument. A convenient stdenv adapter, `withDefaultHardeningFlags`, can be used to override an existing stdenv's `defaultHardeningFlags`.

- `libass` now uses the native CoreText backend on Darwin, which may fix subtitle rendering issues with `mpv`, `ffmpeg`, etc.

- [Lilypond](https://lilypond.org/index.html) and [Denemo](https://www.denemo.org) are now compiled with Guile 3.0.

- The following options of the Nextcloud module were moved into [`services.nextcloud.settings`](#opt-services.nextcloud.settings) and renamed to match the name from Nextcloud's `config.php`:
  - `logLevel` -> [`loglevel`](#opt-services.nextcloud.settings.loglevel),
  - `logType` -> [`log_type`](#opt-services.nextcloud.settings.log_type),
  - `defaultPhoneRegion` -> [`default_phone_region`](#opt-services.nextcloud.settings.default_phone_region),
  - `overwriteProtocol` -> [`overwriteprotocol`](#opt-services.nextcloud.settings.overwriteprotocol),
  - `skeletonDirectory` -> [`skeletondirectory`](#opt-services.nextcloud.settings.skeletondirectory),
  - `globalProfiles` -> [`profile.enabled`](#opt-services.nextcloud.settings._profile.enabled_),
  - `extraTrustedDomains` -> [`trusted_domains`](#opt-services.nextcloud.settings.trusted_domains) and
  - `trustedProxies` -> [`trusted_proxies`](#opt-services.nextcloud.settings.trusted_proxies).

- The option [`services.nextcloud.config.dbport`] of the Nextcloud module was removed to match upstream.
  The port can be specified in [`services.nextcloud.config.dbhost`](#opt-services.nextcloud.config.dbhost).

- A new abstraction to create both read-only as well as writable overlay file
  systems was added. Available via
  [fileSystems.overlay](#opt-fileSystems._name_.overlay.lowerdir). See also the
  [NixOS docs](#sec-overlayfs).

- systemd units can now specify the `Upholds=` and `UpheldBy=` unit dependencies via the aptly
  named `upholds` and `upheldBy` options. These options get systemd to enforce that the
  dependencies remain continuosly running for as long as the dependent unit is in a running state.

- `stdenv`: The `--replace` flag in `substitute`, `substituteInPlace`, `substituteAll`, `substituteAllStream`, and `substituteStream` is now deprecated if favor of the new `--replace-fail`, `--replace-warn` and `--replace-quiet`. The deprecated `--replace` equates to `--replace-warn`.

- A new hardening flag, `zerocallusedregs` was made available, corresponding to the gcc/clang option `-fzero-call-used-regs=used-gpr`.

- A new hardening flag, `trivialautovarinit` was made available, corresponding to the gcc/clang option `-ftrivial-auto-var-init=pattern`.

- New options were added to the dnsdist module to enable and configure a DNSCrypt endpoint (see `services.dnsdist.dnscrypt.enable`, etc.).
  The module can generate the DNSCrypt provider key pair, certificates and also performs their rotation automatically with no downtime.

- With a bump to `sonarr` v4, existing config database files will be upgraded automatically, but note that some old apparently-working configs [might actually be corrupt and fail to upgrade cleanly](https://forums.sonarr.tv/t/sonarr-v4-released/33089).

- The Yama LSM is now enabled by default in the kernel, which prevents ptracing
  non-child processes. This means you will not be able to attach gdb to an
  existing process, but will need to start that process from gdb (so it is a
  child). Or you can set `boot.kernel.sysctl."kernel.yama.ptrace_scope"` to 0.

- The netbird module now allows running multiple tunnels in parallel through [`services.netbird.tunnels`](#opt-services.netbird.tunnels).

- [Nginx virtual hosts](#opt-services.nginx.virtualHosts) using `forceSSL` or
  `globalRedirect` can now have redirect codes other than 301 through

- `bacula` now allows to configure `TLS` for encrypted communication.

  `redirectCode`.

- `libjxl` 0.9.0 [dropped support for the butteraugli API](https://github.com/libjxl/libjxl/pull/2576). You will no longer be able to set `enableButteraugli` on `libaom`.

- The source of the `mockgen` package has changed to the [go.uber.org/mock](https://github.com/uber-go/mock) fork because [the original repository is no longer maintained](https://github.com/golang/mock#gomock).

- `security.pam.enableSSHAgentAuth` was renamed to `security.pam.sshAgentAuth.enable` and an `authorizedKeysFiles`
  option was added, to control which `authorized_keys` files are trusted.  It defaults to the previous behaviour,
  **which is insecure**: see [#31611](https://github.com/NixOS/nixpkgs/issues/31611).

- [](#opt-boot.kernel.sysctl._net.core.wmem_max_) changed from a string to an integer because of the addition of a custom merge option (taking the highest value defined to avoid conflicts between 2 services trying to set that value), just as [](#opt-boot.kernel.sysctl._net.core.rmem_max_) since 22.11.

- A new top-level package set, `pkgsExtraHardening` is added. This is a set of packages built with stricter hardening flags - those that have not yet received enough testing to be applied universally, those that are more likely to cause build failures or those that have drawbacks to their use (e.g. performance or required hardware features).

- `services.zfs.zed.enableMail` now uses the global `sendmail` wrapper defined by an email module
  (such as msmtp or Postfix). It no longer requires using a special ZFS build with email support.

- `nextcloud-setup.service` no longer changes the group of each file & directory inside `/var/lib/nextcloud/{config,data,store-apps}` if one of these directories has the wrong owner group. This was part of transitioning the group used for `/var/lib/nextcloud`, but isn't necessary anymore.

- The `krb5` module has been rewritten and moved to `security.krb5`, moving all options but `security.krb5.enable` and `security.krb5.package` into `security.krb5.settings`.

- Gitea 1.21 upgrade has several breaking changes, including:
  - Custom themes and other assets that were previously stored in `custom/public/*` now belong in `custom/public/assets/*`
  - New instances of Gitea using MySQL now ignore the `[database].CHARSET` config option and always use the `utf8mb4` charset, existing instances should migrate via the `gitea doctor convert` CLI command.

- The `services.paperless` module no longer uses the previously downloaded NLTK data stored in `/var/cache/paperless/nltk`. This directory can be removed.

- The `services.teeworlds` module now has a wealth of configuration options, including a new `package` option.

- The `hardware.pulseaudio` module now sets permission of pulse user home directory to 755 when running in "systemWide" mode. It fixes [issue 114399](https://github.com/NixOS/nixpkgs/issues/114399).

- The module `services.github-runner` has been removed. To configure a single GitHub Actions Runner refer to `services.github-runners.*`. Note that this will trigger a new runner registration.

- The `btrbk` module now automatically selects and provides required compression
  program depending on the configured `stream_compress` option. Since this
  replaces the need for the `extraPackages` option, this option will be
  deprecated in future releases.

- The `mpich` package expression now requires `withPm` to be a list, e.g. `"hydra:gforker"` becomes `[ "hydra" "gforker" ]`.

- When merging systemd unit options (of type `unitOption`),
  if at least one definition is a list, all those which aren't are now lifted into a list,
  making it possible to accumulate definitions without resorting to `mkForce`,
  hence to retain the definitions not anticipating that need.

- YouTrack is bumped to 2023.3. The update is not performed automatically, it requires manual interaction. See the YouTrack section in the manual for details.

- QtMultimedia has changed its default backend to `QT_MEDIA_BACKEND=ffmpeg` (previously `gstreamer` on Linux or `darwin` on MacOS).
  The previous native backends remain available but are now minimally maintained. Refer to [upstream documentation](https://doc.qt.io/qt-6/qtmultimedia-index.html#ffmpeg-as-the-default-backend) for further details about each platform.

- The oil shell is now using the c++ version by default. The python based build is still available as `oil-python`<|MERGE_RESOLUTION|>--- conflicted
+++ resolved
@@ -137,18 +137,16 @@
   [v0.31](https://github.com/derailed/k9s/releases/tag/v0.31.0) for details. It is recommended
   to back up your current configuration and let k9s recreate the new base configuration.
 
-<<<<<<< HEAD
 - NixOS AMIs are now uploaded regularly to a new AWS Account.
   Instructions on how to use them can be found on <https://nixos.github.io/amis>.
   We are working on integration the data into the NixOS homepage.
   The list in `nixos/modules/virtualisation/amazon-ec2-amis.nix` will stop
   being updated and will be removed in the future.
-=======
+
 - The option `services.postgresql.ensureUsers._.ensurePermissions` has been removed as it's
   not declarative and is broken with newer postgresql versions. Consider using
   [](#opt-services.postgresql.ensureUsers._.ensureDBOwnership)
   instead or a tool that's more suited for managing the data inside a postgresql database.
->>>>>>> 91a2fbbc
 
 - `idris2` was updated to v0.7.0. This version introduces breaking changes. Check out the [changelog](https://github.com/idris-lang/Idris2/blob/v0.7.0/CHANGELOG.md#v070) for details.
 
