<section xmlns="http://docbook.org/ns/docbook"
         xmlns:xlink="http://www.w3.org/1999/xlink"
         xmlns:xi="http://www.w3.org/2001/XInclude"
         version="5.0"
         xml:id="sec-release-21.03">
 <title>Release 21.03 (“Okapi”, 2021.03/??)</title>

 <section xmlns="http://docbook.org/ns/docbook"
         xmlns:xlink="http://www.w3.org/1999/xlink"
         xmlns:xi="http://www.w3.org/2001/XInclude"
         version="5.0"
         xml:id="sec-release-21.03-highlights">
  <title>Highlights</title>

  <para>
   In addition to numerous new and upgraded packages, this release has the
   following highlights:
  </para>

  <itemizedlist>
   <listitem>
    <para>
     Support is planned until the end of October 2021, handing over to 21.09.
    </para>
   </listitem>
   <listitem>
    <para>GNOME desktop environment was upgraded to 3.38, see its <link xlink:href="https://help.gnome.org/misc/release-notes/3.38/">release notes</link>.</para>
   </listitem>
   <listitem>
    <para>
     <link xlink:href="https://www.gnuradio.org/">GNURadio</link> 3.8 was
     <link xlink:href="https://github.com/NixOS/nixpkgs/issues/82263">finnally</link>
     packaged, along with a rewrite to the Nix expressions, allowing users to
     override the features upstream supports selecting to compile or not to.
     Additionally, the attribute <code>gnuradio</code> and <code>gnuradio3_7</code>
     now point to an externally wrapped by default derivations, that allow you to
     also add `extraPythonPackages` to the Python interpreter used by GNURadio.
     Missing environmental variables needed for operational GUI were also added
     (<link xlink:href="https://github.com/NixOS/nixpkgs/issues/75478">#7547</link>).
    </para>
   </listitem>
  </itemizedlist>
 </section>

 <section xmlns="http://docbook.org/ns/docbook"
         xmlns:xlink="http://www.w3.org/1999/xlink"
         xmlns:xi="http://www.w3.org/2001/XInclude"
         version="5.0"
         xml:id="sec-release-21.03-new-services">
  <title>New Services</title>

  <para>
   The following new services were added since the last release:
  </para>

  <itemizedlist>
   <listitem>
     <para>
       <link xlink:href="https://www.keycloak.org/">Keycloak</link>,
       an open source identity and access management server with
       support for <link
       xlink:href="https://openid.net/connect/">OpenID Connect</link>,
       <link xlink:href="https://oauth.net/2/">OAUTH 2.0</link> and
       <link xlink:href="https://en.wikipedia.org/wiki/SAML_2.0">SAML
       2.0</link>.
     </para>
     <para>
       See the <link linkend="module-services-keycloak">Keycloak
       section of the NixOS manual</link> for more information.
     </para>
   </listitem>
   <listitem>
     <para>
       <xref linkend="opt-services.samba-wsdd.enable" /> Web Services Dynamic Discovery host daemon
     </para>
   </listitem>
  </itemizedlist>

 </section>

 <section xmlns="http://docbook.org/ns/docbook"
         xmlns:xlink="http://www.w3.org/1999/xlink"
         xmlns:xi="http://www.w3.org/2001/XInclude"
         version="5.0"
         xml:id="sec-release-21.03-incompatibilities">
  <title>Backward Incompatibilities</title>

  <para>
   When upgrading from a previous release, please be aware of the following
   incompatible changes:
  </para>

  <itemizedlist>
    <listitem>
      <para>
        <literal>systemd-journal2gelf</literal> no longer parses json and expects the receiving system to handle it. How to achieve this with Graylog is described in this <link xlink:href="https://github.com/parse-nl/SystemdJournal2Gelf/issues/10">GitHub issue</link>.
      </para>
   </listitem>
   <listitem>
    <para>
     If the <varname>services.dbus</varname> module is enabled, then
     the user D-Bus session is now always socket activated. The
     associated options <varname>services.dbus.socketActivated</varname>
     and <varname>services.xserver.startDbusSession</varname> have
     therefore been removed and you will receive a warning if
     they are present in your configuration. This change makes the
     user D-Bus session available also for non-graphical logins.
    </para>
   </listitem>
   <listitem>
     <para>
       <literal>rubyMinimal</literal> was removed due to being unused and
       unusable. The default ruby interpreter includes JIT support, which makes
       it reference it's compiler. Since JIT support is probably needed by some
       Gems, it was decided to enable this feature with all cc references by
       default, and allow to build a Ruby derivation without references to cc,
       by setting <literal>jitSupport = false;</literal> in an overlay. See
       <link xlink:href="https://github.com/NixOS/nixpkgs/pull/90151">#90151</link>
       for more info.
     </para>
   </listitem>
   <listitem>
     <para>
       Setting <option>services.openssh.authorizedKeysFiles</option> now also affects which keys <option>security.pam.enableSSHAgentAuth</option> will use.

       WARNING: If you are using these options in combination do make sure that any key paths you use are present in <option>services.openssh.authorizedKeysFiles</option>!
     </para>
   </listitem>
   <listitem>
    <para>
     The option <option>fonts.enableFontDir</option> has been renamed to
     <xref linkend="opt-fonts.fontDir.enable"/>. The path of font directory
     has also been changed to <literal>/run/current-system/sw/share/X11/fonts</literal>,
     for consistency with other X11 resources.
    </para>
   </listitem>
   <listitem>
    <para>
      A number of options have been renamed in the kicad interface. <literal>oceSupport</literal>
      has been renamed to <literal>withOCE</literal>, <literal>withOCCT</literal> has been renamed
      to <literal>withOCC</literal>, <literal>ngspiceSupport</literal> has been renamed to
      <literal>withNgspice</literal>, and <literal>scriptingSupport</literal> has been renamed to
      <literal>withScripting</literal>. Additionally, <literal>kicad/base.nix</literal> no longer
      provides default argument values since these are provided by
      <literal>kicad/default.nix</literal>.
    </para>
   </listitem>
   <listitem>
    <para>
      The socket for the <literal>pdns-recursor</literal> module was moved from <literal>/var/lib/pdns-recursor</literal>
      to <literal>/run/pdns-recursor</literal> to match upstream.
    </para>
   </listitem>
   <listitem>
    <para>
      Paperwork was updated to version 2. The on-disk format slightly changed,
      and it is not possible to downgrade from Paperwork 2 back to Paperwork
      1.3. Back your documents up before upgrading. See <link xlink:href="https://forum.openpaper.work/t/paperwork-2-0/112/5">this thread</link> for more details.
    </para>
   </listitem>
   <listitem>
    <para>
      PowerDNS has been updated from <literal>4.2.x</literal> to <literal>4.3.x</literal>. Please
      be sure to review the <link xlink:href="https://doc.powerdns.com/authoritative/upgrading.html#x-to-4-3-0">Upgrade Notes</link>
      provided by upstream before upgrading. Worth specifically noting is that the service now runs
      entirely as a dedicated <literal>pdns</literal> user, instead of starting as <literal>root</literal>
      and dropping privileges, as well as the default <literal>socket-dir</literal> location changing from
      <literal>/var/lib/powerdns</literal> to <literal>/run/pdns</literal>.
    </para>
   </listitem>
   <listitem>
    <para>
    <package>btc1</package> has been abandoned upstream, and removed.
    </para>
   </listitem>
   <listitem>
    <para>
    <package>cpp_ethereum</package> (aleth) has been abandoned upstream, and removed.
    </para>
   </listitem>
   <listitem>
    <para>
    <package>riak-cs</package> package removed along with <varname>services.riak-cs</varname> module.
    </para>
   </listitem>
   <listitem>
    <para>
    <package>stanchion</package> package removed along with <varname>services.stanchion</varname> module.
    </para>
   </listitem>
   <listitem>
    <para>
     <package>mutt</package> has been updated to a new major version (2.x), which comes with
     some backward incompatible changes that are described in the
     <link xlink:href="http://www.mutt.org/relnotes/2.0/">release notes for Mutt 2.0</link>.
    </para>
   </listitem>
   <listitem>
    <para>
      <literal>vim</literal> switched to Python 3, dropping all Python 2 support.
    </para>
   </listitem>
   <listitem>
     <para>
      <link linkend="opt-boot.zfs.forceImportAll">boot.zfs.forceImportAll</link>
      previously did nothing, but has been fixed. However its default has been
      changed to <literal>false</literal> to preserve the existing default
      behaviour. If you have this explicitly set to <literal>true</literal>,
      please note that your non-root pools will now be forcibly imported.
    </para>
   </listitem>
   <listitem>
    <para>
     <package>openafs</package> now points to <package>openafs_1_8</package>,
     which is the new stable release.  OpenAFS 1.6 was removed.
    </para>
   </listitem>
   <listitem>
    <para>
      The <literal>openldap</literal> module now has support for OLC-style
      configuration, users of the <literal>configDir</literal> option may wish
      to migrate. If you continue to use <literal>configDir</literal>, ensure that
      <literal>olcPidFile</literal> is set to <literal>/run/slapd/slapd.pid</literal>.
    </para>
    <para>
      As a result, <literal>extraConfig</literal> and <literal>extraDatabaseConfig</literal>
      are removed. To help with migration, you can convert your <literal>slapd.conf</literal>
      file to OLC configuration with the following script (find the location of this
      configuration file by running <literal>systemctl status openldap</literal>, it is the
      <literal>-f</literal> option.
    </para>
    <programlisting>
      TMPDIR=$(mktemp -d)
      slaptest -f /path/to/slapd.conf $TMPDIR
      slapcat -F $TMPDIR -n0 -H 'ldap:///???(!(objectClass=olcSchemaConfig))'
    </programlisting>
    <para>
      This will dump your current configuration in LDIF format, which should be
      straightforward to convert into Nix settings. This does not show your schema
      configuration, as this is unnecessarily verbose for users of the default schemas
      and <literal>slaptest</literal> is buggy with schemas directly in the config file.
    </para>
   </listitem>
   <listitem>
     <para>
       Amazon EC2 and OpenStack Compute (nova) images now re-fetch instance meta data and user data from the instance
       metadata service (IMDS) on each boot. For example: stopping an EC2 instance, changing its user data, and
       restarting the instance will now cause it to fetch and apply the new user data.
     </para>
     <warning>
       <para>
         Specifically, <literal>/etc/ec2-metadata</literal> is re-populated on each boot. Some NixOS scripts that read
         from this directory are guarded to only run if the files they want to manipulate do not already exist, and so
         will not re-apply their changes if the IMDS response changes. Examples: <literal>root</literal>'s SSH key is
         only added if <literal>/root/.ssh/authorized_keys</literal> does not exist, and SSH host keys are only set from
         user data if they do not exist in <literal>/etc/ssh</literal>.
       </para>
     </warning>
   </listitem>
   <listitem>
    <para>
      The <literal>rspamd</literal> services is now sandboxed. It is run as
      a dynamic user instead of root, so secrets and other files may have to
      be moved or their permissions may have to be fixed. The sockets are now
      located in <literal>/run/rspamd</literal> instead of <literal>/run</literal>.
    </para>
   </listitem>
   <listitem>
    <para>
      Enabling the Tor client no longer silently also enables and
      configures Privoxy, and the
      <varname>services.tor.client.privoxy.enable</varname> option has
      been removed.  To enable Privoxy, and to configure it to use
      Tor's faster port, use the following configuration:
    </para>
    <programlisting>
      <xref linkend="opt-services.privoxy.enable" /> = true;
      <xref linkend="opt-services.privoxy.enableTor" /> = true;
    </programlisting>
   </listitem>
   <listitem>
     <para>
       The options <literal>services.slurm.dbdserver.storagePass</literal>
       and <literal>services.slurm.dbdserver.configFile</literal> have been removed.
       Use <literal>services.slurm.dbdserver.storagePassFile</literal> instead to provide the database password.
       Extra config options can be given via the option <literal>services.slurm.dbdserver.extraConfig</literal>. The actual configuration file is created on the fly on startup of the service.
       This avoids that the password gets exposed in the nix store.
     </para>
   </listitem>
   <listitem>
     <para>
<<<<<<< HEAD
       The <literal>wafHook</literal> hook does not wrap Python anymore.
       Packages depending on <literal>wafHook</literal> need to include any Python into their <literal>nativeBuildInputs</literal>.
=======
       Starting with version 1.7.0, the project formerly named <literal>CodiMD</literal>
       is now named <literal>HedgeDoc</literal>.
       New installations will no longer use the old name for users, state directories and such, this needs to be considered when moving state to a more recent NixOS installation.
       Based on <xref linkend="opt-system.stateVersion" />, existing installations will continue to work.
>>>>>>> e0d458ed
     </para>
   </listitem>
  </itemizedlist>
 </section>

 <section xmlns="http://docbook.org/ns/docbook"
         xmlns:xlink="http://www.w3.org/1999/xlink"
         xmlns:xi="http://www.w3.org/2001/XInclude"
         version="5.0"
         xml:id="sec-release-21.03-notable-changes">
  <title>Other Notable Changes</title>

  <itemizedlist>
   <listitem>
    <para>
     The Mailman NixOS module (<literal>services.mailman</literal>) has a new
     option <xref linkend="opt-services.mailman.enablePostfix" />, defaulting
     to true, that controls integration with Postfix.
    </para>
    <para>
     If this option is disabled, default MTA config becomes not set and you
     should set the options in <literal>services.mailman.settings.mta</literal>
     according to the desired configuration as described in
     <link xlink:href="https://mailman.readthedocs.io/en/latest/src/mailman/docs/mta.html">Mailman documentation</link>.
    </para>
   </listitem>
   <listitem>
    <para>
     The default-version of <literal>nextcloud</literal> is <package>nextcloud20</package>.
     Please note that it's <emphasis>not</emphasis> possible to upgrade <literal>nextcloud</literal>
     across multiple major versions! This means that it's e.g. not possible to upgrade
     from <package>nextcloud18</package> to <package>nextcloud20</package> in a single deploy.
    </para>
    <para>
     The package can be manually upgraded by setting <xref linkend="opt-services.nextcloud.package" />
     to <package>nextcloud20</package>.
    </para>
   </listitem>
   <listitem>
    <para>
     The setting <xref linkend="opt-services.redis.bind" /> defaults to <literal>127.0.0.1</literal> now, making Redis listen on the loopback interface only, and not all public network interfaces.
    </para>
   </listitem>
   <listitem>
    <para>
     NixOS now emits a deprecation warning if systemd's <literal>StartLimitInterval</literal> setting is used in a <literal>serviceConfig</literal> section instead of in a <literal>unitConfig</literal>; that setting is deprecated and now undocumented for the service section by systemd upstream, but still effective and somewhat buggy there, which can be confusing. See <link xlink:href="https://github.com/NixOS/nixpkgs/issues/45785">#45785</link> for details.
    </para>
    <para>
     All services should use <xref linkend="opt-systemd.services._name_.startLimitIntervalSec" /> or <literal>StartLimitIntervalSec</literal> in <xref linkend="opt-systemd.services._name_.unitConfig" /> instead.
    </para>
   </listitem>
   <listitem>
    <para>
     The Unbound DNS resolver service (<literal>services.unbound</literal>) has been refactored to allow reloading, control sockets and to fix startup ordering issues.
    </para>

    <para>
     It is now possible to enable a local UNIX control socket for unbound by setting the <xref linkend="opt-services.unbound.localControlSocketPath" />
     option.
    </para>

    <para>
     Previously we just applied a very minimal set of restrictions and
     trusted unbound to properly drop root privs and capabilities.
    </para>

    <para>
     As of this we are (for the most part) just using the upstream
     example unit file for unbound. The main difference is that we start
     unbound as <literal>unbound</literal> user with the required capabilities instead of
     letting unbound do the chroot &amp; uid/gid changes.
    </para>

    <para>
     The upstream unit configuration this is based on is a lot stricter with
     all kinds of permissions then our previous variant. It also came with
     the default of having the <literal>Type</literal> set to <literal>notify</literal>, therefore we are now also
     using the <literal>unbound-with-systemd</literal> package here. Unbound will start up,
     read the configuration files and start listening on the configured ports
     before systemd will declare the unit <literal>active (running)</literal>.
     This will likely help with startup order and the occasional race condition during system
     activation where the DNS service is started but not yet ready to answer
     queries. Services depending on <literal>nss-lookup.target</literal> or <literal>unbound.service</literal>
     are now be able to use unbound when those targets have been reached.
    </para>

    <para>
     Aditionally to the much stricter runtime environmet the
     <literal>/dev/urandom</literal> mount lines we previously had in the code (that would
     randomly failed during the stop-phase) have been removed as systemd will take care of those for us.
    </para>

    <para>
     The <literal>preStart</literal> script is now only required if we enabled the trust
      anchor updates (which are still enabled by default).
    </para>

    <para>
     Another benefit of the refactoring is that we can now issue reloads via
     either <literal>pkill -HUP unbound</literal> and <literal>systemctl reload unbound</literal> to reload the
     running configuration without taking the daemon offline. A prerequisite
     of this was that unbound configuration is available on a well known path
     on the file system. We are using the path <literal>/etc/unbound/unbound.conf</literal> as that is the
     default in the CLI tooling which in turn enables us to use
     <literal>unbound-control</literal> without passing a custom configuration location.
    </para>
   </listitem>
   <listitem>
    <para>
     The <literal>services.dnscrypt-proxy2</literal> module now takes the upstream's example configuration and updates it with the user's settings.

     An option has been added to restore the old behaviour if you prefer to declare the configuration from scratch.
    </para>
   </listitem>
   <listitem>
    <para>
     NixOS now defaults to the unified cgroup hierarchy (cgroupsv2).
     See the <link xlink:href="https://www.redhat.com/sysadmin/fedora-31-control-group-v2">Fedora Article for 31</link>
     for details on why this is desirable, and how it impacts containers.
    </para>
    <para>
     If you want to run containers with a runtime that does not yet support cgroupsv2,
     you can switch back to the old behaviour by setting
     <xref linkend="opt-systemd.enableUnifiedCgroupHierarchy"/> = <literal>false</literal>;
     and rebooting.
    </para>
   </listitem>
   <listitem>
    <para>
     PulseAudio was upgraded to 14.0, with changes to the handling of default sinks.
     See its <link xlink:href="https://www.freedesktop.org/wiki/Software/PulseAudio/Notes/14.0/">release notes</link>.
    </para>

    <para>
     GNOME users may wish to delete their <literal>~/.config/pulse</literal> due to the changes to stream routing
     logic. See <link xlink:href="https://gitlab.freedesktop.org/pulseaudio/pulseaudio/-/issues/832">PulseAudio bug 832</link>
     for more information.
    </para>
   </listitem>
   <listitem>
    <para>
     The <package>zookeeper</package> package does not provide
     <literal>zooInspector.sh</literal> anymore, as that "contrib" has
     been dropped from upstream releases.
    </para>
   </listitem>
   <listitem>
    <para>
     <xref linkend="opt-users.users._name_.createHome" /> now always ensures home directory permissions to be <literal>0700</literal>.
     Permissions had previously been ignored for already existing home directories, possibly leaving them readable by others.
     The option's description was incorrect regarding ownership management and has been simplified greatly.
    </para>
   </listitem>
  </itemizedlist>
 </section>
</section><|MERGE_RESOLUTION|>--- conflicted
+++ resolved
@@ -289,15 +289,16 @@
    </listitem>
    <listitem>
      <para>
-<<<<<<< HEAD
        The <literal>wafHook</literal> hook does not wrap Python anymore.
        Packages depending on <literal>wafHook</literal> need to include any Python into their <literal>nativeBuildInputs</literal>.
-=======
+     </para>
+   </listitem>
+   <listitem>
+     <para>
        Starting with version 1.7.0, the project formerly named <literal>CodiMD</literal>
        is now named <literal>HedgeDoc</literal>.
        New installations will no longer use the old name for users, state directories and such, this needs to be considered when moving state to a more recent NixOS installation.
        Based on <xref linkend="opt-system.stateVersion" />, existing installations will continue to work.
->>>>>>> e0d458ed
      </para>
    </listitem>
   </itemizedlist>
