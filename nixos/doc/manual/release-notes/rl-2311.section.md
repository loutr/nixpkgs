# Release 23.11 (“Tapir”, 2023.11/??) {#sec-release-23.11}

## Highlights {#sec-release-23.11-highlights}

- FoundationDB now defaults to major version 7.

- PostgreSQL now defaults to major version 15.

- Support for WiFi6 (IEEE 802.11ax) and WPA3-SAE-PK was enabled in the `hostapd` package, along with a significant rework of the hostapd module.

- LXD now supports virtual machine instances to complement the existing container support

- The `nixos-rebuild` command has been given a `list-generations` subcommand. See `man nixos-rebuild` for more details.

- [systemd](https://systemd.io) has been updated from v253 to v254, see [the release notes](https://github.com/systemd/systemd/blob/v254/NEWS#L3-L659) for more information on the changes.
    - `boot.resumeDevice` **must be specified** when hibernating if not in EFI mode.
    - systemd may warn your system about the permissions of your ESP partition (often `/boot`), this warning can be ignored for now, we are looking
      into a satisfying solution regarding this problem.
    - Updating with `nixos-rebuild boot` and rebooting is recommended, since in some rare cases the `nixos-rebuild switch` into the new generation on a live system might fail due to missing mount units.

- [`sudo-rs`], a reimplementation of `sudo` in Rust, is now supported.
  An experimental new module `security.sudo-rs` was added.
  Switching to it (via `security.sudo.enable = false; security.sudo-rs.enable = true;`) introduces
  slight changes in sudo behaviour, due to `sudo-rs`' current limitations:
  - terminfo-related environment variables aren't preserved for `root` and `wheel`;
  - `root` and `wheel` are not given the ability to set (or preserve)
    arbitrary environment variables.

- [glibc](https://www.gnu.org/software/libc/) has been updated from version 2.37 to 2.38, see [the release notes](https://sourceware.org/glibc/wiki/Release/2.38) for what was changed.

[`sudo-rs`]: https://github.com/memorysafety/sudo-rs/

- `linuxPackages_testing_bcachefs` is now soft-deprecated by `linuxPackages_testing`.
  - Please consider changing your NixOS configuration's `boot.kernelPackages` to `linuxPackages_testing` until a stable kernel with bcachefs support is released.

- All [ROCm](https://rocm.docs.amd.com/en/latest/) packages have been updated to 5.7.0.
  - [ROCm](https://rocm.docs.amd.com/en/latest/) package attribute sets are versioned: `rocmPackages` -> `rocmPackages_5`.

- `yarn-berry` has been updated to 4.0.1. This means that NodeJS versions less than `18.12` are no longer supported by it. More details at the [upstream changelog](https://github.com/yarnpkg/berry/blob/master/CHANGELOG.md).

- If the user has a custom shell enabled via `users.users.${USERNAME}.shell = ${CUSTOMSHELL}`, the
  assertion will require them to also set `programs.${CUSTOMSHELL}.enable =
  true`. This is generally safe behavior, but for anyone needing to opt out from
  the check `users.users.${USERNAME}.ignoreShellProgramCheck = true` will do the job.

- Cassandra now defaults to 4.x, updated from 3.11.x.

## New Services {#sec-release-23.11-new-services}

- [MCHPRS](https://github.com/MCHPR/MCHPRS), a multithreaded Minecraft server built for redstone. Available as [services.mchprs](#opt-services.mchprs.enable).

- [acme-dns](https://github.com/joohoi/acme-dns), a limited DNS server to handle ACME DNS challenges easily and securely. Available as [services.acme-dns](#opt-services.acme-dns.enable).

- [frp](https://github.com/fatedier/frp), a fast reverse proxy to help you expose a local server behind a NAT or firewall to the Internet. Available as [services.frp](#opt-services.frp.enable).

<!-- To avoid merge conflicts, consider adding your item at an arbitrary place in the list instead. -->

- [river](https://github.com/riverwm/river), A dynamic tiling wayland compositor. Available as [programs.river](#opt-programs.river.enable).

- [wayfire](https://wayfire.org), A modular and extensible wayland compositor. Available as [programs.wayfire](#opt-programs.wayfire.enable).

- [mautrix-whatsapp](https://docs.mau.fi/bridges/go/whatsapp/index.html) A Matrix-WhatsApp puppeting bridge

- [hddfancontrol](https://github.com/desbma/hddfancontrol), a service to regulate fan speeds based on hard drive temperature. Available as [services.hddfancontrol](#opt-services.hddfancontrol.enable).

- [GoToSocial](https://gotosocial.org/), an ActivityPub social network server, written in Golang. Available as [services.gotosocial](#opt-services.gotosocial.enable).

- [Castopod](https://castopod.org/), an open-source hosting platform made for podcasters who want to engage and interact with their audience. Available as [services.castopod](#opt-services.castopod.enable).

- [Typesense](https://github.com/typesense/typesense), a fast, typo-tolerant search engine for building delightful search experiences. Available as [services.typesense](#opt-services.typesense.enable).

* [NS-USBLoader](https://github.com/developersu/ns-usbloader/), an all-in-one tool for managing Nintendo Switch homebrew. Available as [programs.ns-usbloader](#opt-programs.ns-usbloader.enable).

- [Mobilizon](https://joinmobilizon.org/), a Fediverse platform for publishing events.

- [Anuko Time Tracker](https://github.com/anuko/timetracker), a simple, easy to use, open source time tracking system. Available as [services.anuko-time-tracker](#opt-services.anuko-time-tracker.enable).

- [Prometheus MySQL exporter](https://github.com/prometheus/mysqld_exporter), a MySQL server exporter for Prometheus. Available as [services.prometheus.exporters.mysqld](#opt-services.prometheus.exporters.mysqld.enable).

- [LibreNMS](https://www.librenms.org), a auto-discovering PHP/MySQL/SNMP based network monitoring. Available as [services.librenms](#opt-services.librenms.enable).

- [Livebook](https://livebook.dev/), an interactive notebook with support for Elixir, graphs, machine learning, and more.

- [sitespeed-io](https://sitespeed.io), a tool that can generate metrics (timings, diagnostics) for websites. Available as [services.sitespeed-io](#opt-services.sitespeed-io.enable).

- [stalwart-mail](https://stalw.art), an all-in-one email server (SMTP, IMAP, JMAP). Available as [services.stalwart-mail](#opt-services.stalwart-mail.enable).

- [tang](https://github.com/latchset/tang), a server for binding data to network presence. Available as [services.tang](#opt-services.tang.enable).

- [Jool](https://nicmx.github.io/Jool/en/index.html), a kernelspace NAT64 and SIIT implementation, providing translation between IPv4 and IPv6. Available as [networking.jool.enable](#opt-networking.jool.enable).

- [Home Assistant Satellite], a streaming audio satellite for Home Assistant voice pipelines, where you can reuse existing mic/speaker hardware. Available as [services.homeassistant-satellite](#opt-services.homeassistant-satellite.enable).

- [Apache Guacamole](https://guacamole.apache.org/), a cross-platform, clientless remote desktop gateway. Available as [services.guacamole-server](#opt-services.guacamole-server.enable) and [services.guacamole-client](#opt-services.guacamole-client.enable) services.

- [pgBouncer](https://www.pgbouncer.org), a PostgreSQL connection pooler. Available as [services.pgbouncer](#opt-services.pgbouncer.enable).

- [Goss](https://goss.rocks/), a YAML based serverspec alternative tool for validating a server's configuration. Available as [services.goss](#opt-services.goss.enable).

- [trust-dns](https://trust-dns.org/), a Rust based DNS server built to be safe and secure from the ground up. Available as [services.trust-dns](#opt-services.trust-dns.enable).

- [osquery](https://www.osquery.io/), a SQL powered operating system instrumentation, monitoring, and analytics.

- [ebusd](https://ebusd.eu), a daemon for handling communication with eBUS devices connected to a 2-wire bus system (“energy bus” used by numerous heating systems). Available as [services.ebusd](#opt-services.ebusd.enable).

- [systemd-sysupdate](https://www.freedesktop.org/software/systemd/man/systemd-sysupdate.html), atomically updates the host OS, container images, portable service images or other sources. Available as [systemd.sysupdate](opt-systemd.sysupdate).

- [eris-server](https://codeberg.org/eris/eris-go). [ERIS](https://eris.codeberg.page/) is an encoding for immutable storage and this server provides block exchange as well as content decoding over HTTP and through a FUSE file-system. Available as [services.eris-server](#opt-services.eris-server.enable).

- [forgejo](https://forgejo.org/), a git forge. Previously deployed as a drop-in replacement package in the [gitea module](#opt-services.gitea.package). Available as [services.forgejo](#opt-services.forgejo.enable). See migration instructions in the [NixOS manual](#module-forgejo) on how to migrate your forgejo instance using [`services.gitea.package = pkgs.forgejo`](#opt-services.gitea.package) to [`services.forgejo`](#opt-services.forgejo.enable).

- hardware/infiniband.nix adds infiniband subnet manager support using an [opensm](https://github.com/linux-rdma/opensm) systemd-template service, instantiated on card guids. The module also adds kernel modules and cli tooling to help administrators debug and measure performance. Available as [hardware.infiniband.enable](#opt-hardware.infiniband.enable).

- [zwave-js](https://github.com/zwave-js/zwave-js-server), a small server wrapper around Z-Wave JS to access it via a WebSocket. Available as [services.zwave-js](#opt-services.zwave-js.enable).

- [Honk](https://humungus.tedunangst.com/r/honk), a complete ActivityPub server with minimal setup and support costs.
  Available as [services.honk](#opt-services.honk.enable).

- [ferretdb](https://www.ferretdb.io/), an open-source proxy, converting the MongoDB 6.0+ wire protocol queries to PostgreSQL or SQLite. Available as [services.ferretdb](options.html#opt-services.ferretdb.enable).

- [MicroBin](https://microbin.eu/), a feature rich, performant and secure text and file sharing web application, a "paste bin". Available as [services.microbin](#opt-services.microbin.enable).

- [NNCP](http://www.nncpgo.org/). Added nncp-daemon and nncp-caller services. Configuration is set with [programs.nncp.settings](#opt-programs.nncp.settings) and the daemons are enabled at [services.nncp](#opt-services.nncp.caller.enable).

- [FastNetMon Advanced](https://fastnetmon.com/product-overview/), a commercial high performance DDoS detector / sensor. Available as [services.fastnetmon-advanced](#opt-services.fastnetmon-advanced.enable).

- [tuxedo-rs](https://github.com/AaronErhardt/tuxedo-rs), Rust utilities for interacting with hardware from TUXEDO Computers.

- [certspotter](https://github.com/SSLMate/certspotter), a certificate transparency log monitor. Available as [services.certspotter](#opt-services.certspotter.enable).

- [audiobookshelf](https://github.com/advplyr/audiobookshelf/), a self-hosted audiobook and podcast server. Available as [services.audiobookshelf](#opt-services.audiobookshelf.enable).

- [ZITADEL](https://zitadel.com), a turnkey identity and access management platform. Available as [services.zitadel](#opt-services.zitadel.enable).

- [exportarr](https://github.com/onedr0p/exportarr), Prometheus Exporters for Bazarr, Lidarr, Prowlarr, Radarr, Readarr, and Sonarr. Available as [services.prometheus.exporters.exportarr-bazarr](#opt-services.prometheus.exporters.exportarr-bazarr.enable)/[services.prometheus.exporters.exportarr-lidarr](#opt-services.prometheus.exporters.exportarr-lidarr.enable)/[services.prometheus.exporters.exportarr-prowlarr](#opt-services.prometheus.exporters.exportarr-prowlarr.enable)/[services.prometheus.exporters.exportarr-radarr](#opt-services.prometheus.exporters.exportarr-radarr.enable)/[services.prometheus.exporters.exportarr-readarr](#opt-services.prometheus.exporters.exportarr-readarr.enable)/[services.prometheus.exporters.exportarr-sonarr](#opt-services.prometheus.exporters.exportarr-sonarr.enable).

- [netclient](https://github.com/gravitl/netclient), an automated WireGuard® Management Client. Available as [services.netclient](#opt-services.netclient.enable).

- [trunk-ng](https://github.com/ctron/trunk), A fork of `trunk`: Build, bundle & ship your Rust WASM application to the web

- [virt-manager](https://virt-manager.org/), an UI for managing virtual machines in libvirt, is now available as `programs.virt-manager`.

- [Soft Serve](https://github.com/charmbracelet/soft-serve), a tasty, self-hostable Git server for the command line. Available as [services.soft-serve](#opt-services.soft-serve.enable).

- [Rosenpass](https://rosenpass.eu/), a service for post-quantum-secure VPNs with WireGuard. Available as [services.rosenpass](#opt-services.rosenpass.enable).

- [c2FmZQ](https://github.com/c2FmZQ/c2FmZQ/), an application that can securely encrypt, store, and share files, including but not limited to pictures and videos. Available as [services.c2fmzq-server](#opt-services.c2fmzq-server.enable).

## Backward Incompatibilities {#sec-release-23.11-incompatibilities}

- `services.postgresql.ensurePermissions` has been deprecated in favor of `services.postgresql.ensureUsers.*.ensureDBOwnership` which simplifies the setup of database owned by a certain system user
  in local database contexts (which make use of peer authentication via UNIX sockets), migration guidelines were provided in the NixOS manual, please refer to them if you are affected by a PostgreSQL 15 changing the way `GRANT ALL PRIVILEGES` is working. `services.postgresql.ensurePermissions` will be removed in 24.05. All NixOS modules were migrated using one of the strategy, e.g. `ensureDBOwnership` or `postStart`. More about this situation can be learnt in https://github.com/NixOS/nixpkgs/pull/266270.

- `network-online.target` has been fixed to no longer time out for systems with `networking.useDHCP = true` and `networking.useNetworkd = true`.
  Workarounds for this can be removed.

- The `boot.loader.raspberryPi` options have been marked deprecated, with intent for removal for NixOS 24.11. They had a limited use-case, and do not work like people expect. They required either very old installs ([before mid-2019](https://github.com/NixOS/nixpkgs/pull/62462)) or customized builds out of scope of the standard and generic AArch64 support. That option set never supported the Raspberry Pi 4 family of devices.

- `python3.pkgs.sequoia` was removed in favor of `python3.pkgs.pysequoia`. The latter package is based on upstream's dedicated repository for sequoia's Python bindings, where the Python bindings from [gitlab:sequoia-pgp/sequoia](https://gitlab.com/sequoia-pgp/sequoia) were removed long ago.

- `writeTextFile` now requires `executable` to be boolean, values like `null` or `""` will now fail to evaluate.

- The latest version of `clonehero` now stores custom content in `~/.clonehero`. See the [migration instructions](https://clonehero.net/2022/11/29/v23-to-v1-migration-instructions.html). Typically, these content files would exist along side the binary, but the previous build used a wrapper script that would store them in `~/.config/unity3d/srylain Inc_/Clone Hero`.

- `services.mastodon` doesn't support providing a TCP port to its `streaming` component anymore, as upstream implemented parallelization by running multiple instances instead of running multiple processes in one instance. Please create a PR if you are interested in this feature.

- The `services.hostapd` module was rewritten to support `passwordFile` like options, WPA3-SAE, and management of multiple interfaces. This breaks compatibility with older configurations.
  - `hostapd` is now started with additional systemd sandbox/hardening options for better security.
  - `services.hostapd.interface` was replaced with a per-radio and per-bss configuration scheme using [services.hostapd.radios](#opt-services.hostapd.radios).
  - `services.hostapd.wpa` has been replaced by [services.hostapd.radios.&lt;name&gt;.networks.&lt;name&gt;.authentication.wpaPassword](#opt-services.hostapd.radios._name_.networks._name_.authentication.wpaPassword) and [services.hostapd.radios.&lt;name&gt;.networks.&lt;name&gt;.authentication.saePasswords](#opt-services.hostapd.radios._name_.networks._name_.authentication.saePasswords) which configure WPA2-PSK and WP3-SAE respectively.
  - The default authentication has been changed to WPA3-SAE. Options for other (legacy) schemes are still available.

- `python3.pkgs.fetchPypi` (and `python3Packages.fetchPypi`) has been deprecated in favor of top-level `fetchPypi`.

- `pass` now does not contain `password-store.el`.  Users should get `password-store.el` from Emacs lisp package set `emacs.pkgs.password-store`.

- `services.knot` now supports `.settings` from RFC42.  The previous `.extraConfig` still works the same, but it displays a warning now.

- `mu` now does not install `mu4e` files by default.  Users should get `mu4e` from Emacs lisp package set `emacs.pkgs.mu4e`.

- `mariadb` now defaults to `mariadb_1011` instead of `mariadb_106`, meaning the default version was upgraded from 10.6.x to 10.11.x. See the [upgrade notes](https://mariadb.com/kb/en/upgrading-from-mariadb-10-6-to-mariadb-10-11/) for potential issues.

- `getent` has been moved from `glibc`'s `bin` output to its own dedicated output, reducing closure size for many dependents. Dependents using the `getent` alias should not be affected; others should move from using `glibc.bin` or `getBin glibc` to `getent` (which also improves compatibility with non-glibc platforms).

- `maintainers/scripts/update-luarocks-packages` is now a proper package
  `luarocks-packages-updater` that can be run to maintain out-of-tree luarocks
  packages

- The `users.users.<name>.passwordFile` has been renamed to `users.users.<name>.hashedPasswordFile` to avoid possible confusions. The option is in fact the file-based version of `hashedPassword`, not `password`, and expects a file containing the {manpage}`crypt(3)` hash of the user password.

- `chromiumBeta` and `chromiumDev` have been removed due to the lack of maintenance in nixpkgs. Consider using `chromium` instead.

- `google-chrome-beta` and `google-chrome-dev` have been removed due to the lack of maintenance in nixpkgs. Consider using `google-chrome` instead.

- The `services.ananicy.extraRules` option now has the type of `listOf attrs` instead of `string`.

- `buildVimPluginFrom2Nix` has been renamed to `buildVimPlugin`, which now
  now skips `configurePhase` and `buildPhase`

- JACK tools (`jack_*` except `jack_control`) have moved from the `jack2` package to `jack-example-tools`

- The `waagent` service does provisioning now

- The `matrix-synapse` package & module have undergone some significant internal changes, for most setups no intervention is needed, though:
  - The option [`services.matrix-synapse.package`](#opt-services.matrix-synapse.package) is now read-only. For modifying the package, use an overlay which modifies `matrix-synapse-unwrapped` instead. More on that below.
  - The `enableSystemd` & `enableRedis` arguments have been removed and `matrix-synapse` has been renamed to `matrix-synapse-unwrapped`. Also, several optional dependencies (such as `psycopg2` or `authlib`) have been removed.
  - These optional dependencies are automatically added via a wrapper (`pkgs.matrix-synapse.override { extras = ["redis"]; }` for `hiredis` & `txredisapi` for instance) if the relevant config section is declared in `services.matrix-synapse.settings`. For instance, if `services.matrix-synapse.settings.redis.enabled` is set to `true`, `"redis"` will be automatically added to the `extras` list of `pkgs.matrix-synapse`.
  - A list of all extras (and the extras enabled by default) can be found at the [option's reference for `services.matrix-synapse.extras`](#opt-services.matrix-synapse.extras).
  - In some cases (e.g. for running synapse workers) it was necessary to re-use the `PYTHONPATH` of `matrix-synapse.service`'s environment to have all plugins available. This isn't necessary anymore, instead `config.services.matrix-synapse.package` can be used as it points to the wrapper with properly configured `extras` and also all plugins defined via [`services.matrix-synapse.plugins`](#opt-services.matrix-synapse.plugins) available. This is also the reason for why the option is read-only now, it's supposed to be set by the module only.

- `netbox` was updated to 3.6. NixOS' `services.netbox.package` still defaults to 3.5 if `stateVersion` is earlier than 23.11. Please review upstream's breaking changes [for 3.6.0](https://github.com/netbox-community/netbox/releases/tag/v3.6.0) and upgrade NetBox by changing `services.netbox.package`. Database migrations will be run automatically.

- `etcd` has been updated to 3.5, you will want to read the [3.3 to 3.4](https://etcd.io/docs/v3.5/upgrades/upgrade_3_4/) and [3.4 to 3.5](https://etcd.io/docs/v3.5/upgrades/upgrade_3_5/) upgrade guides

- `gitlab` installations created or updated between versions \[15.11.0, 15.11.2] have an incorrect database schema. This will become a problem when upgrading to `gitlab` >=16.2.0. A workaround for affected users can be found in the [GitLab docs](https://docs.gitlab.com/ee/update/versions/gitlab_16_changes.html#undefined-column-error-upgrading-to-162-or-later).

- `consul` has been updated to `1.16.0`. See the [release note](https://github.com/hashicorp/consul/releases/tag/v1.16.0) for more details. Once a new Consul version has started and upgraded its data directory, it generally cannot be downgraded to the previous version.

- `llvmPackages_rocm` has been moved to `rocmPackages.llvm`.

- `hip`, `rocm-opencl-runtime`, `rocm-opencl-icd`, and `rocclr` have been combined into `rocmPackages.clr`.

- `clang-ocl`, `clr`, `composable_kernel`, `hipblas`, `hipcc`, `hip-common`, `hipcub`,
  `hipfft`, `hipfort`, `hipify`, `hipsolver`, `hipsparse`, `migraphx`, `miopen`, `miopengemm`,
  `rccl`, `rdc`, `rocalution`, `rocblas`, `rocdgbapi`, `rocfft`, `rocgdb`, `rocm-cmake`,
  `rocm-comgr`, `rocm-core`, `rocm-device-libs`, `rocminfo`, `rocmlir`, `rocm-runtime`,
  `rocm-smi`, `rocm-thunk`, `rocprim`, `rocprofiler`, `rocrand`, `rocr-debug-agent`,
  `rocsolver`, `rocsparse`, `rocthrust`, `roctracer`, `rocwmma`, and `tensile` have been moved to `rocmPackages`.

- `himalaya` has been updated to `0.8.0`, which drops the native TLS support (in favor of Rustls) and add OAuth 2.0 support. See the [release note](https://github.com/soywod/himalaya/releases/tag/v0.8.0) for more details.

- `nix-prefetch-git` now ignores global and user git config, to improve reproducibility.

- The [services.caddy.acmeCA](#opt-services.caddy.acmeCA) option now defaults to `null` instead of `"https://acme-v02.api.letsencrypt.org/directory"`, to use all of Caddy's default ACME CAs and enable Caddy's automatic issuer fallback feature by default, as recommended by upstream.

- The default priorities of [`services.nextcloud.phpOptions`](#opt-services.nextcloud.phpOptions) have changed. This means that e.g.
  `services.nextcloud.phpOptions."opcache.interned_strings_buffer" = "23";` doesn't discard all of the other defaults from this option
  anymore. The attribute values of `phpOptions` are still defaults, these can be overridden as shown here.

  To override all of the options (including including `upload_max_filesize`, `post_max_size`
  and `memory_limit` which all point to [`services.nextcloud.maxUploadSize`](#opt-services.nextcloud.maxUploadSize)
  by default) can be done like this:

  ```nix
  {
    services.nextcloud.phpOptions = lib.mkForce {
      /* ... */
    };
  }
  ```

- `php80` is no longer supported due to upstream not supporting this version anymore.

- PHP now defaults to PHP 8.2, updated from 8.1.

- GraalVM has been updated to the latest version, and this brings significant changes. Upstream don't release multiple versions targeting different JVMs anymore, so now we only have one GraalVM derivation (`graalvm-ce`). While at first glance the version may seem a downgrade (22.3.1 -> 21.0.0), the major version is now following the JVM it targets (so this latest version targets JVM 21). Also some products like `llvm-installable-svm` and `native-image-svm` were incorporate to the main GraalVM derivation, so they're included by default.

- GraalPy (`graalCEPackages.graalpy`), TruffleRuby (`graalCEPackages.truffleruby`), GraalJS (`graalCEPackages.graaljs`) and GraalNodeJS (`grallCEPackages.graalnodejs`) are now indepedent from the main GraalVM derivation.

- The ISC DHCP package and corresponding module have been removed, because they are end of life upstream. See https://www.isc.org/blogs/isc-dhcp-eol/ for details and switch to a different DHCP implementation like kea or dnsmasq.

- `prometheus-unbound-exporter` has been replaced by the Let's Encrypt maintained version, since the previous version was archived. This requires some changes to the module configuration, most notable `controlInterface` needs migration
   towards `unbound.host` and requires either the `tcp://` or `unix://` URI scheme.

- `odoo` now defaults to 16, updated from 15.

- `varnish` was upgraded from 7.2.x to 7.4.x, see https://varnish-cache.org/docs/7.3/whats-new/upgrading-7.3.html and https://varnish-cache.org/docs/7.4/whats-new/upgrading-7.4.html for upgrade notes. The current LTS version is still offered as `varnish60`.

- `util-linux` is now supported on Darwin and is no longer an alias to `unixtools`. Use the `unixtools.util-linux` package for access to the Apple variants of the utilities.

- `services.keyd` changed API. Now you can create multiple configuration files.

- `baloo`, the file indexer/search engine used by KDE now has a patch to prevent files from constantly being reindexed when the device ids of the their underlying storage changes. This happens frequently when using btrfs or LVM. The patch has not yet been accepted upstream but it provides a significantly improved experience. When upgrading, reset baloo to get a clean index: `balooctl disable ; balooctl purge ; balooctl enable`.

- The `vlock` program from the `kbd` package has been moved into its own package output and should now be referenced explicitly as `kbd.vlock` or replaced with an alternative such as the standalone `vlock` package or `physlock`.

- `fileSystems.<name>.autoFormat` now uses `systemd-makefs`, which does not accept formatting options. Therefore, `fileSystems.<name>.formatOptions` has been removed.

- `fileSystems.<name>.autoResize` now uses `systemd-growfs` to resize the file system online in stage 2. This means that `f2fs` and `ext2` can no longer be auto resized, while `xfs` and `btrfs` now can be.

- `fuse3` has been updated from 3.11.0 to 3.16.2; see [ChangeLog.rst](https://github.com/libfuse/libfuse/blob/fuse-3.16.2/ChangeLog.rst#libfuse-3162-2023-10-10) for an overview of the changes.

  Unsupported mount options are no longer silently accepted [(since 3.15.0)](https://github.com/libfuse/libfuse/blob/fuse-3.16.2/ChangeLog.rst#libfuse-3150-2023-06-09). The [affected mount options](https://github.com/libfuse/libfuse/commit/dba6b3983af34f30de01cf532dff0b66f0ed6045) are: `atime`, `diratime`, `lazytime`, `nolazytime`, `relatime`, `norelatime`, `strictatime`.

  For example,

  ```bash
  $ sshfs 127.0.0.1:/home/test/testdir /home/test/sshfs_mnt -o atime`
  ```

  would previously terminate successfully with the mount point established, now it outputs the error message ``fuse: unknown option(s): `-o atime'`` and terminates with exit status 1.

- `nixos-rebuild {switch,boot,test,dry-activate}` now runs the system activation inside `systemd-run`, creating an ephemeral systemd service and protecting the system switch against issues like network disconnections during remote (e.g. SSH) sessions. This has the side effect of running the switch in an isolated environment, that could possible break post-switch scripts that depends on things like environment variables being set. If you want to opt-out from this behavior for now, you may set the `NIXOS_SWITCH_USE_DIRTY_ENV` environment variable before running `nixos-rebuild`. However, keep in mind that this option will be removed in the future.

- The `services.vaultwarden.config` option default value was changed to make Vaultwarden only listen on localhost, following the [secure defaults for most NixOS services](https://github.com/NixOS/nixpkgs/issues/100192).

- `services.lemmy.settings.federation` was removed in 0.17.0 and no longer has any effect. To enable federation, the hostname must be set in the configuration file and then federation must be enabled in the admin web UI. See the [release notes](https://github.com/LemmyNet/lemmy/blob/c32585b03429f0f76d1e4ff738786321a0a9df98/RELEASES.md#upgrade-instructions) for more details.

- `pict-rs` was upgraded from 0.3 to 0.4 and contains an incompatible database & configuration change. To upgrade on systems with `stateVersion = "23.05";` or older follow the migration steps from https://git.asonix.dog/asonix/pict-rs#user-content-0-3-to-0-4-migration-guide and set `services.pict-rs.package = pkgs.pict-rs;`.

- The following packages in `haskellPackages` have now a separate bin output: `cabal-fmt`, `calligraphy`, `eventlog2html`, `ghc-debug-brick`, `hindent`, `nixfmt`, `releaser`. This means you need to replace e.g. `"${pkgs.haskellPackages.nixfmt}/bin/nixfmt"` with `"${lib.getBin pkgs.haskellPackages.nixfmt}/bin/nixfmt"` or `"${lib.getExe pkgs.haskellPackages.nixfmt}"`. The binaries also won’t be in scope if you rely on them being installed e.g. via `ghcWithPackages`. `environment.packages` picks the `bin` output automatically, so for normal installation no intervention is required. Also, toplevel attributes like `pkgs.nixfmt` are not impacted negatively by this change.

- `spamassassin` no longer supports the `Hashcash` module. The module needs to be removed from the `loadplugin` list if it was copied over from the default `initPreConf` option.

- `nano` was removed from `environment.defaultPackages`. To not leave systems without a editor, now `programs.nano.enable` is enabled by default.

- `programs.nano.nanorc` and `programs.nano.syntaxHighlight` no longer have an effect unless `programs.nano.enable` is set to true which is the default.

- `services.outline.sequelizeArguments` has been removed, as `outline` no longer executes database migrations via the `sequelize` cli.

- The binary of the package `cloud-sql-proxy` has changed from `cloud_sql_proxy` to `cloud-sql-proxy`.

- Garage has been upgraded to 0.9.x. `services.garage.package` now needs to be explicitly set, so version upgrades can be done in a controlled fashion. For this, we expose `garage_x_y` attributes which can be set here.

- `voms` and `xrootd` now moves the `$out/etc` content to the `$etc` output instead of `$out/etc.orig`, when input argument `externalEtc` is not `null`.

- The `woodpecker-*` CI packages have been updated to 1.0.0. This release is wildly incompatible with the 0.15.X versions that were previously packaged. Please read [upstream's documentation](https://woodpecker-ci.org/docs/next/migrations#100) to learn how to update your CI configurations.

- The Caddy module gained a new option named `services.caddy.enableReload` which is enabled by default. It allows reloading the service instead of restarting it, if only a config file has changed. This option must be disabled if you have turned off the [Caddy admin API](https://caddyserver.com/docs/caddyfile/options#admin). If you keep this option enabled, you should consider setting [`grace_period`](https://caddyserver.com/docs/caddyfile/options#grace-period) to a non-infinite value to prevent Caddy from delaying the reload indefinitely.

- mdraid support is now optional. This reduces initramfs size and prevents the potentially undesired automatic detection and activation of software RAID pools. It is disabled by default in new configurations (determined by `stateVersion`), but the appropriate settings will be generated by `nixos-generate-config` when installing to a software RAID device, so the standard installation procedure should be unaffected. If you have custom configs relying on mdraid, ensure that you use `stateVersion` correctly or set `boot.swraid.enable` manually. On systems with an updated `stateVersion` we now also emit warnings if `mdadm.conf` does not contain the minimum required configuration necessary to run the dynamically enabled monitoring daemons.

- The `go-ethereum` package has been updated to v1.12.0. This drops support for proof-of-work. Its GraphQL API now encodes all numeric values as hex strings and the GraphQL UI is updated to version 2.0. The default database has changed from `leveldb` to `pebble` but `leveldb` can be forced with the --db.engine=leveldb flag. The `checkpoint-admin` command was [removed along with trusted checkpoints](https://github.com/ethereum/go-ethereum/pull/27147).

- The `aseprite-unfree` package has been upgraded from 1.2.16.3 to 1.2.40. The free version of aseprite has been dropped because it is EOL and the package attribute now points to the unfree version. A maintained fork of the last free version of Aseprite, named 'LibreSprite', is available in the `libresprite` package.

- The default `kops` version is now 1.28.0 and support for 1.25 and older has been dropped.

- `pharo` has been updated to latest stable (PharoVM 10.0.8), which is compatible with the latest stable and oldstable images (Pharo 10 and 11). The VM in question is the 64bit Spur. The 32bit version has been dropped due to lack of maintenance. The Cog VM has been deleted because it is severily outdated. Finally, the `pharo-launcher` package has been deleted because it was not compatible with the newer VM, and due to lack of maintenance.

- Emacs mainline version 29 was introduced. This new version includes many major additions, most notably `tree-sitter` support (enabled by default) and the pgtk variant (useful for Wayland users), which is available under the attribute `emacs29-pgtk`.

- Emacs macport version 29 was introduced.

- The option `services.networking.networkmanager.enableFccUnlock` was removed in favor of `networking.networkmanager.fccUnlockScripts`, which allows specifying unlock scripts explicitly. The previous option enabled all unlock scripts bundled with ModemManager, which is risky, and didn't allow using vendor-provided unlock scripts at all.

- The `html-proofer` package has been updated from major version 3 to major version 5, which includes [breaking changes](https://github.com/gjtorikian/html-proofer/blob/v5.0.8/UPGRADING.md).

- `kratos` has been updated from 0.10.1 to the first stable version 1.0.0, please read the [0.10.1 to 0.11.0](https://github.com/ory/kratos/releases/tag/v0.11.0), [0.11.0 to 0.11.1](https://github.com/ory/kratos/releases/tag/v0.11.1), [0.11.1 to 0.13.0](https://github.com/ory/kratos/releases/tag/v0.13.0) and [0.13.0 to 1.0.0](https://github.com/ory/kratos/releases/tag/v1.0.0) upgrade guides. The most notable breaking change is the introduction of one-time passwords (`code`) and update of the default recovery strategy from `link` to `code`.

- The `hail` NixOS module was removed, as `hail` was unmaintained since 2017.

- Package `noto-fonts-emoji` was renamed to `noto-fonts-color-emoji`;
  see [#221181](https://github.com/NixOS/nixpkgs/issues/221181).

- Package `cloud-sql-proxy` was renamed to `google-cloud-sql-proxy` as it cannot be used with other cloud providers.;

- Package `pash` was removed due to being archived upstream. Use `powershell` as an alternative.

- The option `services.plausible.releaseCookiePath` has been removed: Plausible does not use any distributed Erlang features, and does not plan to (see [discussion](https://github.com/NixOS/nixpkgs/pull/130297#issuecomment-1805851333)), so NixOS now disables them, and the Erlang cookie becomes unnecessary. You may delete the file that `releaseCookiePath` was set to.

- `security.sudo.extraRules` now includes `root`'s default rule, with ordering
  priority 400. This is functionally identical for users not specifying rule
  order, or relying on `mkBefore` and `mkAfter`, but may impact users calling
  `mkOrder n` with n ≤ 400.

- X keyboard extension (XKB) options have been reorganized into a single attribute set, `services.xserver.xkb`. Specifically, `services.xserver.layout` is now `services.xserver.xkb.layout`, `services.xserver.extraLayouts` is now `services.xserver.xkb.extraLayouts`, `services.xserver.xkbModel` is now `services.xserver.xkb.model`, `services.xserver.xkbOptions` is now `services.xserver.xkb.options`, `services.xserver.xkbVariant` is now `services.xserver.xkb.variant`, and `services.xserver.xkbDir` is now `services.xserver.xkb.dir`.

- `networking.networkmanager.firewallBackend` was removed as NixOS is now using iptables-nftables-compat even when using iptables, therefore Networkmanager now uses the nftables backend unconditionally.

- [`lib.lists.foldl'`](https://nixos.org/manual/nixpkgs/stable#function-library-lib.lists.foldl-prime) now always evaluates the initial accumulator argument first.
  If you depend on the lazier behavior, consider using [`lib.lists.foldl`](https://nixos.org/manual/nixpkgs/stable#function-library-lib.lists.foldl) or [`builtins.foldl'`](https://nixos.org/manual/nix/stable/language/builtins.html#builtins-foldl') instead.

- [`lib.attrsets.foldlAttrs`](https://nixos.org/manual/nixpkgs/stable#function-library-lib.attrsets.foldlAttrs) now always evaluates the initial accumulator argument first.

- `rome` was removed because it is no longer maintained and is succeeded by `biome`.

- The `prometheus-knot-exporter` was migrated to a version maintained by CZ.NIC. Various metric names have changed, so checking existing rules is recommended.

- The `services.mtr-exporter.target` has been removed in favor of `services.mtr-exporter.jobs` which allows specifying multiple targets.

- `blender-with-packages` has been deprecated in favor of `blender.withPackages`, for example `blender.withPackages (ps: [ps.bpycv])`. It behaves similarly to `python3.withPackages`.

- Setting `nixpkgs.config` options while providing an external `pkgs` instance will now raise an error instead of silently ignoring the options. NixOS modules no longer set `nixpkgs.config` to accomodate this. This specifically affects `services.locate`, `services.xserver.displayManager.lightdm.greeters.tiny` and `programs.firefox` NixOS modules. No manual intervention should be required in most cases, however, configurations relying on those modules affecting packages outside the system environment should switch to explicit overlays.

- `service.borgmatic.settings.location` and `services.borgmatic.configurations.<name>.location` are deprecated, please move your options out of sections to the global scope.

- `privacyidea` (and the corresponding `privacyidea-ldap-proxy`) has been removed from nixpkgs because it has severely outdated dependencies that became unmaintainable with nixpkgs' python package-set.

- `dagger` was removed because using a package called `dagger` and packaging it from source violates their trademark policy.

- `win-virtio` package was renamed to `virtio-win` to be consistent with the upstream package name.

- `ps3netsrv` has been replaced with the webman-mod fork, the executable has been renamed from `ps3netsrv++` to `ps3netsrv` and cli parameters have changed.

- `ssm-agent` package and module were renamed to `amazon-ssm-agent` to be consistent with the upstream package name.

- `services.kea.{ctrl-agent,dhcp-ddns,dhcp,dhcp6}` now use separate runtime directories instead of `/run/kea` to work around the runtime directory being cleared on service start.

- `mkDerivation` now rejects MD5 hashes.

- The `junicode` font package has been updated to [major version 2](https://github.com/psb1558/Junicode-font/releases/tag/v2.001), which is now a font family. In particular, plain `Junicode.ttf` no longer exists. In addition, TrueType font files are now placed in `font/truetype` instead of `font/junicode-ttf`; this change does not affect use via `fonts.packages` NixOS option.

- The `prayer` package as well as `services.prayer` have been removed because it's been unmaintained for several years and the author's website has vanished.

- The `chrony` NixOS module now tracks the Real-Time Clock drift from the System Clock with `rtcfile` and automatically adjusts it with `rtcautotrim` when it exceeds the maximum error specified in `services.chrony.autotrimThreshold` (default 30 seconds). If you enabled `rtcsync` in `extraConfig`, you should remove RTC related options from `extraConfig`. If you do not want chrony configured to keep the RTC in check, you can set `services.chrony.enableRTCTrimming = false;`

## Other Notable Changes {#sec-release-23.11-notable-changes}

- A new option `system.switch.enable` was added. By default, this is option is
  enabled. Disabling it makes the system unable to be reconfigured via
  `nixos-rebuild`. This is good for image based appliances where updates are
  handled outside the image.

- The Cinnamon module now enables XDG desktop integration by default. If you are experiencing collisions related to xdg-desktop-portal-gtk you can safely remove `xdg.portal.extraPortals = [ pkgs.xdg-desktop-portal-gtk ];` from your NixOS configuration.

- GNOME, Pantheon, Cinnamon module no longer forces Qt applications to use Adwaita style since it was buggy and is no longer maintained upstream (specifically, Cinnamon now defaults to the gtk2 style instead, following the default in Linux Mint). If you still want it, you can add the following options to your configuration but it will probably be eventually removed:

  ```nix
  qt = {
    enable = true;
    platformTheme = "gnome";
    style = "adwaita";
  };
  ```

- `fontconfig` now defaults to using greyscale antialiasing instead of subpixel antialiasing because of a [recommendation from one of the downstreams](https://gitlab.freedesktop.org/fontconfig/fontconfig/-/issues/337). You can change this value by configuring [](#opt-fonts.fontconfig.subpixel.rgba) accordingly.

- The latest available version of Nextcloud is v27 (available as `pkgs.nextcloud27`). The installation logic is as follows:
  - If [`services.nextcloud.package`](#opt-services.nextcloud.package) is specified explicitly, this package will be installed (**recommended**)
  - If [`system.stateVersion`](#opt-system.stateVersion) is >=23.11, `pkgs.nextcloud27` will be installed by default.
  - If [`system.stateVersion`](#opt-system.stateVersion) is >=23.05, `pkgs.nextcloud26` will be installed by default.
  - Please note that an upgrade from v25 (or older) to v27 directly is not possible. Please upgrade to `nextcloud26` (or earlier) first. Nextcloud prohibits skipping major versions while upgrading. You can upgrade by declaring [`services.nextcloud.package = pkgs.nextcloud26;`](options.html#opt-services.nextcloud.package).

- New options were added to `services.searx` for better SearXNG support, including options for the built-in rate limiter and bot protection and automatically configuring a local redis server.

- `jq` was updated to 1.7, its [first release in 5 years](https://github.com/jqlang/jq/releases/tag/jq-1.7).

- `zfs` was updated from 2.1.x to 2.2.0, [enabling newer kernel support and adding new features](https://github.com/openzfs/zfs/releases/tag/zfs-2.2.0).

- The iptables firewall module now installs the `nixos-firewall-tool` which allows the user to easily temporarily open ports through the firewall.

- Elixir now defaults to version
  [v1.15](https://elixir-lang.org/blog/2023/06/19/elixir-v1-15-0-released/).

- A new option was added to the virtualisation module that enables specifying explicitly named network interfaces in QEMU VMs. The existing `virtualisation.vlans` is still supported for cases where the name of the network interface is irrelevant.

- DocBook option documentation is no longer supported, all module documentation now uses markdown.

- `services.outline` can now be configured to use local filesystem storage instead of S3 storage using [services.outline.storage.storageType](#opt-services.outline.storage.storageType).

- `paperwork` was updated to version 2.2. Documents scanned with this version will not be visible to previous versions if you downgrade. See the [upstream announcement](https://forum.openpaper.work/t/paperwork-2-2-testing-phase/316#important-switch-from-jpeg-to-png-for-new-pages-2) for details and workarounds.

- `buildGoModule` `go-modules` attrs have been renamed to `goModules`.

- The `fonts.fonts` and `fonts.enableDefaultFonts` options have been renamed to `fonts.packages` and `fonts.enableDefaultPackages` respectively.

- The `services.sslh` module has been updated to follow [RFC 0042](https://github.com/NixOS/rfcs/blob/master/rfcs/0042-config-option.md). As such, several options have been moved to the freeform attribute set [services.sslh.settings](#opt-services.sslh.settings), which allows to change any of the settings in {manpage}`sslh(8)`.
  In addition, the newly added option [services.sslh.method](#opt-services.sslh.method) allows to switch between the {manpage}`fork(2)`, {manpage}`select(2)` and `libev`-based connection handling method; see the [sslh docs](https://github.com/yrutschle/sslh/blob/master/doc/INSTALL.md#binaries) for a comparison.

- `pkgs.openvpn3` now optionally supports systemd-resolved. `programs.openvpn3` will automatically enable systemd-resolved support if `config.services.resolved.enable` is enabled.

- `services.fail2ban.jails` can now be configured with attribute sets defining settings and filters instead of lines. The stringed options `daemonConfig` and `extraSettings` have respectively been replaced by `daemonSettings` and `jails.DEFAULT.settings` which use attribute sets.

- The application firewall `opensnitch` now uses the process monitor method eBPF as default as recommended by upstream. The method can be changed with the setting [services.opensnitch.settings.ProcMonitorMethod](#opt-services.opensnitch.settings.ProcMonitorMethod).

- `services.hedgedoc` has been heavily refactored, reducing the amount of declared options in the module. Most of the options should still work without any changes. Some options have been deprecated, as they no longer have any effect. See [#244941](https://github.com/NixOS/nixpkgs/pull/244941) for more details.

- The [services.woodpecker-server](#opt-services.woodpecker-server.environmentFile) type was changed to list of paths to be more consistent to the woodpecker-agent module

- The module [services.ankisyncd](#opt-services.ankisyncd.package) has been switched to [anki-sync-server-rs](https://github.com/ankicommunity/anki-sync-server-rs) from the old python version, which was difficult to update, had not been updated in a while, and did not support recent versions of anki.
Unfortunately all servers supporting new clients (newer version of anki-sync-server, anki's built in sync server and this new rust package) do not support the older sync protocol that was used in the old server, so such old clients will also need updating and in particular the anki package in nixpkgs is also being updated in this release.
The module update takes care of the new config syntax and the data itself (user login and cards) are compatible, so users of the module will be able to just log in again after updating both client and server without any extra action.

- `services.matrix-synapse` has new options to configure worker processes for matrix-synapse using [`services.matrix-synapse.workers`](#opt-services.matrix-synapse.workers). It's also now possible to configure a local redis server using [`services.matrix-synapse.configureRedisLocally`](#opt-services.matrix-synapse.configureRedisLocally).

- `services.nginx` gained a `defaultListen` option at server-level with support for PROXY protocol listeners, also `proxyProtocol` is now exposed in `services.nginx.virtualHosts.<name>.listen` option. It is now possible to run PROXY listeners and non-PROXY listeners at a server-level, see [#213510](https://github.com/NixOS/nixpkgs/pull/213510/) for more details.

- `services.restic.backups` now adds wrapper scripts to your system path, which set the same environment variables as the service, so restic operations can easily be run from the command line. This behavior can be disabled by setting `createWrapper` to `false`, per backup configuration.

- `services.prometheus.exporters` has a new exporter to monitor electrical power consumption based on PowercapRAPL sensor called [Scaphandre](https://github.com/hubblo-org/scaphandre), see [#239803](https://github.com/NixOS/nixpkgs/pull/239803) for more details.

- The MariaDB C client library was upgraded from 3.2.x to 3.3.x. It is recommended to review the [upstream release notes](https://mariadb.com/kb/en/mariadb-connector-c-33-release-notes/).

- The module `services.calibre-server` has new options to configure the `host`, `port`, `auth.enable`, `auth.mode` and `auth.userDb` path, see [#216497](https://github.com/NixOS/nixpkgs/pull/216497/) for more details.

- Mattermost has been upgraded to extended support version 8.1 as the previously
  packaged extended support version 7.8 is [reaching end of life](https://docs.mattermost.com/upgrade/extended-support-release.html).
  Migration may take some time, see the [changelog](https://docs.mattermost.com/install/self-managed-changelog.html#release-v8-1-extended-support-release)
  and [important upgrade notes](https://docs.mattermost.com/upgrade/important-upgrade-notes.html).

- `services.prometheus.exporters` has a new [exporter](https://github.com/hipages/php-fpm_exporter) to monitor PHP-FPM processes, see [#240394](https://github.com/NixOS/nixpkgs/pull/240394) for more details.

- `services.github-runner` / `services.github-runners.<name>` gained the option `nodeRuntimes`. The option defaults to `[ "node20" ]`, i.e., the service supports Node.js 20 GitHub Actions only. The list of Node.js versions accepted by `nodeRuntimes` tracks the versions the upstream GitHub Actions runner supports. See [#249103](https://github.com/NixOS/nixpkgs/pull/249103) for details.

- `programs.gnupg.agent.pinentryFlavor` is now set in `/etc/gnupg/gpg-agent.conf`, and will no longer take precedence over a `pinentry-program` set in `~/.gnupg/gpg-agent.conf`.

- `programs.gnupg` now has the option `agent.settings` to set verbatim config values in `/etc/gnupg/gpg-agent.conf`.

- `dockerTools.buildImage`, `dockerTools.buildLayeredImage` and `dockerTools.streamLayeredImage` now use `lib.makeOverridable` to allow `dockerTools`-based images to be customized more efficiently at the nix-level.

- `services.influxdb2` now supports doing an automatic initial setup and provisioning of users, organizations, buckets and authentication tokens, see [#249502](https://github.com/NixOS/nixpkgs/pull/249502) for more details.

- `wrapHelm` now exposes `passthru.pluginsDir` which can be passed to `helmfile`. For convenience, a top-level package `helmfile-wrapped` has been added, which inherits `passthru.pluginsDir` from `kubernetes-helm-wrapped`. See [#217768](https://github.com/NixOS/nixpkgs/issues/217768) for details.

- `boot.initrd.network.udhcp.enable` allows control over dhcp during stage 1 regardless of what `networking.useDHCP` is set to.

- Suricata was upgraded from 6.0 to 7.0 and no longer considers HTTP/2 support as experimental, see [upstream release notes](https://forum.suricata.io/t/suricata-7-0-0-released/3715) for more details.

- Cloud support in the `netdata` package is now disabled by default. To enable it use the `netdataCloud` package.

- `networking.nftables` now has the option `networking.nftables.table.<table>` to create tables
  and have them be updated atomically, instead of flushing the ruleset.

- `networking.nftables` is no longer flushing all rulesets on every reload.
  Use `networking.nftables.flushRuleset = true;` to get back the old behaviour.

- The `cawbird` package is dropped from nixpkgs, as it got broken by the Twitter API closing down and has been abandoned upstream.

- `hardware.nvidia` gained `datacenter` options for enabling NVIDIA Data Center drivers and configuration of NVLink/NVSwitch topologies through `nv-fabricmanager`.

- Certificate generation via the `security.acme` now limits the concurrent number of running certificate renewals and generation jobs, to avoid spiking resource usage when processing many certificates at once. The limit defaults to *5* and can be adjusted via `maxConcurrentRenewals`. Setting it to *0* disables the limits altogether.

- New `boot.bcache.enable` (default enabled) allows completely removing `bcache` mount support.

- The module `services.mbpfan` now has the option `aggressive` enabled by default for better heat moderation. You can disable it for upstream defaults.

- `security.sudo` now provides two extra options, that do not change the
  module's default behaviour:
  - `defaultOptions` controls the options used for the default rules;
  - `keepTerminfo` controls whether `TERMINFO` and `TERMINFO_DIRS` are preserved
    for `root` and the `wheel` group.

- `virtualisation.googleComputeImage` now provides `efi` option to support UEFI booting.

- CoreDNS can now be built with external plugins by overriding `externalPlugins` and `vendorHash` arguments like this:

  ```
  services.coredns = {
    enable = true;
    package = pkgs.coredns.override {
      externalPlugins = [
        {name = "fanout"; repo = "github.com/networkservicemesh/fanout"; version = "v1.9.1";}
      ];
      vendorHash = "<SRI hash>";
    };
  };
  ```

  To get the necessary SRI hash, set `vendorHash = "";`. The build will fail and produce the correct `vendorHash` in the error message.

  If you use this feature, updates to CoreDNS may require updating `vendorHash` by following these steps again.

- `postgresql_11` has been removed since it'll stop receiving fixes on November 9 2023.

- `ffmpeg` default upgraded from `ffmpeg_5` to `ffmpeg_6`.

- `fusuma` now enables the following plugins: [appmatcher](https://github.com/iberianpig/fusuma-plugin-appmatcher), [keypress](https://github.com/iberianpig/fusuma-plugin-keypress), [sendkey](https://github.com/iberianpig/fusuma-plugin-sendkey), [tap](https://github.com/iberianpig/fusuma-plugin-tap) and [wmctrl](https://github.com/iberianpig/fusuma-plugin-wmctrl).

- `services.bitcoind` now properly respects the `enable` option.

- The Home Assistant module now offers support for installing custom components and lovelace modules. Available at [`services.home-assistant.customComponents`](#opt-services.home-assistant.customComponents) and [`services.home-assistant.customLovelaceModules`](#opt-services.home-assistant.customLovelaceModules).

- The argument `vendorSha256` of `buildGoModule` is deprecated. Use `vendorHash` instead. ([\#259999](https://github.com/NixOS/nixpkgs/pull/259999))

<<<<<<< HEAD
- `libass` now uses the native CoreText backend on Darwin, which may fix subtitle rendering issues with `mpv`, `ffmpeg`, etc.
=======
- TeX Live environments can now be built with the new `texlive.withPackages`. The procedure for creating custom TeX packages has been changed, see the [Nixpkgs manual](https://nixos.org/manual/nixpkgs/stable/#sec-language-texlive-custom-packages) for more details.
>>>>>>> 95979c45

## Nixpkgs internals {#sec-release-23.11-nixpkgs-internals}

- Node.js v14, v16 has been removed as they were end of life. Any dependent packages that contributors were not able to reasonably upgrade were dropped after a month of notice to their maintainers, were **removed**.
  - This includes VSCode Server.
  - This includes Kibana 7 as the ELK stack is unmaintained in nixpkgs and is marked for slow removal.

- The use of `sourceRoot = "source";`, `sourceRoot = "source/subdir";`, and similar lines in package derivations using the default `unpackPhase` is deprecated as it requires `unpackPhase` to always produce a directory named "source". Use `sourceRoot = src.name`, `sourceRoot = "${src.name}/subdir";`, or `setSourceRoot = "sourceRoot=$(echo */subdir)";` or similar instead.

- The `django` alias in the python package set was upgraded to Django 4.x.
  Applications that consume Django should always pin their python environment
  to a compatible major version, so they can move at their own pace.

  ```nix
  python = python3.override {
    packageOverrides = self: super: {
      django = super.django_3;
    };
  };
  ```

- The `qemu-vm.nix` module by default now identifies block devices via
  persistent names available in `/dev/disk/by-*`. Because the rootDevice is
  identified by its filesystem label, it needs to be formatted before the VM is
  started. The functionality of automatically formatting the rootDevice in the
  initrd is removed from the QEMU module. However, for tests that depend on
  this functionality, a test utility for the scripted initrd is added
  (`nixos/tests/common/auto-format-root-device.nix`). To use this in a NixOS
  test, import the module, e.g. `imports = [
  ./common/auto-format-root-device.nix ];` When you use the systemd initrd, you
  can automatically format the root device by setting
  `virtualisation.fileSystems."/".autoFormat = true;`.

- `python3.pkgs.flitBuildHook` has been removed. Use `flit-core` and `format = "pyproject"` instead.

- The `extend` function of `llvmPackages` has been removed due it coming from the `tools` attrset thus only extending the `tool` attrset. A possible replacement is to construct the set from `libraries` and `tools`, or patch nixpkgs.

- The `qemu-vm.nix` module now supports disabling overriding `fileSystems` with
  `virtualisation.fileSystems`. This enables the user to boot VMs from
  "external" disk images not created by the qemu-vm module. You can stop the
  qemu-vm module from overriding `fileSystems` by setting
  `virtualisation.fileSystems = lib.mkForce { };`.

- The `electron` packages now places its application files in `$out/libexec/electron` instead of `$out/lib/electron`. Packages using electron-builder will fail to build and need to be adjusted by changing `lib` to `libexec`.

- `teleport` has been upgraded from major version 12 to major version 14. Please see upstream [upgrade instructions](https://goteleport.com/docs/management/operations/upgrading/) and release notes for versions [13](https://goteleport.com/docs/changelog/#1300-050823) and [14](https://goteleport.com/docs/changelog/#1400-092023). Note that Teleport does not officially support upgrades across more than one major version at a time. If you're running Teleport server components, it is recommended to first upgrade to an intermediate 13.x version by setting `services.teleport.package = pkgs.teleport_13`. Afterwards, this option can be removed to upgrade to the default version (14).

- The Linux kernel module `msr` (see [`msr(4)`](https://man7.org/linux/man-pages/man4/msr.4.html)), which provides an interface to read and write the model-specific registers (MSRs) of an x86 CPU, can now be configured via `hardware.cpu.x86.msr`.

- Docker now defaults to 24, as 20.10 is stopping to receive security updates and bug fixes after [December 10, 2023](https://github.com/moby/moby/discussions/45104).

- There is a new NixOS option when writing NixOS tests `testing.initrdBackdoor`, that enables `backdoor.service` in initrd. Requires `boot.initrd.systemd.enable` to be enabled. Boot will pause in stage 1 at `initrd.target`, and will listen for commands from the `Machine` python interface, just like stage 2 normally does. This enables commands to be sent to test and debug stage 1. Use `machine.switch_root()` to leave stage 1 and proceed to stage 2.<|MERGE_RESOLUTION|>--- conflicted
+++ resolved
@@ -553,11 +553,9 @@
 
 - The argument `vendorSha256` of `buildGoModule` is deprecated. Use `vendorHash` instead. ([\#259999](https://github.com/NixOS/nixpkgs/pull/259999))
 
-<<<<<<< HEAD
 - `libass` now uses the native CoreText backend on Darwin, which may fix subtitle rendering issues with `mpv`, `ffmpeg`, etc.
-=======
+
 - TeX Live environments can now be built with the new `texlive.withPackages`. The procedure for creating custom TeX packages has been changed, see the [Nixpkgs manual](https://nixos.org/manual/nixpkgs/stable/#sec-language-texlive-custom-packages) for more details.
->>>>>>> 95979c45
 
 ## Nixpkgs internals {#sec-release-23.11-nixpkgs-internals}
 
