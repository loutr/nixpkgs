--- conflicted
+++ resolved
@@ -168,11 +168,7 @@
         listenString = { addr, port, ssl, ... }:
           "listen ${addr}:${toString port} "
           + optionalString ssl "ssl "
-<<<<<<< HEAD
-          + optionalString vhost.http2 "http2 "
-=======
           + optionalString (ssl && vhost.http2) "http2 "
->>>>>>> 76c146c9
           + optionalString vhost.default "default_server "
           + ";";
 
