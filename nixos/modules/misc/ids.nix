--- conflicted
+++ resolved
@@ -248,11 +248,8 @@
       matrix-synapse = 224;
       rspamd = 225;
       rmilter = 226;
-<<<<<<< HEAD
       cfdyndns = 227;
-=======
-      gammu-smsd = 227;
->>>>>>> 7b7cf281
+      gammu-smsd = 228;
 
       # When adding a uid, make sure it doesn't match an existing gid. And don't use uids above 399!
 
