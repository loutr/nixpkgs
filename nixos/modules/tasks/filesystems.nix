--- conflicted
+++ resolved
@@ -20,11 +20,7 @@
 
   specialFSTypes = [ "proc" "sysfs" "tmpfs" "devtmpfs" "devpts" ];
 
-<<<<<<< HEAD
-  fileSystemOpts = { name, config, ... }: {
-=======
   coreFileSystemOpts = { name, config, ... }: {
->>>>>>> e2c6740c
 
     options = {
 
@@ -112,25 +108,9 @@
         description = "Disable running fsck on this filesystem.";
       };
 
-      early = mkOption {
-        default = false;
-        type = types.bool;
-        internal = true;
-        description = ''
-	  Mount this filesystem very early during boot. At the moment of
-	  mounting no disks are exposed, so this option is primarily for
-          special file systems.
-        '';
-      };
-
     };
 
     config = {
-<<<<<<< HEAD
-      mountPoint = mkDefault name;
-      device = mkIf (elem config.fsType specialFSTypes) (mkDefault config.fsType);
-=======
->>>>>>> e2c6740c
       options = mkIf config.autoResize [ "x-nixos.autoresize" ];
 
       # -F needed to allow bare block device without partitions
@@ -167,11 +147,7 @@
           "/bigdisk".label = "bigdisk";
         }
       '';
-<<<<<<< HEAD
-      type = types.loaOf (types.submodule fileSystemOpts);
-=======
       type = types.loaOf (types.submodule [coreFileSystemOpts fileSystemOpts]);
->>>>>>> e2c6740c
       description = ''
         The file systems to be mounted.  It must include an entry for
         the root directory (<literal>mountPoint = "/"</literal>).  Each
@@ -225,18 +201,11 @@
       { assertion = ! (fileSystems' ? "cycle");
         message = "The ‘fileSystems’ option can't be topologically sorted: mountpoint dependency path ${ls " -> " fileSystems'.cycle} loops to ${ls ", " fileSystems'.loops}";
       }
-      { assertion = all (x: !x.early || (x.label == null && !x.autoFormat && !x.autoResize)) fileSystems;
-        message = "Early filesystems don't support mounting by label, auto formatting and resizing";
-      }
     ];
 
     # Export for use in other modules
     system.build.fileSystems = fileSystems;
-<<<<<<< HEAD
-    system.build.earlyMountScript = makeSpecialMounts (filter (fs: fs.early) fileSystems);
-=======
     system.build.earlyMountScript = makeSpecialMounts (toposort fsBefore (attrValues config.boot.specialFileSystems)).result;
->>>>>>> e2c6740c
 
     boot.supportedFilesystems = map (fs: fs.fsType) fileSystems;
 
@@ -267,7 +236,7 @@
             + " " + (if skipCheck fs then "0" else
                      if fs.mountPoint == "/" then "1" else "2")
             + "\n"
-        ) (filter (fs: !fs.early) fileSystems)}
+        ) fileSystems}
 
         # Swap devices.
         ${flip concatMapStrings config.swapDevices (sw:
@@ -315,11 +284,7 @@
       in listToAttrs (map formatDevice (filter (fs: fs.autoFormat) fileSystems));
 
     # Sync mount options with systemd's src/core/mount-setup.c: mount_table.
-<<<<<<< HEAD
-    fileSystems = mapAttrs (n: fs: fs // { early = true; }) {
-=======
     boot.specialFileSystems = {
->>>>>>> e2c6740c
       "/proc" = { fsType = "proc"; options = [ "nosuid" "noexec" "nodev" ]; };
       "/sys" = { fsType = "sysfs"; options = [ "nosuid" "noexec" "nodev" ]; };
       "/run" = { fsType = "tmpfs"; options = [ "nosuid" "nodev" "strictatime" "mode=755" "size=${config.boot.runSize}" ]; };
