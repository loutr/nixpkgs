--- conflicted
+++ resolved
@@ -1,4 +1,3 @@
-<<<<<<< HEAD
 # HAL daemon.
 {pkgs, config, ...}:
 
@@ -37,19 +36,6 @@
     name = "haldaemon";
     gid = (import ../system/ids.nix).gids.haldaemon;
   };
-=======
-{stdenv, hal, config}:
-
-{
-  name = "hal";
-  
-  users = [
-    { name = "haldaemon";
-      uid = (import ../system/ids.nix).uids.haldaemon;
-      description = "HAL daemon user";
-    }
-  ];
->>>>>>> 311ff6c8
 
 
   job = {
@@ -58,8 +44,9 @@
     job = ''
       description "HAL daemon"
 
-<<<<<<< HEAD
-      start on dbus
+      # !!! TODO: make sure that HAL starts after acpid,
+      # otherwise hald-addon-acpi will grab /proc/acpi/event.
+      start on ${if config.powerManagement.enable then "acpid" else "dbus"}
       stop on shutdown
 
       start script
@@ -85,12 +72,6 @@
     # (import ?) # config.environment.extraPackages
     options
   ];
-=======
-    # !!! TODO: make sure that HAL starts after acpid,
-    # otherwise hald-addon-acpi will grab /proc/acpi/event.
-    start on ${if config.powerManagement.enable then "acpid" else "dbus"}
-    stop on shutdown
->>>>>>> 311ff6c8
 
   environment = {
     extraPackages = [hal];
