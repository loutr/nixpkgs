{ pkgs, system, ... }:

with pkgs.lib;
with import ../lib/qemu-flags.nix;

let

  # Build the ISO.  This is the regular installation CD but with test
  # instrumentation.
  iso =
    (import ../lib/eval-config.nix {
      inherit system;
      modules =
        [ ../modules/installer/cd-dvd/installation-cd-graphical.nix
          ../modules/testing/test-instrumentation.nix
          { key = "serial";
            boot.loader.grub.timeout = mkOverrideTemplate 0 {} 0;

            # The test cannot access the network, so any sources we
            # need must be included in the ISO.
            isoImage.storeContents =
              [ pkgs.glibcLocales
                pkgs.sudo
                pkgs.docbook5
                pkgs.docbook5_xsl
                pkgs.grub
                pkgs.perlPackages.XMLLibXML
              ];
          }
        ];
    }).config.system.build.isoImage;


  # The configuration to install.
  config = { fileSystems, testChannel, grubVersion, grubDevice }: pkgs.writeText "configuration.nix"
    ''
      { config, pkgs, modulesPath, ... }:

      { require =
          [ ./hardware.nix
            "''${modulesPath}/testing/test-instrumentation.nix"
          ];

        boot.loader.grub.version = ${toString grubVersion};
        ${optionalString (grubVersion == 1) ''
          boot.loader.grub.splashImage = null;
        ''}
        boot.loader.grub.device = "${grubDevice}";
        boot.loader.grub.extraConfig = "serial; terminal_output.serial";
        boot.initrd.kernelModules = [ "ext3" "ext4" "xfs" "virtio_console" ];

        ${fileSystems}
        swapDevices = [ { label = "swap"; } ];

        environment.systemPackages = [ ${optionalString testChannel "pkgs.rlwrap"} ];
      }
    '';

  rootFS =
    ''
      fileSystems."/".device = "/dev/disk/by-label/nixos";
    '';

  bootFS =
    ''
      fileSystems."/boot".device = "/dev/disk/by-label/boot";
    '';


  # Configuration of a web server that simulates the Nixpkgs channel
  # distribution server.
  webserver =
    { config, pkgs, ... }:

    { services.httpd.enable = true;
      services.httpd.adminAddr = "foo@example.org";
      services.httpd.servedDirs = singleton
<<<<<<< HEAD
        { urlPath = "/channels/nixos-unstable";
=======
        { urlPath = "/binary-cache";
>>>>>>> 78bd54ca
          dir = "/tmp/channel";
        };

      virtualisation.writableStore = true;
      virtualisation.pathsInNixDB = channelContents;
    };

  channelContents = [ pkgs.hello.src pkgs.rlwrap ];


  # The test script boots the CD, installs NixOS on an empty hard
  # disk, and then reboot from the hard disk.  It's parameterized with
  # a test script fragment `createPartitions', which must create
  # partitions and filesystems, and a configuration.nix fragment
  # `fileSystems'.
  testScriptFun = { createPartitions, fileSystems, testChannel, grubVersion, grubDevice }:
    let iface = if grubVersion == 1 then "scsi" else "virtio"; in
    ''
      createDisk("harddisk", 4 * 1024);

      my $machine = createMachine({ hda => "harddisk",
        hdaInterface => "${iface}",
        cdrom => glob("${iso}/iso/*.iso"),
        qemuFlags => '${optionalString testChannel (toString (qemuNICFlags 1 1 2))} ${optionalString (pkgs.stdenv.system == "x86_64-linux") "-cpu kvm64"}'});
      $machine->start;

      ${optionalString testChannel ''
        # Create a channel on the web server containing a few packages
        # to simulate the Nixpkgs channel.
        $webserver->start;
<<<<<<< HEAD
        $webserver->waitForUnit("httpd");
=======
        $webserver->waitForJob("httpd");
>>>>>>> 78bd54ca
        $webserver->succeed(
            "nix-push --bzip2 --dest /tmp/channel --manifest --url-prefix http://nixos.org/channels/nixos-unstable " .
            "${toString channelContents} >&2");
      ''}

      # Make sure that we get a login prompt etc.
      $machine->succeed("echo hello");
      #$machine->waitForUnit('getty@tty2');
      $machine->waitForUnit("rogue");
      $machine->waitForUnit("nixos-manual");
      $machine->waitForUnit("dhcpcd");

      ${optionalString testChannel ''
        # Allow the machine to talk to the fake nixos.org.
        $machine->succeed(
            "rm /etc/hosts",
            "echo 192.168.1.1 nixos.org > /etc/hosts",
            "ifconfig eth1 up 192.168.1.2",
        );

        # Test nix-env.
        $machine->fail("hello");
        $machine->succeed("nix-env -i hello");
        $machine->succeed("hello") =~ /Hello, world/
            or die "bad `hello' output";
      ''}

      # Partition the disk.
      ${createPartitions}

      # Create the NixOS configuration.
      $machine->succeed(
          "mkdir -p /mnt/etc/nixos",
          "nixos-hardware-scan > /mnt/etc/nixos/hardware.nix",
      );

      my $cfg = $machine->succeed("cat /mnt/etc/nixos/hardware.nix");
      print STDERR "Result of the hardware scan:\n$cfg\n";

      $machine->copyFileFromHost(
          "${ config { inherit fileSystems testChannel grubVersion grubDevice; } }",
          "/mnt/etc/nixos/configuration.nix");

      # Perform the installation.
      $machine->succeed("nixos-install >&2");

      # Do it again to make sure it's idempotent.
      $machine->succeed("nixos-install >&2");

      $machine->shutdown;

      # Now see if we can boot the installation.
      my $machine = createMachine({ hda => "harddisk", hdaInterface => "${iface}" });

      # Did /boot get mounted, if appropriate?
      $machine->waitForUnit("local-fs.target");
      $machine->succeed("test -e /boot/grub");

      # Did the swap device get activated?
      $machine->waitForUnit("swap.target");
      $machine->succeed("cat /proc/swaps | grep -q /dev");

      $machine->succeed("nix-env -i coreutils >&2");
      $machine->succeed("type -tP ls | tee /dev/stderr") =~ /.nix-profile/
          or die "nix-env failed";

      $machine->succeed("nixos-rebuild switch >&2");

      $machine->shutdown;

      # And just to be sure, check that the machine still boots after
      # "nixos-rebuild switch".
      my $machine = createMachine({ hda => "harddisk", hdaInterface => "${iface}" });
      $machine->waitForUnit("network.target");
      $machine->shutdown;
    '';


  makeTest = { createPartitions, fileSystems, testChannel ? false, grubVersion ? 2, grubDevice ? "/dev/vda" }:
    { inherit iso;
      nodes = if testChannel then { inherit webserver; } else { };
      testScript = testScriptFun {
        inherit createPartitions fileSystems testChannel grubVersion grubDevice;
      };
    };


in {

  # !!! `parted mkpart' seems to silently create overlapping partitions.


  # The (almost) simplest partitioning scheme: a swap partition and
  # one big filesystem partition.
  simple = makeTest
    { createPartitions =
        ''
          $machine->succeed(
              "parted /dev/vda mklabel msdos",
              "parted /dev/vda -- mkpart primary linux-swap 1M 1024M",
              "parted /dev/vda -- mkpart primary ext2 1024M -1s",
              "udevadm settle",
              "mkswap /dev/vda1 -L swap",
              "swapon -L swap",
              "mkfs.ext3 -L nixos /dev/vda2",
              "mount LABEL=nixos /mnt",
          );
        '';
      fileSystems = rootFS;
      testChannel = true;
    };

  # Same as the previous, but now with a separate /boot partition.
  separateBoot = makeTest
    { createPartitions =
        ''
          $machine->succeed(
              "parted /dev/vda mklabel msdos",
              "parted /dev/vda -- mkpart primary ext2 1M 50MB", # /boot
              "parted /dev/vda -- mkpart primary linux-swap 50MB 1024M",
              "parted /dev/vda -- mkpart primary ext2 1024M -1s", # /
              "udevadm settle",
              "mkswap /dev/vda2 -L swap",
              "swapon -L swap",
              "mkfs.ext3 -L nixos /dev/vda3",
              "mount LABEL=nixos /mnt",
              "mkfs.ext3 -L boot /dev/vda1",
              "mkdir /mnt/boot",
              "mount LABEL=boot /mnt/boot",
          );
        '';
      fileSystems = rootFS + bootFS;
    };

  # Create two physical LVM partitions combined into one volume group
  # that contains the logical swap and root partitions.
  lvm = makeTest
    { createPartitions =
        ''
          $machine->succeed(
              "parted /dev/vda mklabel msdos",
              "parted /dev/vda -- mkpart primary 1M 2048M", # first PV
              "parted /dev/vda -- set 1 lvm on",
              "parted /dev/vda -- mkpart primary 2048M -1s", # second PV
              "parted /dev/vda -- set 2 lvm on",
              "udevadm settle",
              "pvcreate /dev/vda1 /dev/vda2",
              "vgcreate MyVolGroup /dev/vda1 /dev/vda2",
              "lvcreate --size 1G --name swap MyVolGroup",
              "lvcreate --size 2G --name nixos MyVolGroup",
              "mkswap -f /dev/MyVolGroup/swap -L swap",
              "swapon -L swap",
              "mkfs.xfs -L nixos /dev/MyVolGroup/nixos",
              "mount LABEL=nixos /mnt",
          );
        '';
      fileSystems = rootFS;
    };

  swraid = makeTest
    { createPartitions =
        ''
          $machine->succeed(
              "parted /dev/vda --"
              . " mklabel msdos"
              . " mkpart primary ext2 1M 30MB" # /boot
              . " mkpart extended 30M -1s"
              . " mkpart logical 31M 1531M" # md0 (root), first device
              . " mkpart logical 1540M 3040M" # md0 (root), second device
              . " mkpart logical 3050M 3306M" # md1 (swap), first device
              . " mkpart logical 3320M 3576M", # md1 (swap), second device
              "udevadm settle",
              "ls -l /dev/vda* >&2",
              "cat /proc/partitions >&2",
              "mdadm --create --force /dev/md0 --metadata 1.2 --level=raid1 --raid-devices=2 /dev/vda5 /dev/vda6",
              "mdadm --create --force /dev/md1 --metadata 1.2 --level=raid1 --raid-devices=2 /dev/vda7 /dev/vda8",
              "udevadm settle",
              "mkswap -f /dev/md1 -L swap",
              "swapon -L swap",
              "mkfs.ext3 -L nixos /dev/md0",
              "mount LABEL=nixos /mnt",
              "mkfs.ext3 -L boot /dev/vda1",
              "mkdir /mnt/boot",
              "mount LABEL=boot /mnt/boot",
              "udevadm settle",
              "mdadm -W /dev/md0", # wait for sync to finish; booting off an unsynced device tends to fail
              "mdadm -W /dev/md1",
          );
        '';
      fileSystems = rootFS + bootFS;
    };

  # Test a basic install using GRUB 1.
  grub1 = makeTest
    { createPartitions =
        ''
          $machine->succeed(
              "parted /dev/sda mklabel msdos",
              "parted /dev/sda -- mkpart primary linux-swap 1M 1024M",
              "parted /dev/sda -- mkpart primary ext2 1024M -1s",
              "udevadm settle",
              "mkswap /dev/sda1 -L swap",
              "swapon -L swap",
              "mkfs.ext3 -L nixos /dev/sda2",
              "mount LABEL=nixos /mnt",
          );
        '';
      fileSystems = rootFS;
      grubVersion = 1;
      grubDevice = "/dev/sda";
    };

  # Rebuild the CD configuration with a little modification.
  rebuildCD =
    { inherit iso;
      nodes = { };
      testScript =
        ''
          # damn, it's costly to evaluate nixos-rebuild (1G of ram)
          my $machine = createMachine({ cdrom => glob("${iso}/iso/*.iso"), qemuFlags => '-m 1024' });
          $machine->start;

          # Enable sshd service.
          $machine->succeed(
            "sed -i 's,^}\$,jobs.sshd.startOn = pkgs.lib.mkOverride 0 \"startup\"; },' /etc/nixos/configuration.nix"
          );

          my $cfg = $machine->succeed("cat /etc/nixos/configuration.nix");
          print STDERR "New CD config:\n$cfg\n";

          # Apply the new CD configuration.
          $machine->succeed("nixos-rebuild test");

          # Connect to it-self.
          #$machine->waitForUnit("sshd");
          #$machine->succeed("ssh root@127.0.0.1 echo hello");

          $machine->shutdown;
        '';
    };
}<|MERGE_RESOLUTION|>--- conflicted
+++ resolved
@@ -75,11 +75,7 @@
     { services.httpd.enable = true;
       services.httpd.adminAddr = "foo@example.org";
       services.httpd.servedDirs = singleton
-<<<<<<< HEAD
-        { urlPath = "/channels/nixos-unstable";
-=======
         { urlPath = "/binary-cache";
->>>>>>> 78bd54ca
           dir = "/tmp/channel";
         };
 
@@ -110,11 +106,7 @@
         # Create a channel on the web server containing a few packages
         # to simulate the Nixpkgs channel.
         $webserver->start;
-<<<<<<< HEAD
         $webserver->waitForUnit("httpd");
-=======
-        $webserver->waitForJob("httpd");
->>>>>>> 78bd54ca
         $webserver->succeed(
             "nix-push --bzip2 --dest /tmp/channel --manifest --url-prefix http://nixos.org/channels/nixos-unstable " .
             "${toString channelContents} >&2");
