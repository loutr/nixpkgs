# Define the list of system with their properties.
#
# See https://clang.llvm.org/docs/CrossCompilation.html and
# http://llvm.org/docs/doxygen/html/Triple_8cpp_source.html especially
# Triple::normalize. Parsing should essentially act as a more conservative
# version of that last function.
#
# Most of the types below come in "open" and "closed" pairs. The open ones
# specify what information we need to know about systems in general, and the
# closed ones are sub-types representing the whitelist of systems we support in
# practice.
#
# Code in the remainder of nixpkgs shouldn't rely on the closed ones in
# e.g. exhaustive cases. Its more a sanity check to make sure nobody defines
# systems that overlap with existing ones and won't notice something amiss.
#
{ lib }:
with lib.lists;
with lib.types;
with lib.attrsets;
with (import ./inspect.nix { inherit lib; }).predicates;

let
  inherit (lib.options) mergeOneOption;

  setTypes = type:
    mapAttrs (name: value:
      assert type.check value;
      setType type.name ({ inherit name; } // value));

in

rec {

  ################################################################################

  types.openSignificantByte = mkOptionType {
    name = "significant-byte";
    description = "Endianness";
    merge = mergeOneOption;
  };

  types.significantByte = enum (attrValues significantBytes);

  significantBytes = setTypes types.openSignificantByte {
    bigEndian = {};
    littleEndian = {};
  };

  ################################################################################

  # Reasonable power of 2
  types.bitWidth = enum [ 8 16 32 64 128 ];

  ################################################################################

  types.openCpuType = mkOptionType {
    name = "cpu-type";
    description = "instruction set architecture name and information";
    merge = mergeOneOption;
    check = x: types.bitWidth.check x.bits
      && (if 8 < x.bits
          then types.significantByte.check x.significantByte
          else !(x ? significantByte));
  };

  types.cpuType = enum (attrValues cpuTypes);

  cpuTypes = with significantBytes; setTypes types.openCpuType {
    arm      = { bits = 32; significantByte = littleEndian; family = "arm"; };
    armv5tel = { bits = 32; significantByte = littleEndian; family = "arm"; };
    armv6m   = { bits = 32; significantByte = littleEndian; family = "arm"; };
    armv6l   = { bits = 32; significantByte = littleEndian; family = "arm"; };
    armv7a   = { bits = 32; significantByte = littleEndian; family = "arm"; };
    armv7r   = { bits = 32; significantByte = littleEndian; family = "arm"; };
    armv7m   = { bits = 32; significantByte = littleEndian; family = "arm"; };
    armv7l   = { bits = 32; significantByte = littleEndian; family = "arm"; };
    armv8a   = { bits = 32; significantByte = littleEndian; family = "arm"; };
    armv8r   = { bits = 32; significantByte = littleEndian; family = "arm"; };
    armv8m   = { bits = 32; significantByte = littleEndian; family = "arm"; };
    aarch64  = { bits = 64; significantByte = littleEndian; family = "arm"; };
    i686     = { bits = 32; significantByte = littleEndian; family = "x86"; };
    x86_64   = { bits = 64; significantByte = littleEndian; family = "x86"; };
    mips     = { bits = 32; significantByte = bigEndian;    family = "mips"; };
    mipsel   = { bits = 32; significantByte = littleEndian; family = "mips"; };
    mips64   = { bits = 64; significantByte = bigEndian;    family = "mips"; };
    mips64el = { bits = 64; significantByte = littleEndian; family = "mips"; };
    powerpc  = { bits = 32; significantByte = bigEndian;    family = "power"; };
    riscv32  = { bits = 32; significantByte = littleEndian; family = "riscv"; };
    riscv64  = { bits = 64; significantByte = littleEndian; family = "riscv"; };
    wasm32   = { bits = 32; significantByte = littleEndian; family = "wasm"; };
    wasm64   = { bits = 64; significantByte = littleEndian; family = "wasm"; };
  };

  ################################################################################

  types.openVendor = mkOptionType {
    name = "vendor";
    description = "vendor for the platform";
    merge = mergeOneOption;
  };

  types.vendor = enum (attrValues vendors);

  vendors = setTypes types.openVendor {
    apple = {};
    pc = {};

    unknown = {};
  };

  ################################################################################

  types.openExecFormat = mkOptionType {
    name = "exec-format";
    description = "executable container used by the kernel";
    merge = mergeOneOption;
  };

  types.execFormat = enum (attrValues execFormats);

  execFormats = setTypes types.openExecFormat {
    aout = {}; # a.out
    elf = {};
    macho = {};
    pe = {};

    unknown = {};
  };

  ################################################################################

  types.openKernelFamily = mkOptionType {
    name = "exec-format";
    description = "executable container used by the kernel";
    merge = mergeOneOption;
  };

  types.kernelFamily = enum (attrValues kernelFamilies);

  kernelFamilies = setTypes types.openKernelFamily {
    bsd = {};
    darwin = {};
  };

  ################################################################################

  types.openKernel = mkOptionType {
    name = "kernel";
    description = "kernel name and information";
    merge = mergeOneOption;
    check = x: types.execFormat.check x.execFormat
        && all types.kernelFamily.check (attrValues x.families);
  };

  types.kernel = enum (attrValues kernels);

  kernels = with execFormats; with kernelFamilies; setTypes types.openKernel {
    # TODO(@Ericson2314): Don't want to mass-rebuild yet to keeping 'darwin' as
    # the nnormalized name for macOS.
    macos   = { execFormat = macho;   families = { inherit darwin; }; name = "darwin"; };
    ios     = { execFormat = macho;   families = { inherit darwin; }; };
    freebsd = { execFormat = elf;     families = { inherit bsd; }; };
    hurd    = { execFormat = elf;     families = { }; };
    linux   = { execFormat = elf;     families = { }; };
    netbsd  = { execFormat = elf;     families = { inherit bsd; }; };
    none    = { execFormat = unknown; families = { }; };
    openbsd = { execFormat = elf;     families = { inherit bsd; }; };
    solaris = { execFormat = elf;     families = { }; };
    windows = { execFormat = pe;      families = { }; };
  } // { # aliases
    # 'darwin' is the kernel for all of them. We choose macOS by default.
    darwin = kernels.macos;
    # TODO(@Ericson2314): Handle these Darwin version suffixes more generally.
    darwin10 = kernels.macos;
    darwin14 = kernels.macos;
    watchos = kernels.ios;
    tvos = kernels.ios;
    win32 = kernels.windows;
  };

  ################################################################################

  types.openAbi = mkOptionType {
    name = "abi";
    description = "binary interface for compiled code and syscalls";
    merge = mergeOneOption;
  };

  types.abi = enum (attrValues abis);

  abis = setTypes types.openAbi {
<<<<<<< HEAD
    cygnus       = {};
    msvc         = {};
    eabi         = {};

    androideabi  = {};
    android      = {};

    gnueabi      = { float = "soft"; };
    gnueabihf    = { float = "hard"; };
    gnu          = {};

    musleabi     = { float = "soft"; };
    musleabihf   = { float = "hard"; };
    musl         = {};

    uclibceabihf = { float = "soft"; };
    uclibceabi   = { float = "hard"; };
    uclibc       = {};
=======
    android = {};
    cygnus = {};
    gnu = {
      assertions = [
        { assertion = platform: !platform.isAarch32;
          message = ''
            The "gnu" ABI is ambiguous on 32-bit ARM. Use "gnueabi" or "gnueabihf" instead.
          '';
        }
      ];
    };
    msvc = {};
    eabi = {};
    androideabi = {};
    gnueabi = {};
    gnueabihf = {};
    musleabi = {};
    musleabihf = {};
    musl = {};
    uclibceabihf = {};
    uclibceabi = {};
    uclibc = {};
>>>>>>> 938ff540

    unknown = {};
  };

  ################################################################################

  types.parsedPlatform = mkOptionType {
    name = "system";
    description = "fully parsed representation of llvm- or nix-style platform tuple";
    merge = mergeOneOption;
    check = { cpu, vendor, kernel, abi }:
           types.cpuType.check cpu
        && types.vendor.check vendor
        && types.kernel.check kernel
        && types.abi.check abi;
  };

  isSystem = isType "system";

  mkSystem = components:
    assert types.parsedPlatform.check components;
    setType "system" components;

  mkSkeletonFromList = l: {
    "2" = # We only do 2-part hacks for things Nix already supports
      if elemAt l 1 == "cygwin"
        then { cpu = elemAt l 0;                      kernel = "windows";  abi = "cygnus";   }
      else if elemAt l 1 == "gnu"
        then { cpu = elemAt l 0;                      kernel = "hurd";     abi = "gnu";      }
      else   { cpu = elemAt l 0;                      kernel = elemAt l 1;                   };
    "3" = # Awkwards hacks, beware!
      if elemAt l 1 == "apple"
        then { cpu = elemAt l 0; vendor = "apple";    kernel = elemAt l 2;                   }
      else if (elemAt l 1 == "linux") || (elemAt l 2 == "gnu")
        then { cpu = elemAt l 0;                      kernel = elemAt l 1; abi = elemAt l 2; }
      else if (elemAt l 2 == "mingw32") # autotools breaks on -gnu for window
        then { cpu = elemAt l 0; vendor = elemAt l 1; kernel = "windows";  abi = "gnu"; }
      else throw "Target specification with 3 components is ambiguous";
    "4" =    { cpu = elemAt l 0; vendor = elemAt l 1; kernel = elemAt l 2; abi = elemAt l 3; };
  }.${toString (length l)}
    or (throw "system string has invalid number of hyphen-separated components");

  # This should revert the job done by config.guess from the gcc compiler.
  mkSystemFromSkeleton = { cpu
                         , # Optional, but fallback too complex for here.
                           # Inferred below instead.
                           vendor ? assert false; null
                         , kernel
                         , # Also inferred below
                           abi    ? assert false; null
                         } @ args: let
    getCpu    = name: cpuTypes.${name} or (throw "Unknown CPU type: ${name}");
    getVendor = name:  vendors.${name} or (throw "Unknown vendor: ${name}");
    getKernel = name:  kernels.${name} or (throw "Unknown kernel: ${name}");
    getAbi    = name:     abis.${name} or (throw "Unknown ABI: ${name}");

    parsed = rec {
      cpu = getCpu args.cpu;
      vendor =
        /**/ if args ? vendor    then getVendor args.vendor
        else if isDarwin  parsed then vendors.apple
        else if isWindows parsed then vendors.pc
        else                     vendors.unknown;
      kernel = getKernel args.kernel;
      abi =
        /**/ if args ? abi       then getAbi args.abi
        else if isLinux   parsed then (if isAarch32 parsed then abis.gnueabi else abis.gnu)
        else if isWindows parsed then abis.gnu
        else                     abis.unknown;
    };

  in mkSystem parsed;

  mkSystemFromString = s: mkSystemFromSkeleton (mkSkeletonFromList (lib.splitString "-" s));

  doubleFromSystem = { cpu, vendor, kernel, abi, ... }:
    /**/ if abi == abis.cygnus       then "${cpu.name}-cygwin"
    else if kernel.families ? darwin then "${cpu.name}-darwin"
    else "${cpu.name}-${kernel.name}";

  tripleFromSystem = { cpu, vendor, kernel, abi, ... } @ sys: assert isSystem sys; let
    optAbi = lib.optionalString (abi != abis.unknown) "-${abi.name}";
  in "${cpu.name}-${vendor.name}-${kernel.name}${optAbi}";

  ################################################################################

}<|MERGE_RESOLUTION|>--- conflicted
+++ resolved
@@ -190,7 +190,6 @@
   types.abi = enum (attrValues abis);
 
   abis = setTypes types.openAbi {
-<<<<<<< HEAD
     cygnus       = {};
     msvc         = {};
     eabi         = {};
@@ -200,19 +199,7 @@
 
     gnueabi      = { float = "soft"; };
     gnueabihf    = { float = "hard"; };
-    gnu          = {};
-
-    musleabi     = { float = "soft"; };
-    musleabihf   = { float = "hard"; };
-    musl         = {};
-
-    uclibceabihf = { float = "soft"; };
-    uclibceabi   = { float = "hard"; };
-    uclibc       = {};
-=======
-    android = {};
-    cygnus = {};
-    gnu = {
+    gnu          = {
       assertions = [
         { assertion = platform: !platform.isAarch32;
           message = ''
@@ -221,18 +208,14 @@
         }
       ];
     };
-    msvc = {};
-    eabi = {};
-    androideabi = {};
-    gnueabi = {};
-    gnueabihf = {};
-    musleabi = {};
-    musleabihf = {};
-    musl = {};
-    uclibceabihf = {};
-    uclibceabi = {};
-    uclibc = {};
->>>>>>> 938ff540
+
+    musleabi     = { float = "soft"; };
+    musleabihf   = { float = "hard"; };
+    musl         = {};
+
+    uclibceabihf = { float = "soft"; };
+    uclibceabi   = { float = "hard"; };
+    uclibc       = {};
 
     unknown = {};
   };
